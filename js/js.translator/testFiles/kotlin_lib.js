--- conflicted
+++ resolved
@@ -38,18 +38,13 @@
 
     Kotlin.defs = {};
     Kotlin.Exceptions = {};
-<<<<<<< HEAD
     Kotlin.Exception = Kotlin.$createClass();
-    Kotlin.Exceptions.IndexOutOfBounds = {};
-=======
-    Kotlin.Exception = Kotlin.Class.create();
-    Kotlin.Exceptions.IndexOutOfBounds = Kotlin.Class.create(Kotlin.Exception);
-    Kotlin.Exceptions.NullPointerException = Kotlin.Class.create(Kotlin.Exception);
+    Kotlin.Exceptions.IndexOutOfBounds = Kotlin.$createClass(Kotlin.Exception);
+    Kotlin.Exceptions.NullPointerException = Kotlin.$createClass(Kotlin.Exception);
 
     Kotlin.throwNPE = function() {
-        throw new Kotlin.Exceptions.NullPointerException();
-    };
->>>>>>> f67aaa49
+        throw Kotlin.$new(Kotlin.Exceptions.NullPointerException)();
+    };
 
     Kotlin.ArrayList = Kotlin.$createClass({
         initialize:function () {
