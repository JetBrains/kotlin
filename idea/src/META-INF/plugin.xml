--- conflicted
+++ resolved
@@ -1597,18 +1597,15 @@
     </intentionAction>
 
     <intentionAction>
-<<<<<<< HEAD
+      <className>org.jetbrains.kotlin.idea.intentions.IndentRawStringIntention</className>
+      <category>Kotlin</category>
+    </intentionAction>
+
+    <intentionAction>
       <className>org.jetbrains.kotlin.idea.intentions.LambdaToAnonymousFunctionIntention</className>
       <category>Kotlin</category>
     </intentionAction>
 
-
-=======
-      <className>org.jetbrains.kotlin.idea.intentions.IndentRawStringIntention</className>
-      <category>Kotlin</category>
-    </intentionAction>
-
->>>>>>> 54ca2cbb
     <localInspection implementationClass="org.jetbrains.kotlin.idea.intentions.ObjectLiteralToLambdaInspection"
                      displayName="Object literal can be converted to lambda"
                      groupPath="Kotlin"
