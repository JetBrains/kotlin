--- conflicted
+++ resolved
@@ -238,21 +238,7 @@
                     return ecma5PropertyAccess(qualifiedCallee);
                 }
 
-<<<<<<< HEAD
-                if (context().isEcma5()) {
-                    if (descriptor instanceof PropertyGetterDescriptor) {
-                        return callee;
-                    }
-                    else if (descriptor instanceof PropertySetterDescriptor) {
-                        assert arguments.size() == 1;
-                        return assignment(callee, arguments.get(0));
-                    }
-                }
-
-                return newInvocation(callee, arguments);
-=======
                 return newInvocation(qualifiedCallee, arguments);
->>>>>>> 82426e60
             }
         }, context());
     }
