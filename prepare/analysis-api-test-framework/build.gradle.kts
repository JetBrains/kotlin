--- conflicted
+++ resolved
@@ -2,26 +2,17 @@
     java
 }
 
-val testFixturesModules = listOf(
+val testModules = listOf(
     ":analysis:analysis-api-fir",
     ":analysis:low-level-api-fir",
-<<<<<<< HEAD
-    ":analysis:analysis-test-framework",
-=======
     ":analysis:low-level-api-fir:tests-jdk11",
->>>>>>> 8d0a17ca
     ":analysis:analysis-api-impl-base",
     ":analysis:analysis-api-standalone",
     ":analysis:decompiled:decompiler-to-file-stubs",
 )
 
-<<<<<<< HEAD
-val testModules = listOf(
-    ":analysis:low-level-api-fir:tests-jdk11",
-=======
 val testFixturesModules = listOf(
     ":analysis:analysis-test-framework",
->>>>>>> 8d0a17ca
 )
 
 val mainModules = listOf(
@@ -29,19 +20,10 @@
 )
 
 dependencies {
-    fun List<String>.registerDependencies(notation: (String) -> Dependency) {
-        this.forEach {
-            embedded(notation(it)) {
-                if (this is ModuleDependency) isTransitive = false
-            }
-        }
+    testModules.forEach {
+        embedded(projectTests(it)) { isTransitive = false }
     }
 
-<<<<<<< HEAD
-    mainModules.registerDependencies { project(it) }
-    testFixturesModules.registerDependencies { testFixtures(project(it)) }
-    testModules.registerDependencies { projectTests(it) }
-=======
     testFixturesModules.forEach {
         embedded(testFixtures(project(it))) { (this as ModuleDependency).isTransitive = false }
     }
@@ -49,16 +31,13 @@
     mainModules.forEach {
         embedded(project(it)) { isTransitive = false }
     }
->>>>>>> 8d0a17ca
 }
 
 publish()
 runtimeJar()
 sourcesJar {
     from {
-        mainModules.map { project(it).mainSourceSet.allSource } +
-                testFixturesModules.map { project(it).testFixturesSourceSet.allSource } +
-                testModules.map { project(it).testSourceSet.allSource }
+        mainModules.map { project(it).mainSourceSet.allSource } + testModules.map { project(it).testSourceSet.allSource }
     }
 }
 javadocJar()