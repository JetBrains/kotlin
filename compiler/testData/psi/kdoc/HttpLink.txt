KtFile: HttpLink.kt
  PACKAGE_DIRECTIVE
    <empty list>
  IMPORT_LIST
    <empty list>
  KDoc
    PsiElement(KDOC_START)('/**')
    PsiWhiteSpace('\n ')
    KDOC_SECTION
      PsiElement(KDOC_LEADING_ASTERISK)('*')
      PsiElement(KDOC_TEXT)(' ')
<<<<<<< HEAD
      KDOC_MARKDOWN_INLINE_LINK
        PsiElement(LBRACKET)('[')
        PsiElement(IDENTIFIER)('Kotlin')
        PsiElement(RBRACKET)(']')
        PsiElement(LPAR)('(')
        PsiElement(IDENTIFIER)('http')
        PsiElement(COLON)(':')
        PsiComment(EOL_COMMENT)('//kotlinlang.org)')
=======
      PsiElement(KDOC_MARKDOWN_INLINE_LINK)('[Kotlin](https://kotlinlang.org)')
>>>>>>> ee766006
      PsiElement(KDOC_TEXT)(' is made by [JetBrains][1]')
      PsiWhiteSpace('\n ')
      PsiElement(KDOC_LEADING_ASTERISK)('*')
      PsiElement(KDOC_TEXT)(' [1]: https://www.jetbrains.com/')
    PsiWhiteSpace('\n ')
    PsiElement(KDOC_END)('*/')<|MERGE_RESOLUTION|>--- conflicted
+++ resolved
@@ -9,18 +9,14 @@
     KDOC_SECTION
       PsiElement(KDOC_LEADING_ASTERISK)('*')
       PsiElement(KDOC_TEXT)(' ')
-<<<<<<< HEAD
       KDOC_MARKDOWN_INLINE_LINK
         PsiElement(LBRACKET)('[')
         PsiElement(IDENTIFIER)('Kotlin')
         PsiElement(RBRACKET)(']')
         PsiElement(LPAR)('(')
-        PsiElement(IDENTIFIER)('http')
+        PsiElement(IDENTIFIER)('https')
         PsiElement(COLON)(':')
         PsiComment(EOL_COMMENT)('//kotlinlang.org)')
-=======
-      PsiElement(KDOC_MARKDOWN_INLINE_LINK)('[Kotlin](https://kotlinlang.org)')
->>>>>>> ee766006
       PsiElement(KDOC_TEXT)(' is made by [JetBrains][1]')
       PsiWhiteSpace('\n ')
       PsiElement(KDOC_LEADING_ASTERISK)('*')
