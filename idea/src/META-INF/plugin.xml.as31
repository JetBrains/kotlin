--- conflicted
+++ resolved
@@ -2880,21 +2880,21 @@
                      language="kotlin"
     />
 
-<<<<<<< HEAD
     <localInspection implementationClass="org.jetbrains.kotlin.idea.inspections.ReplaceStringFormatWithLiteralInspection"
                      displayName="Replace with string templates"
                      groupPath="Kotlin"
                      groupName="Style issues"
                      enabledByDefault="true"
                      level="INFORMATION"
-=======
+                     language="kotlin"
+    />
+    
     <localInspection implementationClass="org.jetbrains.kotlin.idea.inspections.NestedLambdaShadowedImplicitParameterInspection"
                      displayName="Nested lambda has shadowed implicit parameter"
                      groupPath="Kotlin"
                      groupName="Style issues"
                      enabledByDefault="true"
                      level="WARNING"
->>>>>>> e41a34af
                      language="kotlin"
     />
 
