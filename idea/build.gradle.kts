import org.gradle.jvm.tasks.Jar

plugins {
    kotlin("jvm")
    id("jps-compatible")
}

dependencies {
    testRuntime(intellijDep())

    compile(project(":kotlin-stdlib"))
    compileOnly(project(":kotlin-reflect-api"))
    compile(project(":core:descriptors"))
    compile(project(":core:descriptors.jvm"))
    compile(project(":compiler:backend"))
    compile(project(":compiler:cli-common"))
    compile(project(":compiler:frontend"))
    compile(project(":compiler:frontend.java"))
    compile(project(":compiler:frontend.script"))
    compile(project(":js:js.frontend"))
    compile(project(":js:js.serializer"))
    compile(project(":compiler:light-classes"))
    compile(project(":compiler:util"))
    compile(project(":kotlin-build-common"))
    compile(project(":compiler:daemon-common"))
    compile(projectRuntimeJar(":kotlin-daemon-client"))
    compile(project(":kotlin-compiler-runner")) { isTransitive = false }
    compile(project(":compiler:plugin-api"))
    compile(project(":eval4j"))
    compile(project(":j2k"))
    compile(project(":idea:formatter"))
    compile(project(":idea:idea-core"))
    compile(project(":idea:ide-common"))
    compile(project(":idea:idea-jps-common"))
    compile(project(":idea:kotlin-gradle-tooling"))
    compile(project(":plugins:uast-kotlin"))
    compile(project(":plugins:uast-kotlin-idea"))
    compile(project(":kotlin-script-util")) { isTransitive = false }

    compile(commonDep("org.jetbrains.kotlinx", "kotlinx-coroutines-core")) { isTransitive = false }
    compile(commonDep("org.jetbrains", "markdown"))

    compileOnly(project(":kotlin-daemon-client"))

    compileOnly(intellijDep())
    compileOnly(commonDep("com.google.code.findbugs", "jsr305"))
    compileOnly(intellijPluginDep("IntelliLang"))
    compileOnly(intellijPluginDep("copyright"))
    compileOnly(intellijPluginDep("properties"))
    compileOnly(intellijPluginDep("java-i18n"))

    testCompile(project(":kotlin-test:kotlin-test-junit"))
    testCompile(projectTests(":compiler:tests-common"))
    testCompile(projectTests(":idea:idea-test-framework")) { isTransitive = false }
    testCompile(project(":idea:idea-jvm")) { isTransitive = false }
    testCompile(project(":idea:idea-gradle")) { isTransitive = false }
    testCompile(project(":idea:idea-maven")) { isTransitive = false }
    testCompile(commonDep("junit:junit"))

    testRuntime(project(":plugins:kapt3-idea")) { isTransitive = false }
    testRuntime(projectDist(":kotlin-reflect"))
    testRuntime(projectDist(":kotlin-preloader"))

    testCompile(project(":kotlin-sam-with-receiver-compiler-plugin")) { isTransitive = false }

    testRuntime(project(":plugins:android-extensions-compiler"))
    testRuntime(project(":plugins:android-extensions-ide")) { isTransitive = false }
    testRuntime(project(":allopen-ide-plugin")) { isTransitive = false }
    testRuntime(project(":kotlin-allopen-compiler-plugin"))
    testRuntime(project(":noarg-ide-plugin")) { isTransitive = false }
    testRuntime(project(":kotlin-noarg-compiler-plugin"))
    testRuntime(project(":plugins:annotation-based-compiler-plugins-ide-support")) { isTransitive = false }
    testRuntime(project(":sam-with-receiver-ide-plugin")) { isTransitive = false }
    testRuntime(project(":idea:idea-android")) { isTransitive = false }
    testRuntime(project(":plugins:lint")) { isTransitive = false }
    testRuntime(project(":plugins:uast-kotlin"))

    (rootProject.extra["compilerModules"] as Array<String>).forEach {
        testRuntime(project(it))
    }

    testCompile(intellijPluginDep("IntelliLang"))
    testCompile(intellijPluginDep("copyright"))
    testCompile(intellijPluginDep("properties"))
    testCompile(intellijPluginDep("java-i18n"))
    testCompileOnly(intellijDep())
    testCompileOnly(commonDep("com.google.code.findbugs", "jsr305"))
<<<<<<< HEAD
    testCompileOnly(intellijPluginDep("gradle")) { includeJars("gradle-tooling-extension-impl", "gradle-wrapper", rootProject = rootProject) }
    testCompileOnly(intellijPluginDep("Groovy")) { includeJars("Groovy") }
    //testCompileOnly(intellijPluginDep("maven")) { includeJars("maven", "maven-server-api") }
=======
    testCompileOnly(intellijPluginDep("gradle"))
    testCompileOnly(intellijPluginDep("Groovy"))
    //testCompileOnly(intellijPluginDep("maven"))
>>>>>>> bdf451fd

    testRuntime(intellijPluginDep("junit"))
    testRuntime(intellijPluginDep("gradle"))
    testRuntime(intellijPluginDep("Groovy"))
    testRuntime(intellijPluginDep("coverage"))
    //testRuntime(intellijPluginDep("maven"))
    testRuntime(intellijPluginDep("android"))
    testRuntime(intellijPluginDep("smali"))
    testRuntime(intellijPluginDep("testng"))
}

sourceSets {
    "main" {
        projectDefault()
        java.srcDirs("idea-completion/src",
                     "idea-live-templates/src",
                     "idea-repl/src")
        resources.srcDirs("idea-repl/src").apply { include("META-INF/**") }
    }
    "test" {
        projectDefault()
        java.srcDirs(
                     "idea-completion/tests",
                     "idea-live-templates/tests")
    }
}

projectTest {
    dependsOn(":dist")
    workingDir = rootDir
}

testsJar {}

classesDirsArtifact()
configureInstrumentation()
<|MERGE_RESOLUTION|>--- conflicted
+++ resolved
@@ -85,15 +85,9 @@
     testCompile(intellijPluginDep("java-i18n"))
     testCompileOnly(intellijDep())
     testCompileOnly(commonDep("com.google.code.findbugs", "jsr305"))
-<<<<<<< HEAD
-    testCompileOnly(intellijPluginDep("gradle")) { includeJars("gradle-tooling-extension-impl", "gradle-wrapper", rootProject = rootProject) }
-    testCompileOnly(intellijPluginDep("Groovy")) { includeJars("Groovy") }
-    //testCompileOnly(intellijPluginDep("maven")) { includeJars("maven", "maven-server-api") }
-=======
     testCompileOnly(intellijPluginDep("gradle"))
     testCompileOnly(intellijPluginDep("Groovy"))
     //testCompileOnly(intellijPluginDep("maven"))
->>>>>>> bdf451fd
 
     testRuntime(intellijPluginDep("junit"))
     testRuntime(intellijPluginDep("gradle"))
