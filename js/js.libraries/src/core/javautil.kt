package java.util

import js.*;


library("collectionsMax")
public fun max<T>(col : Collection<T>, comp : Comparator<T>) : T = js.noImpl

library
public trait Comparator<T> {
    fun compare(obj1 : T, obj2 : T) : Int;
}

library("comparator")
public fun comparator<T>(f : (T, T) -> Int) : Comparator<T> = js.noImpl


library
public trait Iterator<T> {
    open fun next() : T = js.noImpl
<<<<<<< HEAD
    open val hasNext : Boolean = js.noImpl
=======
    open fun hasNext() : Boolean = js.noImpl
    open fun remove() : Unit = js.noImpl
>>>>>>> 4921aeaf
}

library
val Collections = object {
    library("collectionsMax")
    public fun max<T>(col : Collection<T>, comp : Comparator<T>) : T = js.noImpl
}

library
public open class ArrayList<erased E>() : java.util.List<E> {
    public override fun size() : Int = js.noImpl
    public override fun isEmpty() : Boolean = js.noImpl
    public override fun contains(o : Any?) : Boolean = js.noImpl
    public override fun iterator() : Iterator<E> = js.noImpl
   // public override fun indexOf(o : Any?) : Int = js.noImpl
  //  public override fun lastIndexOf(o : Any?) : Int = js.noImpl
  //  public override fun toArray() : Array<Any?> = js.noImpl
  //  public override fun toArray<erased T>(a : Array<out T>) : Array<T> = js.noImpl
    public override fun get(index : Int) : E = js.noImpl
    public override fun set(index : Int, element : E) : E = js.noImpl
    public override fun add(e : E) : Boolean = js.noImpl
    public override fun add(index : Int, element : E) : Unit = js.noImpl
    library("removeByIndex")
    public override fun remove(index : Int) : E = js.noImpl
    public override fun remove(o : Any?) : Boolean = js.noImpl
    public override fun clear() : Unit = js.noImpl
    public override fun addAll(c : java.util.Collection<out E>) : Boolean = js.noImpl
  //  public override fun addAll(index : Int, c : java.util.Collection<out E>) : Boolean = js.noImpl
}

library
public trait Collection<erased E> : java.lang.Iterable<E> {
    open fun size() : Int
    open fun isEmpty() : Boolean
    open fun contains(o : Any?) : Boolean
    override fun iterator() : java.util.Iterator<E>
   // open fun toArray() : Array<Any?>
   // open fun toArray<erased T>(a : Array<out T>) : Array<T>
    open fun add(e : E) : Boolean
    open fun remove(o : Any?) : Boolean
    //open fun containsAll(c : java.util.Collection<*>) : Boolean
    open fun addAll(c : java.util.Collection<out E>) : Boolean
    //open fun removeAll(c : java.util.Collection<*>) : Boolean
    //open fun retainAll(c : java.util.Collection<*>) : Boolean
    open fun clear() : Unit
}

library
public abstract open class AbstractCollection<erased E> : Collection<E> {
}

library
public abstract open class AbstractList<erased E> : AbstractCollection<E>, List<E> {
    public override fun isEmpty() : Boolean = js.noImpl
    public override fun contains(o : Any?) : Boolean = js.noImpl
    public override fun iterator() : Iterator<E> = js.noImpl
   // public override fun indexOf(o : Any?) : Int = js.noImpl
  //  public override fun lastIndexOf(o : Any?) : Int = js.noImpl
  //  public override fun toArray() : Array<Any?> = js.noImpl
  //  public override fun toArray<erased T>(a : Array<out T>) : Array<T> = js.noImpl
    public override fun set(index : Int, element : E) : E = js.noImpl
    public override fun add(e : E) : Boolean = js.noImpl
    public override fun add(index : Int, element : E) : Unit = js.noImpl
    library("removeByIndex")
    public override fun remove(index : Int) : E = js.noImpl
    public override fun remove(o : Any?) : Boolean = js.noImpl
    public override fun clear() : Unit = js.noImpl
    public override fun addAll(c : java.util.Collection<out E>) : Boolean = js.noImpl
  //  public override fun addAll(index : Int, c : java.util.Collection<out E>) : Boolean = js.noImpl
}

library
public trait List<erased E> : Collection<E> {
    override fun size() : Int
    override fun isEmpty() : Boolean
    override fun contains(o : Any?) : Boolean
    override fun iterator() : java.util.Iterator<E>
  //  override fun toArray() : Array<Any?>
    // Simulate Java's array covariance
 //   override fun toArray<erased T>(a : Array<out T>) : Array<T>
    override fun add(e : E) : Boolean
    override fun remove(o : Any?) : Boolean
  //  override fun containsAll(c : java.util.Collection<*>) : Boolean
    override fun addAll(c : java.util.Collection<out E>) : Boolean
   // open fun addAll(index : Int, c : java.util.Collection<out E>) : Boolean
   // override fun removeAll(c : java.util.Collection<*>) : Boolean
   // override fun retainAll(c : java.util.Collection<*>) : Boolean
    override fun clear() : Unit
    open fun get(index : Int) : E
    open fun set(index : Int, element : E) : E
    open fun add(index : Int, element : E) : Unit
    open fun remove(index : Int) : E
   // open fun indexOf(o : Any?) : Int
   // open fun lastIndexOf(o : Any?) : Int
}

library
public trait Set<erased E> : Collection<E> {
    override fun size() : Int
    override fun isEmpty() : Boolean
    override fun contains(o : Any?) : Boolean
    override fun iterator() : java.util.Iterator<E>
  //  override fun toArray() : Array<Any?>
  //  override fun toArray<erased T>(a : Array<out T>) : Array<T>
    override fun add(e : E) : Boolean
    override fun remove(o : Any?) : Boolean
    //override fun containsAll(c : java.util.Collection<*>) : Boolean
    override fun addAll(c : java.util.Collection<out E>) : Boolean
    //override fun retainAll(c : java.util.Collection<*>) : Boolean
    //override fun removeAll(c : java.util.Collection<*>) : Boolean
    override fun clear() : Unit
}

library
public open class HashSet<erased E>() : java.util.Set<E> {
    public override fun iterator() : java.util.Iterator<E> = js.noImpl
    public override fun size() : Int = js.noImpl
    public override fun isEmpty() : Boolean = js.noImpl
    public override fun contains(o : Any?) : Boolean = js.noImpl
    public override fun add(e : E) : Boolean = js.noImpl
    public override fun remove(o : Any?) : Boolean = js.noImpl
    public override fun clear() : Unit = js.noImpl
    override fun addAll(c : java.util.Collection<out E>) : Boolean = js.noImpl
}

library
public trait Map<erased K, erased V> {
    open fun size() : Int
    open fun isEmpty() : Boolean
    open fun containsKey(key : Any?) : Boolean
    open fun containsValue(value : Any?) : Boolean
    open fun get(key : Any?) : V?
    open fun put(key : K, value : V) : V?
    open fun remove(key : Any?) : V?
    open fun putAll(m : java.util.Map<out K, out V>) : Unit
    open fun clear() : Unit
    open fun keySet() : java.util.Set<K>
    open fun values() : java.util.Collection<V>
}

library
public open class HashMap<erased K, erased V>() : java.util.Map<K, V> {
    public override fun size() : Int = js.noImpl
    public override fun isEmpty() : Boolean = js.noImpl
    public override fun get(key : Any?) : V? = js.noImpl
    public override fun containsKey(key : Any?) : Boolean = js.noImpl
    public override fun put(key : K, value : V) : V = js.noImpl
    public override fun putAll(m : java.util.Map<out K, out V>) : Unit = js.noImpl
    public override fun remove(key : Any?) : V? = js.noImpl
    public override fun clear() : Unit = js.noImpl
    public override fun containsValue(value : Any?) : Boolean = js.noImpl
    public override fun keySet() : java.util.Set<K> = js.noImpl
    public override fun values() : java.util.Collection<V> = js.noImpl
}

library
public open class LinkedList<erased E>() : List<E> {
    public override fun iterator() : java.util.Iterator<E> = js.noImpl
    public override fun isEmpty() : Boolean = js.noImpl
    public override fun contains(o : Any?) : Boolean = js.noImpl
    public override fun size() : Int = js.noImpl
    public override fun add(e : E) : Boolean = js.noImpl
    public override fun remove(o : Any?) : Boolean = js.noImpl
    public override fun addAll(c : java.util.Collection<out E>) : Boolean = js.noImpl
    public override fun clear() : Unit = js.noImpl
    public override fun get(index : Int) : E = js.noImpl
    public override fun set(index : Int, element : E) : E = js.noImpl
    public override fun add(index : Int, element : E) : Unit = js.noImpl
    public override fun remove(index : Int) : E = js.noImpl
    public fun poll() : E? = js.noImpl
    public fun peek() : E? = js.noImpl
    public fun offer(e : E) : Boolean = js.noImpl
}

library
public class StringBuilder() {
    public fun append(obj : Any) : StringBuilder = js.noImpl
    public fun toString() : String = js.noImpl
}

library
class NoSuchElementException() : Exception() {}
<|MERGE_RESOLUTION|>--- conflicted
+++ resolved
@@ -18,12 +18,8 @@
 library
 public trait Iterator<T> {
     open fun next() : T = js.noImpl
-<<<<<<< HEAD
     open val hasNext : Boolean = js.noImpl
-=======
-    open fun hasNext() : Boolean = js.noImpl
     open fun remove() : Unit = js.noImpl
->>>>>>> 4921aeaf
 }
 
 library
@@ -69,30 +65,6 @@
     //open fun removeAll(c : java.util.Collection<*>) : Boolean
     //open fun retainAll(c : java.util.Collection<*>) : Boolean
     open fun clear() : Unit
-}
-
-library
-public abstract open class AbstractCollection<erased E> : Collection<E> {
-}
-
-library
-public abstract open class AbstractList<erased E> : AbstractCollection<E>, List<E> {
-    public override fun isEmpty() : Boolean = js.noImpl
-    public override fun contains(o : Any?) : Boolean = js.noImpl
-    public override fun iterator() : Iterator<E> = js.noImpl
-   // public override fun indexOf(o : Any?) : Int = js.noImpl
-  //  public override fun lastIndexOf(o : Any?) : Int = js.noImpl
-  //  public override fun toArray() : Array<Any?> = js.noImpl
-  //  public override fun toArray<erased T>(a : Array<out T>) : Array<T> = js.noImpl
-    public override fun set(index : Int, element : E) : E = js.noImpl
-    public override fun add(e : E) : Boolean = js.noImpl
-    public override fun add(index : Int, element : E) : Unit = js.noImpl
-    library("removeByIndex")
-    public override fun remove(index : Int) : E = js.noImpl
-    public override fun remove(o : Any?) : Boolean = js.noImpl
-    public override fun clear() : Unit = js.noImpl
-    public override fun addAll(c : java.util.Collection<out E>) : Boolean = js.noImpl
-  //  public override fun addAll(index : Int, c : java.util.Collection<out E>) : Boolean = js.noImpl
 }
 
 library
@@ -168,7 +140,7 @@
 public open class HashMap<erased K, erased V>() : java.util.Map<K, V> {
     public override fun size() : Int = js.noImpl
     public override fun isEmpty() : Boolean = js.noImpl
-    public override fun get(key : Any?) : V? = js.noImpl
+    public override fun get(key : Any?) : V = js.noImpl
     public override fun containsKey(key : Any?) : Boolean = js.noImpl
     public override fun put(key : K, value : V) : V = js.noImpl
     public override fun putAll(m : java.util.Map<out K, out V>) : Unit = js.noImpl
@@ -202,7 +174,4 @@
 public class StringBuilder() {
     public fun append(obj : Any) : StringBuilder = js.noImpl
     public fun toString() : String = js.noImpl
-}
-
-library
-class NoSuchElementException() : Exception() {}
+}