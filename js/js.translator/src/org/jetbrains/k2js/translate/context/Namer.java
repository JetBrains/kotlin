/*
 * Copyright 2010-2012 JetBrains s.r.o.
 *
 * Licensed under the Apache License, Version 2.0 (the "License");
 * you may not use this file except in compliance with the License.
 * You may obtain a copy of the License at
 *
 * http://www.apache.org/licenses/LICENSE-2.0
 *
 * Unless required by applicable law or agreed to in writing, software
 * distributed under the License is distributed on an "AS IS" BASIS,
 * WITHOUT WARRANTIES OR CONDITIONS OF ANY KIND, either express or implied.
 * See the License for the specific language governing permissions and
 * limitations under the License.
 */

package org.jetbrains.k2js.translate.context;

import com.google.dart.compiler.backend.js.ast.*;
import com.google.dart.compiler.util.AstUtil;
import org.jetbrains.annotations.NotNull;

/**
 * @author Pavel Talanov
 *         <p/>
 *         Encapuslates different types of constants and naming conventions.
 */
public final class Namer {

    private static final String INITIALIZE_METHOD_NAME = "initialize";
    private static final String CLASS_OBJECT_NAME = "createClass";
    private static final String TRAIT_OBJECT_NAME = "createTrait";
    private static final String NAMESPACE_OBJECT_NAME = "createNamespace";
    private static final String OBJECT_OBJECT_NAME = "createObject";
    private static final String SETTER_PREFIX = "set_";
    private static final String GETTER_PREFIX = "get_";
    private static final String BACKING_FIELD_PREFIX = "$";
    private static final String SUPER_METHOD_NAME = "super_init";
    private static final String KOTLIN_OBJECT_NAME = "Kotlin";
    private static final String ROOT_NAMESPACE = "Root";
    private static final String RECEIVER_PARAMETER_NAME = "receiver";
    private static final String CLASSES_OBJECT_NAME = "classes";
    private static final String THROW_NPE_FUN_NAME = "throwNPE";

    @NotNull
    public static String getReceiverParameterName() {
        return RECEIVER_PARAMETER_NAME;
    }

    @NotNull
    public static String getRootNamespaceName() {
        return ROOT_NAMESPACE;
    }

    @NotNull
    public static JsNameRef initializeMethodReference() {
        return AstUtil.newQualifiedNameRef(INITIALIZE_METHOD_NAME);
    }

    @NotNull
    public static String superMethodName() {
        return SUPER_METHOD_NAME;
    }

    @NotNull
    public static String nameForClassesVariable() {
        return CLASSES_OBJECT_NAME;
    }

    @NotNull
    public static String getNameForAccessor(@NotNull String propertyName, boolean isGetter, boolean isEcma5) {
        if (isEcma5) {
            return propertyName;
        }

        if (isGetter) {
            return getNameForGetter(propertyName);
        }
        else {
            return getNameForSetter(propertyName);
        }
    }

    public static String getKotlinBackingFieldName(String propertyName) {
        return getNameWithPrefix(propertyName, BACKING_FIELD_PREFIX);
    }

    public static String getNameForGetter(String propertyName) {
        return getNameWithPrefix(propertyName, GETTER_PREFIX);
    }

    public static String getNameForSetter(String propertyName) {
        return getNameWithPrefix(propertyName, SETTER_PREFIX);
    }

    private static String getNameWithPrefix(String name, String prefix) {
        return prefix + name;
    }

    public static Namer newInstance(@NotNull JsScope rootScope) {
        return new Namer(rootScope);
    }

    @NotNull
    private final JsName kotlinName;
    @NotNull
    private final JsScope kotlinScope;
    @NotNull
    private final JsName className;
    @NotNull
    private final JsName traitName;
    @NotNull
    private final JsName namespaceName;
    @NotNull
    private final JsName objectName;

    @NotNull
    private final JsName isTypeName;

    private Namer(@NotNull JsScope rootScope) {
        kotlinName = rootScope.declareName(KOTLIN_OBJECT_NAME);
        kotlinScope = new JsScope(rootScope, "Kotlin standard object");
        traitName = kotlinScope.declareName(TRAIT_OBJECT_NAME);
        namespaceName = kotlinScope.declareName(NAMESPACE_OBJECT_NAME);
        className = kotlinScope.declareName(CLASS_OBJECT_NAME);
        objectName = kotlinScope.declareName(OBJECT_OBJECT_NAME);

        isTypeName = kotlinScope.declareName("isType");
    }

    @NotNull
<<<<<<< HEAD
    public JsNameRef classCreationMethodReference() {
        return kotlin(className);
    }

    @NotNull
    public JsNameRef traitCreationMethodReference() {
        return kotlin(traitName);
    }

    @NotNull
    public JsNameRef namespaceCreationMethodReference() {
        return kotlin(namespaceName);
    }

    @NotNull
    public JsNameRef objectCreationMethodReference() {
        return kotlin(objectName);
    }

    @NotNull
    private JsNameRef kotlin(@NotNull JsName name) {
        JsNameRef reference = name.makeRef();
        reference.setQualifier(kotlinName.makeRef());
=======
    public JsExpression classCreationMethodReference() {
        return kotlin(createMethodReference(className));
    }

    @NotNull
    public JsExpression traitCreationMethodReference() {
        return kotlin(createMethodReference(traitName));
    }

    @NotNull
    public JsExpression namespaceCreationMethodReference() {
        return kotlin(createMethodReference(namespaceName));
    }

    @NotNull
    public JsExpression objectCreationMethodReference() {
        return kotlin(createMethodReference(objectName));
    }

    @NotNull
    public JsExpression throwNPEFunctionCall() {
        JsNameRef reference = AstUtil.newQualifiedNameRef(THROW_NPE_FUN_NAME);
        JsInvocation invocation = AstUtil.newInvocation(reference);
        return kotlin(invocation);
    }

    @NotNull
    private static JsNameRef createMethodReference(@NotNull JsName name) {
        JsNameRef qualifier = name.makeRef();
        JsNameRef reference = AstUtil.newQualifiedNameRef("create");
        setQualifier(reference, qualifier);
        return reference;
    }

    @NotNull
    private JsExpression kotlin(@NotNull JsExpression reference) {
        JsNameRef kotlinReference = kotlinName.makeRef();
        setQualifier(reference, kotlinReference);
>>>>>>> f67aaa49
        return reference;
    }

    @NotNull
    public JsNameRef kotlinObject() {
        return kotlinName.makeRef();
    }

    @NotNull
<<<<<<< HEAD
    public JsNameRef isOperationReference() {
        return kotlin(isTypeName);
=======
    public JsExpression isOperationReference() {
        return kotlin(AstUtil.newQualifiedNameRef("isType"));
>>>>>>> f67aaa49
    }

    @NotNull
        /*package*/ JsScope getKotlinScope() {
        return kotlinScope;
    }
}<|MERGE_RESOLUTION|>--- conflicted
+++ resolved
@@ -19,6 +19,8 @@
 import com.google.dart.compiler.backend.js.ast.*;
 import com.google.dart.compiler.util.AstUtil;
 import org.jetbrains.annotations.NotNull;
+
+import static org.jetbrains.k2js.translate.utils.JsAstUtils.setQualifier;
 
 /**
  * @author Pavel Talanov
@@ -129,48 +131,23 @@
     }
 
     @NotNull
-<<<<<<< HEAD
-    public JsNameRef classCreationMethodReference() {
+    public JsExpression classCreationMethodReference() {
         return kotlin(className);
     }
 
     @NotNull
-    public JsNameRef traitCreationMethodReference() {
+    public JsExpression traitCreationMethodReference() {
         return kotlin(traitName);
     }
 
     @NotNull
-    public JsNameRef namespaceCreationMethodReference() {
+    public JsExpression namespaceCreationMethodReference() {
         return kotlin(namespaceName);
     }
 
     @NotNull
-    public JsNameRef objectCreationMethodReference() {
+    public JsExpression objectCreationMethodReference() {
         return kotlin(objectName);
-    }
-
-    @NotNull
-    private JsNameRef kotlin(@NotNull JsName name) {
-        JsNameRef reference = name.makeRef();
-        reference.setQualifier(kotlinName.makeRef());
-=======
-    public JsExpression classCreationMethodReference() {
-        return kotlin(createMethodReference(className));
-    }
-
-    @NotNull
-    public JsExpression traitCreationMethodReference() {
-        return kotlin(createMethodReference(traitName));
-    }
-
-    @NotNull
-    public JsExpression namespaceCreationMethodReference() {
-        return kotlin(createMethodReference(namespaceName));
-    }
-
-    @NotNull
-    public JsExpression objectCreationMethodReference() {
-        return kotlin(createMethodReference(objectName));
     }
 
     @NotNull
@@ -181,34 +158,26 @@
     }
 
     @NotNull
-    private static JsNameRef createMethodReference(@NotNull JsName name) {
-        JsNameRef qualifier = name.makeRef();
-        JsNameRef reference = AstUtil.newQualifiedNameRef("create");
-        setQualifier(reference, qualifier);
+    private JsExpression kotlin(@NotNull JsName name) {
+        JsNameRef reference = name.makeRef();
+        reference.setQualifier(kotlinName.makeRef());
         return reference;
     }
 
     @NotNull
     private JsExpression kotlin(@NotNull JsExpression reference) {
-        JsNameRef kotlinReference = kotlinName.makeRef();
-        setQualifier(reference, kotlinReference);
->>>>>>> f67aaa49
+        setQualifier(reference, kotlinName.makeRef());
         return reference;
     }
 
     @NotNull
-    public JsNameRef kotlinObject() {
+    public JsExpression kotlinObject() {
         return kotlinName.makeRef();
     }
 
     @NotNull
-<<<<<<< HEAD
-    public JsNameRef isOperationReference() {
+    public JsExpression isOperationReference() {
         return kotlin(isTypeName);
-=======
-    public JsExpression isOperationReference() {
-        return kotlin(AstUtil.newQualifiedNameRef("isType"));
->>>>>>> f67aaa49
     }
 
     @NotNull
