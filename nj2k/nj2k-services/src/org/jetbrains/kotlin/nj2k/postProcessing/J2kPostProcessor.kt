--- conflicted
+++ resolved
@@ -29,7 +29,6 @@
 import org.jetbrains.kotlin.nj2k.NewJ2kConverterContext
 import org.jetbrains.kotlin.nj2k.postProcessing.processings.*
 import org.jetbrains.kotlin.psi.*
-import org.jetbrains.kotlin.psi.psiUtil.parents
 
 class NewJ2kPostProcessor : PostProcessor {
     @Suppress("PrivatePropertyName")
@@ -221,16 +220,13 @@
         RemoveForExpressionLoopParameterTypeProcessing(),
         intentionBasedProcessing(ReplaceMapGetOrDefaultIntention()),
         inspectionBasedProcessing(ReplaceGuardClauseWithFunctionCallInspection()),
-<<<<<<< HEAD
+        inspectionBasedProcessing(SortModifiersInspection()),
         intentionBasedProcessing(ConvertToRawStringTemplateIntention()) { element ->
             ConvertToStringTemplateIntention.buildReplacement(element).entries.any {
                 (it as? KtEscapeStringTemplateEntry)?.unescapedValue == "\n"
             }
         },
         intentionBasedProcessing(IndentRawStringIntention())
-=======
-        inspectionBasedProcessing(SortModifiersInspection())
->>>>>>> d59a171b
     )
 
 
