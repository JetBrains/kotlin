package samples.text

import samples.*
import kotlin.test.*

class Strings {

    @Sample
    fun capitalize() {
        assertPrints("abcd".capitalize(), "Abcd")
        assertPrints("Abcd".capitalize(), "Abcd")
    }

    @Sample
    fun decapitalize() {
        assertPrints("abcd".decapitalize(), "abcd")
        assertPrints("Abcd".decapitalize(), "abcd")
    }

    @Sample
    fun repeat() {
        assertPrints("Word".repeat(4), "WordWordWordWord")
        assertPrints("Word".repeat(0), "")
    }

    @Sample
    fun trimIndent() {
        val withoutIndent =
                """
                    ABC
                    123
                    456
                """.trimIndent()
        assertPrints(withoutIndent, "ABC\n123\n456")
    }

    @Sample
    fun trimMargin() {
        val withoutMargin1 = """ABC
                        |123
                        |456""".trimMargin()
        assertPrints(withoutMargin1, "ABC\n123\n456")

        val withoutMargin2 = """
            #XYZ
            #foo
            #bar
        """.trimMargin("#")
        assertPrints(withoutMargin2, "XYZ\nfoo\nbar")
    }

    @Sample
    fun chunked() {
        val dnaFragment = "ATTCGCGGCCGCCAA"

        val codons = dnaFragment.chunked(3)

        assertPrints(codons, "[ATT, CGC, GGC, CGC, CAA]")
    }

    @Sample
    fun chunkedTransform() {
        val codonTable = mapOf("ATT" to "Isoleucine", "CAA" to "Glutamine", "CGC" to "Arginine", "GGC" to "Glycine")
        val dnaFragment = "ATTCGCGGCCGCCAA"

        val proteins = dnaFragment.chunked(3) { codon: CharSequence -> codonTable[codon.toString()] ?: error("Unknown codon") }

        assertPrints(proteins, "[Isoleucine, Arginine, Glycine, Arginine, Glutamine]")
    }

    @Sample
    fun chunkedTransformToSequence() {
        val codonTable = mapOf("ATT" to "Isoleucine", "CAA" to "Glutamine", "CGC" to "Arginine", "GGC" to "Glycine")
        val dnaFragment = "ATTCGCGGCCGCCAACGG"

        val proteins = dnaFragment.chunkedSequence(3) { codon: CharSequence -> codonTable[codon.toString()] ?: error("Unknown codon") }

        // sequence is evaluated lazily, so that unknown codon is not reached
        assertPrints(proteins.take(5).toList(), "[Isoleucine, Arginine, Glycine, Arginine, Glutamine]")
    }

    @Sample
    fun filter() {
        val text = "a1b2c3d4e5"

        val textWithOnlyDigits = text.filter { it.isDigit() }

        assertPrints(textWithOnlyDigits, "12345")
    }

    @Sample
    fun filterNot() {
        val text = "a1b2c3d4e5"

        val textWithoutDigits = text.filterNot { it.isDigit() }

        assertPrints(textWithoutDigits, "abcde")
    }

    @Sample
    fun zip() {
        val stringA = "abcd"
        val stringB = "zyx"
        assertPrints(stringA zip stringB, "[(a, z), (b, y), (c, x)]")
    }

    @Sample
    fun zipWithTransform() {
        val stringA = "abcd"
        val stringB = "zyx"
        val result = stringA.zip(stringB) { a, b -> "$a$b" }
        assertPrints(result, "[az, by, cx]")
    }

    @Sample
    fun associate() {
        val string = "bonne journée"
        // associate each character with its code
        val result = string.associate { char -> char to char.toInt() }
        // notice each letter occurs only once
        assertPrints(result, "{b=98, o=111, n=110, e=101,  =32, j=106, u=117, r=114, é=233}")
    }

    @Sample
    fun associateBy() {
        val string = "bonne journée"
        // associate each character by its code
        val result = string.associateBy { char -> char.toInt() }
        // notice each char code occurs only once
        assertPrints(result, "{98=b, 111=o, 110=n, 101=e, 32= , 106=j, 117=u, 114=r, 233=é}")
    }

    @Sample
    fun associateByWithValueTransform() {
        val string = "bonne journée"
        // associate each character by the code of its upper case equivalent and transform the character to upper case
        val result = string.associateBy({ char -> char.toUpperCase().toInt() }, { char -> char.toUpperCase() })
        // notice each char code occurs only once
        assertPrints(result, "{66=B, 79=O, 78=N, 69=E, 32= , 74=J, 85=U, 82=R, 201=É}")
    }

    @Sample
    fun associateByTo() {
        val string = "bonne journée"
        // associate each character by its code
        val result = mutableMapOf<Int, Char>()
        string.associateByTo(result) { char -> char.toInt() }
        // notice each char code occurs only once
        assertPrints(result, "{98=b, 111=o, 110=n, 101=e, 32= , 106=j, 117=u, 114=r, 233=é}")
    }

    @Sample
    fun associateByToWithValueTransform() {
        val string = "bonne journée"
        // associate each character by the code of its upper case equivalent and transform the character to upper case
        val result = mutableMapOf<Int, Char>()
        string.associateByTo(result, { char -> char.toUpperCase().toInt() }, { char -> char.toUpperCase() })
        // notice each char code occurs only once
        assertPrints(result, "{66=B, 79=O, 78=N, 69=E, 32= , 74=J, 85=U, 82=R, 201=É}")
    }

    @Sample
    fun associateTo() {
        val string = "bonne journée"
        // associate each character with its code
        val result = mutableMapOf<Char, Int>()
        string.associateTo(result) { char -> char to char.toInt() }
        // notice each letter occurs only once
        assertPrints(result, "{b=98, o=111, n=110, e=101,  =32, j=106, u=117, r=114, é=233}")
    }

    @Sample
    fun associateWith() {
        val string = "bonne journée"
        // associate each character with its code
        val result = string.associateWith { char -> char.toInt() }
        // notice each letter occurs only once
        assertPrints(result, "{b=98, o=111, n=110, e=101,  =32, j=106, u=117, r=114, é=233}")
    }

    @Sample
    fun associateWithTo() {
        val string = "bonne journée"
        // associate each character with its code
        val result = mutableMapOf<Char, Int>()
        string.associateWithTo(result) { char -> char.toInt() }
        // notice each letter occurs only once
        assertPrints(result, "{b=98, o=111, n=110, e=101,  =32, j=106, u=117, r=114, é=233}")
    }

    @Sample
    fun partition() {
        fun isVowel(c: Char) = "aeuio".contains(c, ignoreCase = true)
        val string = "Discussion"
        val result = string.partition(::isVowel)
        assertPrints(result, "(iuio, Dscssn)")
    }

    @Sample
    fun stringToByteArray() {
        val charset = Charsets.UTF_8
        val byteArray = "Hello".toByteArray(charset)
        assertPrints(byteArray.contentToString(), "[72, 101, 108, 108, 111]")
        assertPrints(byteArray.toString(charset), "Hello")
    }

    @Sample
    fun toLowerCase() {
        assertPrints("Iced frappé!".toLowerCase(), "iced frappé!")
    }

    @Sample
    fun toUpperCase() {
        assertPrints("Iced frappé!".toUpperCase(), "ICED FRAPPÉ!")
    }

    @Sample
    fun padStart() {
        val padWithSpace = "125".padStart(5)
        assertPrints("'$padWithSpace'", "'  125'")

        val padWithChar = "a".padStart(5, '.')
        assertPrints("'$padWithChar'", "'....a'")

        // string is returned as is, when its length is greater than the specified
        val noPadding = "abcde".padStart(3)
        assertPrints("'$noPadding'", "'abcde'")
    }

    @Sample
    fun padEnd() {
        val padWithSpace = "125".padEnd(5)
        assertPrints("'$padWithSpace'", "'125  '")

        val padWithChar = "a".padEnd(5, '.')
        assertPrints("'$padWithChar'", "'a....'")

        // string is returned as is, when its length is greater than the specified
        val noPadding = "abcde".padEnd(3)
        assertPrints("'$noPadding'", "'abcde'")
    }

    @Sample
    fun clearStringBuilder() {
        val builder = StringBuilder()
        builder.append("content").append(1)
        assertPrints(builder, "content1")

        builder.clear()
        assertPrints(builder, "")
    }

    @Sample
    fun stringIfEmpty() {
        val empty = ""

        val emptyOrNull: String? = empty.ifEmpty { null }
        assertPrints(emptyOrNull, "null")

        val emptyOrDefault = empty.ifEmpty { "default" }
        assertPrints(emptyOrDefault, "default")

        val nonEmpty = "abc"
        val sameString = nonEmpty.ifEmpty { "def" }
        assertTrue(nonEmpty === sameString)
    }

    @Sample
    fun stringIfBlank() {
        val blank = "    "

        val blankOrNull: String? = blank.ifBlank { null }
        assertPrints(blankOrNull, "null")

        val blankOrDefault = blank.ifBlank { "default" }
        assertPrints(blankOrDefault, "default")

        val nonBlank = "abc"
        val sameString = nonBlank.ifBlank { "def" }
        assertTrue(nonBlank === sameString)
    }

    @Sample
    fun stringIsBlank() {
        fun validateName(name: String): String {
            if (name.isBlank()) throw IllegalArgumentException("Name cannot be blank")
            return name
        }

        assertPrints(validateName("Adam"), "Adam")
        assertFails { validateName("") }
        assertFails { validateName("  \t\n") }
    }

    @Sample
    fun stringIsNotBlank() {
        fun validateName(name: String): String {
            require(name.isNotBlank()) { "Name cannot be blank" }
            return name
        }

        assertPrints(validateName("Adam"), "Adam")
        assertFails { validateName("") }
        assertFails { validateName("  \t\n") }
    }

    @Sample
    fun stringIsNullOrBlank() {
        fun validateName(name: String?): String {
            if (name.isNullOrBlank()) throw IllegalArgumentException("Name cannot be blank")
            // name is not nullable here anymore due to a smart cast after calling isNullOrBlank
            return name
        }

        assertPrints(validateName("Adam"), "Adam")
        assertFails { validateName(null) }
        assertFails { validateName("") }
        assertFails { validateName("  \t\n") }
    }

    @Sample
    fun stringIsEmpty() {
        fun markdownLink(title: String, url: String) =
            if (title.isEmpty()) url else "[$title]($url)"

        // plain link
        assertPrints(markdownLink(title = "", url = "https://kotlinlang.org"), "https://kotlinlang.org")

        // link with custom title
        assertPrints(markdownLink(title = "Kotlin Language", url = "https://kotlinlang.org"), "[Kotlin Language](https://kotlinlang.org)")
    }

    @Sample
    fun stringIsNotEmpty() {
        fun markdownLink(title: String, url: String) =
            if (title.isNotEmpty()) "[$title]($url)" else url

        // plain link
        assertPrints(markdownLink(title = "", url = "https://kotlinlang.org"), "https://kotlinlang.org")

        // link with custom title
        assertPrints(markdownLink(title = "Kotlin Language", url = "https://kotlinlang.org"), "[Kotlin Language](https://kotlinlang.org)")
    }


    @Sample
    fun stringIsNullOrEmpty() {
        fun markdownLink(title: String?, url: String) =
            if (title.isNullOrEmpty()) url else "[$title]($url)"

        // plain link
        assertPrints(markdownLink(title = null, url = "https://kotlinlang.org"), "https://kotlinlang.org")

        // link with custom title
        assertPrints(markdownLink(title = "Kotlin Language", url = "https://kotlinlang.org"), "[Kotlin Language](https://kotlinlang.org)")
    }

    @Sample
    fun commonPrefixWith() {
        assertPrints("Hot_Coffee".commonPrefixWith("Hot_cocoa"), "Hot_")
        assertPrints("Hot_Coffee".commonPrefixWith("Hot_cocoa", true), "Hot_Co")
        assertPrints("Hot_Coffee".commonPrefixWith("Iced_Coffee"), "")
    }

    @Sample
    fun commonSuffixWith() {
        assertPrints("Hot_Tea".commonSuffixWith("iced_tea"), "ea")
        assertPrints("Hot_Tea".commonSuffixWith("iced_tea", true), "_Tea")
        assertPrints("Hot_Tea".commonSuffixWith("Hot_Coffee"), "")
    }

    @Sample
    fun take() {
        val string = "<<<First Grade>>>"
        assertPrints(string.take(8), "<<<First")
        assertPrints(string.takeLast(8), "Grade>>>")
        assertPrints(string.takeWhile { !it.isLetter() }, "<<<")
        assertPrints(string.takeLastWhile { !it.isLetter() }, ">>>")
    }

    @Sample
    fun drop() {
        val string = "<<<First Grade>>>"
        assertPrints(string.drop(6), "st Grade>>>")
        assertPrints(string.dropLast(6), "<<<First Gr")
        assertPrints(string.dropWhile { !it.isLetter() }, "First Grade>>>")
        assertPrints(string.dropLastWhile { !it.isLetter() }, "<<<First Grade")
    }

    @Sample
    fun map() {
        val string = "kotlin"
        assertPrints(string.map { it.toUpperCase() }, "[K, O, T, L, I, N]")
    }

    @Sample
    fun indexOf() {
        fun matchDetails(inputString: String, whatToFind: String, startIndex: Int = 0): String {
            val matchIndex = inputString.indexOf(whatToFind, startIndex)
            return "Searching for '$whatToFind' in '$inputString' starting at position $startIndex: " +
                    if (matchIndex >= 0) "Found at $matchIndex" else "Not found"
        }

        val inputString = "Never ever give up"
        val toFind = "ever"

        assertPrints(matchDetails(inputString, toFind), "Searching for 'ever' in 'Never ever give up' starting at position 0: Found at 1")
        assertPrints(matchDetails(inputString, toFind, 2), "Searching for 'ever' in 'Never ever give up' starting at position 2: Found at 6")
        assertPrints(matchDetails(inputString, toFind, 10), "Searching for 'ever' in 'Never ever give up' starting at position 10: Not found")
    }

    @Sample
<<<<<<< HEAD
    fun replace() {
        val inputString0 = "Mississippi"
        val inputString1 = "How can the net amount of entropy of the universe be massively decreased?"

        assertPrints(inputString0.replace('s', 'z'), "Mizzizzippi")
        assertPrints(inputString1.replace("decreased", "increased"), "How can the net amount of entropy of the universe be massively increased?")
=======
    fun last() {
        val string = "Kotlin 1.4.0"
        assertPrints(string.last(), "0")
        assertPrints(string.last { it.isLetter() }, "n")
        assertPrints(string.lastOrNull { it > 'z' }, "null")
        assertFails { string.last { it > 'z' } }

        val emptyString = ""
        assertPrints(emptyString.lastOrNull(), "null")
        assertFails { emptyString.last() }
>>>>>>> 362775b6
    }
}<|MERGE_RESOLUTION|>--- conflicted
+++ resolved
@@ -410,14 +410,6 @@
     }
 
     @Sample
-<<<<<<< HEAD
-    fun replace() {
-        val inputString0 = "Mississippi"
-        val inputString1 = "How can the net amount of entropy of the universe be massively decreased?"
-
-        assertPrints(inputString0.replace('s', 'z'), "Mizzizzippi")
-        assertPrints(inputString1.replace("decreased", "increased"), "How can the net amount of entropy of the universe be massively increased?")
-=======
     fun last() {
         val string = "Kotlin 1.4.0"
         assertPrints(string.last(), "0")
@@ -428,6 +420,14 @@
         val emptyString = ""
         assertPrints(emptyString.lastOrNull(), "null")
         assertFails { emptyString.last() }
->>>>>>> 362775b6
+    }
+  
+    @Sample
+    fun replace() {
+        val inputString0 = "Mississippi"
+        val inputString1 = "How can the net amount of entropy of the universe be massively decreased?"
+
+        assertPrints(inputString0.replace('s', 'z'), "Mizzizzippi")
+        assertPrints(inputString1.replace("decreased", "increased"), "How can the net amount of entropy of the universe be massively increased?")
     }
 }