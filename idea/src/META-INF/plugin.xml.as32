<idea-plugin xmlns:xi="http://www.w3.org/2001/XInclude" version="2" url="http://kotlinlang.org" allow-bundled-update="true">
  <id>org.jetbrains.kotlin</id>

  <name>Kotlin</name>
  <description><![CDATA[
The Kotlin plugin provides language support in IntelliJ IDEA and Android Studio.
<br>
<a href="http://kotlinlang.org/docs/tutorials/getting-started.html">Getting Started in IntelliJ IDEA</a><br>
<a href="http://kotlinlang.org/docs/tutorials/kotlin-android.html">Getting Started in Android Studio</a><br>
<a href="http://slack.kotlinlang.org/">Public Slack</a><br>
<a href="https://youtrack.jetbrains.com/issues/KT">Issue tracker</a><br>
]]></description>
  <version>@snapshot@</version>
  <vendor url="http://www.jetbrains.com">JetBrains</vendor>

  <idea-version since-build="181.4668.68.32.4763614" until-build="181.5281.24.32.*"/>

  <depends>com.intellij.modules.platform</depends>
  <depends>com.intellij.modules.androidstudio</depends>

  <!-- required for Kotlin/Native plugin -->
  <depends optional="true">org.jetbrains.kotlin.native.platform.deps</depends>

  <depends optional="true" config-file="junit.xml">JUnit</depends>
  <depends optional="true" config-file="gradle.xml">org.jetbrains.plugins.gradle</depends>
  <depends optional="true" config-file="maven.xml">org.jetbrains.idea.maven</depends>
  <depends optional="true" config-file="testng-j.xml">TestNG-J</depends>
  <depends optional="true" config-file="kotlin-copyright.xml">com.intellij.copyright</depends>
  <depends optional="true" config-file="android.xml">org.jetbrains.android</depends>
  <depends optional="true" config-file="coverage.xml">Coverage</depends>
  <depends optional="true" config-file="i18n.xml">com.intellij.java-i18n</depends>
  <depends optional="true" config-file="injection.xml">org.intellij.intelliLang</depends>
  <depends optional="true" config-file="decompiler.xml">org.jetbrains.java.decompiler</depends>
  <depends optional="true" config-file="git4idea.xml">Git4Idea</depends>

  <!-- ULTIMATE-PLUGIN-PLACEHOLDER -->

  <!-- CIDR-PLUGIN-PLACEHOLDER-START -->
  <depends>com.intellij.modules.java</depends>
  <depends optional="true" config-file="javaScriptDebug.xml">JavaScriptDebugger</depends>
  <!-- CIDR-PLUGIN-PLACEHOLDER-END -->

  <project-components>
    <component>
      <implementation-class>org.jetbrains.kotlin.idea.highlighter.KotlinBeforeResolveHighlightingPass$Factory</implementation-class>
    </component>
    <component>
      <implementation-class>org.jetbrains.kotlin.idea.refactoring.cutPaste.MoveDeclarationsPassFactory</implementation-class>
      <skipForDefaultProject/>
    </component>
    <component>
      <implementation-class>org.jetbrains.kotlin.idea.highlighter.ScriptExternalHighlightingPass$Factory</implementation-class>
    </component>
    <component>
      <implementation-class>org.jetbrains.kotlin.idea.completion.LookupCancelWatcher</implementation-class>
    </component>
    <component>
      <implementation-class>org.jetbrains.kotlin.idea.project.KotlinCodeBlockModificationListener</implementation-class>
    </component>
    <component>
      <implementation-class>org.jetbrains.kotlin.idea.caches.KotlinPackageContentModificationListener</implementation-class>
    </component>
    <component>
      <interface-class>org.jetbrains.kotlin.idea.completion.CompletionBindingContextProvider</interface-class>
      <implementation-class>org.jetbrains.kotlin.idea.completion.CompletionBindingContextProvider</implementation-class>
    </component>
  </project-components>

  <application-components>
    <component>
      <implementation-class>org.jetbrains.kotlin.idea.PluginStartupComponent</implementation-class>
    </component>

    <component>
      <implementation-class>org.jetbrains.kotlin.idea.versions.KotlinUpdatePluginComponent</implementation-class>
    </component>

  </application-components>

  <actions>
    <action id="Kotlin.NewFile" class="org.jetbrains.kotlin.idea.actions.NewKotlinFileAction">
      <add-to-group group-id="NewGroup" anchor="after" relative-to-action="NewGroup1"/>
    </action>
    <action id="Kotlin.NewScript" class="org.jetbrains.kotlin.idea.actions.NewKotlinScriptAction">
      <add-to-group group-id="NewGroup" anchor="before" relative-to-action="NewFromTemplate"/>
    </action>

    <group id = "ConvertJavaToKotlinGroup">
      <separator/>
      <action id="ConvertJavaToKotlin" class="org.jetbrains.kotlin.idea.actions.JavaToKotlinAction"
              text="Convert Java File to Kotlin File">
        <keyboard-shortcut keymap="$default" first-keystroke="control alt shift K"/>
      </action>
      <add-to-group group-id="CodeMenu" anchor="last"/>
      <add-to-group group-id="ProjectViewPopupMenu" anchor="last"/>
      <add-to-group group-id="EditorTabPopupMenu" anchor="last"/>
    </group>

    <group id="KotlinToolsGroup" popup="true" text="Kotlin" icon="/org/jetbrains/kotlin/idea/icons/kotlin13.png"
           class="org.jetbrains.kotlin.idea.actions.KotlinActionGroup">
      <add-to-group group-id="ToolsMenu" anchor="last"/>
    </group>

    <action id="KotlinConfigureUpdates" class="org.jetbrains.kotlin.idea.actions.ConfigurePluginUpdatesAction"
            text="Configure Kotlin Plugin Updates"
            description="Configure automatic updates for the Kotlin plugin">
      <add-to-group group-id="KotlinToolsGroup"/>
    </action>

    <action id="DecompileKotlinToJava" class="org.jetbrains.kotlin.idea.actions.DecompileKotlinToJavaAction"
            text="Decompile Kotlin To Java">
      <add-to-group group-id="KotlinToolsGroup"/>
    </action>

    <action id="ExtractFunction" class="org.jetbrains.kotlin.idea.refactoring.introduce.extractFunction.ExtractFunctionAction"
            text="_Function..." use-shortcut-of="ExtractMethod">
      <add-to-group group-id="IntroduceActionsGroup" anchor="after" relative-to-action="ExtractMethod"/>
    </action>

    <action id="IntroduceProperty" class="org.jetbrains.kotlin.idea.refactoring.introduce.introduceProperty.IntroducePropertyAction"
            text="P_roperty..." use-shortcut-of="IntroduceField">
      <add-to-group group-id="IntroduceActionsGroup" anchor="after" relative-to-action="IntroduceField"/>
    </action>

    <group id="InternalKotlin" text="IDEA Internal Actions" internal="true">
      <separator/>
      <group id="KotlinInternalGroup" text="Kotlin" popup="true">
        <group id="KotlinCompletionBenchmarkGroup" popup="true" text="Benchmark completion">
          <action id="TopLevelCompletionBenchmarkAction"
                  class="org.jetbrains.kotlin.idea.actions.internal.benchmark.TopLevelCompletionBenchmarkAction"
                  text="Top-level scenario"/>

          <action id="LocalCompletionBenchmarkAction"
                  class="org.jetbrains.kotlin.idea.actions.internal.benchmark.LocalCompletionBenchmarkAction"
                  text="Local scenario"/>
        </group>

        <action id="HighlightingBenchmarkAction"
                class="org.jetbrains.kotlin.idea.actions.internal.benchmark.HighlightingBenchmarkAction"
                text="Benchmark highlighting"/>

        <action id="CacheResetOnProcessCanceledToggleAction"
                class="org.jetbrains.kotlin.idea.actions.internal.CacheResetOnProcessCanceledToggleAction"
                text="Reset caches on ProcessCanceledException"/>

        <action id="CheckComponentsUsageSearchAction" class="org.jetbrains.kotlin.idea.actions.internal.CheckComponentsUsageSearchAction"
                text="Check Component Functions Usage Search"/>

        <action id="FindImplicitNothingAction" class="org.jetbrains.kotlin.idea.actions.internal.FindImplicitNothingAction"
                text="Find Implicit Nothing Calls"/>

        <action id="PrintOutNotPropertyMatches" class="org.jetbrains.kotlin.idea.actions.internal.SearchNotPropertyCandidatesAction"
                text="Search Not Property Candidates"/>

        <action id="StoredExceptionsThrowToggleAction" class="org.jetbrains.kotlin.idea.actions.internal.StoredExceptionsThrowToggleAction"
                text="Throw cached PCE"/>

        <action id="CopyAsDiagnosticTest" class="org.jetbrains.kotlin.idea.actions.internal.CopyAsDiagnosticTestAction"
                text="Copy Current File As Diagnostic Test"/>
      </group>
      <separator/>

      <add-to-group group-id="Internal" anchor="last"/>
    </group>

    <action id="ExtractFunctionToScope" class="org.jetbrains.kotlin.idea.refactoring.introduce.extractFunction.ExtractFunctionToScopeAction"
            text="Function to _Scope...">
      <keyboard-shortcut keymap="$default" first-keystroke="control alt shift M"/>
      <add-to-group group-id="IntroduceActionsGroup" anchor="after" relative-to-action="ExtractFunction"/>
    </action>

    <action id="IntroduceTypeParameter" class="org.jetbrains.kotlin.idea.refactoring.introduce.introduceTypeParameter.IntroduceTypeParameterAction"
            text="T_ype Parameter...">
      <add-to-group group-id="IntroduceActionsGroup" anchor="after" relative-to-action="ExtractFunctionToScope"/>
    </action>

    <action id="IntroduceTypeAlias" class="org.jetbrains.kotlin.idea.refactoring.introduce.introduceTypeAlias.IntroduceTypeAliasAction"
            text="Type _Alias...">
      <keyboard-shortcut keymap="$default" first-keystroke="control alt shift A"/>
      <add-to-group group-id="IntroduceActionsGroup" anchor="after" relative-to-action="IntroduceTypeParameter"/>
    </action>

    <action id="KotlinShellExecute" class="com.intellij.openapi.actionSystem.EmptyAction"
            text="Execute Kotlin Code"
            description="Execute Kotlin code in console">
      <keyboard-shortcut first-keystroke="control ENTER" keymap="$default"/>
    </action>

    <group id="KotlinGenerateGroup">
      <action id="KotlinGenerateTestMethod"
              class="org.jetbrains.kotlin.idea.actions.generate.KotlinGenerateTestSupportActionBase$Test"
              text="Test Function" />
      <action id="KotlinGenerateSetUpMethod"
              class="org.jetbrains.kotlin.idea.actions.generate.KotlinGenerateTestSupportActionBase$SetUp"
              text="SetUp Function" />
      <action id="KotlinGenerateTearDownMethod"
              class="org.jetbrains.kotlin.idea.actions.generate.KotlinGenerateTestSupportActionBase$TearDown"
              text="TearDown Function" />
      <action id="KotlinGenerateDataMethod"
              class="org.jetbrains.kotlin.idea.actions.generate.KotlinGenerateTestSupportActionBase$Data"
              text="Parameters Function" />
      <separator />
      <action id="KotlinGenerateSecondaryConstructor"
              class="org.jetbrains.kotlin.idea.actions.generate.KotlinGenerateSecondaryConstructorAction"
              text="Secondary Constructor" />
      <action id="KotlinGenerateEqualsAndHashCode"
              class="org.jetbrains.kotlin.idea.actions.generate.KotlinGenerateEqualsAndHashcodeAction"
              text="equals() and hashCode()" />
      <action id="KotlinGenerateToString"
              class="org.jetbrains.kotlin.idea.actions.generate.KotlinGenerateToStringAction"
              text="toString()" />

      <add-to-group group-id="GenerateGroup" anchor="first"/>
    </group>
  </actions>

  <extensions defaultExtensionNs="com.intellij">
    <applicationService serviceInterface="org.jetbrains.kotlin.psi.stubs.elements.StubIndexService"
                        serviceImplementation="org.jetbrains.kotlin.idea.stubindex.IdeStubIndexService"/>

    <applicationService serviceInterface="org.jetbrains.kotlin.load.kotlin.KotlinBinaryClassCache"
                        serviceImplementation="org.jetbrains.kotlin.load.kotlin.KotlinBinaryClassCache"/>

    <applicationService serviceInterface="org.jetbrains.kotlin.idea.quickfix.QuickFixes"
                        serviceImplementation="org.jetbrains.kotlin.idea.quickfix.QuickFixes"/>

    <applicationService serviceInterface="org.jetbrains.kotlin.idea.caches.FileAttributeService"
                        serviceImplementation="org.jetbrains.kotlin.idea.caches.FileAttributeServiceImpl"/>

    <applicationService serviceInterface="org.jetbrains.kotlin.idea.KotlinPluginUpdater"
                        serviceImplementation="org.jetbrains.kotlin.idea.KotlinPluginUpdater"/>

    <projectService serviceInterface="org.jetbrains.kotlin.idea.util.ImportInsertHelper"
                    serviceImplementation="org.jetbrains.kotlin.util.ImportInsertHelperImpl"/>

    <applicationService serviceInterface="org.jetbrains.kotlin.psi.KotlinDeclarationNavigationPolicy"
                        serviceImplementation="org.jetbrains.kotlin.idea.decompiler.navigation.KotlinDeclarationNavigationPolicyImpl"/>

    <projectService serviceInterface="org.jetbrains.kotlin.caches.resolve.KotlinCacheService"
                    serviceImplementation="org.jetbrains.kotlin.idea.caches.resolve.KotlinCacheServiceImpl"/>

    <projectService serviceInterface="org.jetbrains.kotlin.load.kotlin.MetadataFinderFactory"
                    serviceImplementation="org.jetbrains.kotlin.idea.vfilefinder.IDEVirtualFileFinderFactory"/>

    <projectService serviceInterface="org.jetbrains.kotlin.load.kotlin.VirtualFileFinderFactory"
                    serviceImplementation="org.jetbrains.kotlin.idea.vfilefinder.IDEVirtualFileFinderFactory"/>

    <projectService serviceInterface="org.jetbrains.kotlin.load.kotlin.ModuleVisibilityManager"
                    serviceImplementation="org.jetbrains.kotlin.idea.util.IdeModuleVisibilityManagerImpl"/>

    <projectService serviceInterface="org.jetbrains.kotlin.resolve.jvm.modules.JavaModuleResolver"
                    serviceImplementation="org.jetbrains.kotlin.idea.modules.IdeJavaModuleResolver"/>

    <projectService serviceInterface="org.jetbrains.kotlin.resolve.ModuleAnnotationsResolver"
                    serviceImplementation="org.jetbrains.kotlin.idea.compiler.IdeModuleAnnotationsResolver"/>

    <projectService serviceInterface="org.jetbrains.kotlin.asJava.LightClassGenerationSupport"
                    serviceImplementation="org.jetbrains.kotlin.idea.caches.resolve.IDELightClassGenerationSupport"/>

    <projectService serviceInterface="org.jetbrains.kotlin.asJava.KotlinAsJavaSupport"
                    serviceImplementation="org.jetbrains.kotlin.idea.caches.resolve.IDEKotlinAsJavaSupport"/>

    <projectService serviceInterface="org.jetbrains.kotlin.psi.KtFileClassProvider"
                    serviceImplementation="org.jetbrains.kotlin.idea.caches.resolve.KtFileClassProviderImpl"/>

    <projectService serviceInterface="org.jetbrains.kotlin.resolve.CodeAnalyzerInitializer"
                    serviceImplementation="org.jetbrains.kotlin.resolve.DummyCodeAnalyzerInitializer"/>

    <projectService serviceInterface="org.jetbrains.kotlin.script.ScriptDefinitionProvider"
                    serviceImplementation="org.jetbrains.kotlin.idea.core.script.ScriptDefinitionsManager"/>

    <projectService serviceInterface="org.jetbrains.kotlin.script.ScriptDependenciesProvider"
                    serviceImplementation="org.jetbrains.kotlin.idea.core.script.IdeScriptDependenciesProvider"/>

    <projectService serviceInterface="org.jetbrains.kotlin.idea.core.script.ScriptDependenciesManager"
                    serviceImplementation="org.jetbrains.kotlin.idea.core.script.ScriptDependenciesManager"/>

    <projectService serviceInterface="org.jetbrains.kotlin.idea.core.script.ScriptDependenciesCache"
                    serviceImplementation="org.jetbrains.kotlin.idea.core.script.ScriptDependenciesCache"/>

    <projectService serviceInterface="org.jetbrains.kotlin.idea.core.script.ScriptDependenciesUpdater"
                    serviceImplementation="org.jetbrains.kotlin.idea.core.script.ScriptDependenciesUpdater"/>

    <projectService serviceInterface="org.jetbrains.kotlin.script.ScriptReportSink"
                    serviceImplementation="org.jetbrains.kotlin.idea.core.script.IdeScriptReportSink"/>

    <projectService serviceInterface="org.jetbrains.kotlin.idea.compiler.configuration.KotlinCommonCompilerArgumentsHolder"
                    serviceImplementation="org.jetbrains.kotlin.idea.compiler.configuration.KotlinCommonCompilerArgumentsHolder"/>

    <projectService serviceInterface="org.jetbrains.kotlin.idea.compiler.configuration.Kotlin2JvmCompilerArgumentsHolder"
                    serviceImplementation="org.jetbrains.kotlin.idea.compiler.configuration.Kotlin2JvmCompilerArgumentsHolder"/>

    <projectService serviceInterface="org.jetbrains.kotlin.idea.compiler.configuration.Kotlin2JsCompilerArgumentsHolder"
                    serviceImplementation="org.jetbrains.kotlin.idea.compiler.configuration.Kotlin2JsCompilerArgumentsHolder"/>

    <projectService serviceInterface="org.jetbrains.kotlin.idea.compiler.configuration.KotlinCompilerSettings"
                    serviceImplementation="org.jetbrains.kotlin.idea.compiler.configuration.KotlinCompilerSettings"/>

    <projectService serviceImplementation="org.jetbrains.kotlin.idea.compiler.configuration.KotlinCompilerWorkspaceSettings"/>

    <projectService serviceInterface="org.jetbrains.kotlin.asJava.classes.KtLightClassForFacade$FacadeStubCache"
                    serviceImplementation="org.jetbrains.kotlin.asJava.classes.KtLightClassForFacade$FacadeStubCache"/>

    <projectService serviceInterface="org.jetbrains.kotlin.resolve.lazy.declarations.DeclarationProviderFactoryService"
                    serviceImplementation="org.jetbrains.kotlin.idea.stubindex.resolve.PluginDeclarationProviderFactoryService"/>

    <projectService serviceInterface="org.jetbrains.kotlin.idea.stubindex.SubpackagesIndexService"
                    serviceImplementation="org.jetbrains.kotlin.idea.stubindex.SubpackagesIndexService"/>

    <projectService serviceInterface="org.jetbrains.kotlin.idea.caches.project.LibraryModificationTracker"
                    serviceImplementation="org.jetbrains.kotlin.idea.caches.project.LibraryModificationTracker"/>

    <projectService serviceInterface="org.jetbrains.kotlin.idea.core.script.ScriptDependenciesModificationTracker"
                    serviceImplementation="org.jetbrains.kotlin.idea.core.script.ScriptDependenciesModificationTracker"/>

    <projectService serviceInterface="org.jetbrains.kotlin.resolve.jvm.KotlinJavaPsiFacade"
                    serviceImplementation="org.jetbrains.kotlin.resolve.jvm.KotlinJavaPsiFacade"/>

    <projectService serviceInterface="org.jetbrains.kotlin.idea.caches.lightClasses.ClsJavaStubByVirtualFileCache"
                    serviceImplementation="org.jetbrains.kotlin.idea.caches.lightClasses.ClsJavaStubByVirtualFileCache"/>

    <projectService serviceInterface="org.jetbrains.kotlin.asJava.classes.LightClassInheritanceHelper"
                    serviceImplementation="org.jetbrains.kotlin.idea.caches.lightClasses.IdeLightClassInheritanceHelper"/>

    <projectService serviceInterface="org.jetbrains.kotlin.config.KotlinFacetSettingsProvider"
                    serviceImplementation="org.jetbrains.kotlin.idea.facet.KotlinFacetSettingsProviderImpl"/>

    <projectService serviceInterface="org.jetbrains.kotlin.idea.framework.LibraryEffectiveKindProvider"
                    serviceImplementation="org.jetbrains.kotlin.idea.framework.LibraryEffectiveKindProviderImpl"/>

    <projectService serviceInterface="org.jetbrains.kotlin.idea.core.NotPropertiesService"
                    serviceImplementation="org.jetbrains.kotlin.idea.intentions.NotPropertiesServiceImpl"/>

    <projectService serviceInterface="org.jetbrains.kotlin.idea.kdoc.SampleResolutionService"
                    serviceImplementation="org.jetbrains.kotlin.idea.kdoc.IdeSampleResolutionService"/>

    <projectService serviceImplementation="org.jetbrains.kotlin.idea.caches.PerModulePackageCacheService"/>

    <projectService serviceInterface="org.jetbrains.kotlin.idea.caches.project.LibraryDependenciesCache"
                    serviceImplementation="org.jetbrains.kotlin.idea.caches.project.LibraryDependenciesCacheImpl"/>

    <projectService serviceInterface="org.jetbrains.kotlin.idea.caches.resolve.IdePackageOracleFactory"
                    serviceImplementation="org.jetbrains.kotlin.idea.caches.resolve.IdePackageOracleFactory"/>

    <projectService serviceInterface="org.jetbrains.kotlin.idea.caches.project.ScriptBinariesScopeCache"
                    serviceImplementation="org.jetbrains.kotlin.idea.caches.project.ScriptBinariesScopeCache"/>

    <projectService serviceInterface="org.jetbrains.kotlin.idea.core.util.ProjectJob"
                    serviceImplementation="org.jetbrains.kotlin.idea.core.util.ProjectJob"/>

    <projectService serviceInterface="org.jetbrains.kotlin.idea.core.script.ScriptModificationListener"
                    serviceImplementation="org.jetbrains.kotlin.idea.core.script.ScriptModificationListener"/>

    <projectService serviceInterface="org.jetbrains.kotlin.resolve.lazy.ProbablyNothingCallableNames"
                    serviceImplementation="org.jetbrains.kotlin.idea.project.ProbablyNothingCallableNamesImpl"/>

    <projectService serviceInterface="org.jetbrains.kotlin.idea.core.script.settings.KotlinScriptingSettings"
                    serviceImplementation="org.jetbrains.kotlin.idea.core.script.settings.KotlinScriptingSettings"/>

    <errorHandler implementation="org.jetbrains.kotlin.idea.reporter.KotlinReportSubmitter"/>

    <internalFileTemplate name="Kotlin File"/>
    <internalFileTemplate name="Kotlin Class"/>
    <internalFileTemplate name="Kotlin Enum"/>
    <internalFileTemplate name="Kotlin Interface"/>
    <internalFileTemplate name="Kotlin Script"/>

    <gotoSymbolContributor implementation="org.jetbrains.kotlin.idea.goto.KotlinGotoSymbolContributor"/>
    <gotoClassContributor implementation="org.jetbrains.kotlin.idea.goto.KotlinGotoClassContributor"/>
    <searchEverywhereClassifier implementation="org.jetbrains.kotlin.idea.goto.KotlinSearchEverywhereClassifier"/>
    <lang.importOptimizer language="kotlin" implementationClass="org.jetbrains.kotlin.idea.imports.KotlinImportOptimizer"/>
    <lang.namesValidator language="kotlin" implementationClass="org.jetbrains.kotlin.idea.refactoring.KotlinNamesValidator"/>

    <fileTypeFactory implementation="org.jetbrains.kotlin.idea.KotlinFileTypeFactory"/>
    <fileTypeFactory implementation="org.jetbrains.kotlin.idea.KotlinJavaScriptMetaFileTypeFactory"/>
    <fileTypeFactory implementation="org.jetbrains.kotlin.idea.KotlinBuiltInFileTypeFactory"/>
    <fileTypeFactory implementation="org.jetbrains.kotlin.idea.KotlinModuleFileFactory"/>

    <compileServer.plugin classpath="jps/kotlin-jps-plugin.jar;kotlin-stdlib.jar;kotlin-reflect.jar;kotlin-plugin.jar;android-extensions-ide.jar;android-extensions-compiler.jar"/>
    <compiler.task execute="BEFORE" implementation="org.jetbrains.kotlin.idea.internal.makeBackup.MakeBackupCompileTask"/>
    <jps.plugin />

    <lang.syntaxHighlighterFactory key="kotlin" implementationClass="org.jetbrains.kotlin.idea.highlighter.KotlinSyntaxHighlighterFactory"/>
    <syntaxHighlighter factoryClass="org.jetbrains.kotlin.idea.decompiler.builtIns.KotlinSyntaxHighlighterProviderForDecompiledBuiltIns"/>
    <lang.braceMatcher language="kotlin" implementationClass="org.jetbrains.kotlin.idea.KotlinPairMatcher"/>
    <lang.parserDefinition language="kotlin" implementationClass="org.jetbrains.kotlin.parsing.KotlinParserDefinition"/>
    <lang.commenter language="kotlin" implementationClass="org.jetbrains.kotlin.idea.KotlinCommenter"/>
    <lang.psiStructureViewFactory language="kotlin" implementationClass="org.jetbrains.kotlin.idea.structureView.KotlinStructureViewFactory"/>
    <structureViewBuilder order="first" key="CLASS" factoryClass="org.jetbrains.kotlin.idea.structureView.KtClsStructureViewBuilderProvider"/>

    <lang.foldingBuilder language="kotlin" implementationClass="org.jetbrains.kotlin.idea.KotlinFoldingBuilder"/>
    <lang.formatter language="kotlin" implementationClass="org.jetbrains.kotlin.idea.formatter.KotlinFormattingModelBuilder"/>
    <preFormatProcessor implementation="org.jetbrains.kotlin.idea.formatter.KotlinPreFormatProcessor"/>
    <lang.findUsagesProvider language="kotlin" implementationClass="org.jetbrains.kotlin.idea.findUsages.KotlinFindUsagesProvider"/>
    <lang.elementManipulator forClass="org.jetbrains.kotlin.psi.KtStringTemplateExpression"
                             implementationClass="org.jetbrains.kotlin.psi.psiUtil.KtStringTemplateExpressionManipulator"/>
    <fileStructureGroupRuleProvider implementation="org.jetbrains.kotlin.idea.findUsages.KotlinDeclarationGroupRuleProvider"/>
    <fileStructureGroupRuleProvider implementation="org.jetbrains.kotlin.idea.findUsages.KotlinDeclarationSecondLevelGroupRuleProvider"/>
    <importFilteringRule implementation="org.jetbrains.kotlin.idea.findUsages.KotlinImportFilteringRule"/>
    <lang.refactoringSupport language="kotlin" implementationClass="org.jetbrains.kotlin.idea.refactoring.KotlinRefactoringSupportProvider"/>
    <lang.surroundDescriptor language="kotlin"
                             implementationClass="org.jetbrains.kotlin.idea.codeInsight.surroundWith.expression.KotlinExpressionSurroundDescriptor"/>
    <lang.surroundDescriptor language="kotlin"
                             implementationClass="org.jetbrains.kotlin.idea.codeInsight.surroundWith.statement.KotlinStatementSurroundDescriptor"/>
    <lang.unwrapDescriptor language="kotlin" implementationClass="org.jetbrains.kotlin.idea.codeInsight.unwrap.KotlinUnwrapDescriptor"/>
    <quoteHandler fileType="Kotlin" className="org.jetbrains.kotlin.idea.editor.KotlinQuoteHandler"/>
    <refactoring.helper implementation="org.jetbrains.kotlin.idea.codeInsight.KotlinRefactoringHelperForDelayedRequests"/>
    <refactoring.helper implementation="org.jetbrains.kotlin.idea.codeInsight.KotlinOptimizeImportsRefactoringHelper"/>
    <refactoring.moveHandler
        id="kotlin.moveFilesOrDirectories"
        implementation="org.jetbrains.kotlin.idea.refactoring.move.moveFilesOrDirectories.KotlinMoveFilesOrDirectoriesHandler"
        order="first"/>
    <refactoring.moveHandler
        id="kotlin.moveTopLevelDeclarations"
        implementation="org.jetbrains.kotlin.idea.refactoring.move.moveDeclarations.MoveKotlinDeclarationsHandler"
        order="first,before kotlin.moveFilesOrDirectories"/>
    <refactoring.moveHandler
        id="kotlinAwareJavaMoveClassesOrPackagesHandler"
        implementation="org.jetbrains.kotlin.idea.refactoring.move.moveClassesOrPackages.KotlinAwareJavaMoveClassesOrPackagesHandler"
        order="first" />
    <moveFileHandler implementation="org.jetbrains.kotlin.idea.refactoring.move.moveFilesOrDirectories.MoveKotlinFileHandler" />
    <moveFileHandler
        implementation="org.jetbrains.kotlin.idea.refactoring.move.moveFilesOrDirectories.FqNameFixingMoveJavaFileHandler"
        order="before java" />
    <refactoring.moveDirectoryWithClassesHelper
        implementation="org.jetbrains.kotlin.idea.refactoring.move.moveFilesOrDirectories.KotlinMoveDirectoryWithClassesHelper"
        order="first" />
    <refactoring.moveClassHandler
        implementation="org.jetbrains.kotlin.idea.refactoring.move.moveFilesOrDirectories.MoveKotlinClassHandler"
        order="first"/>
    <refactoring.moveInnerClassUsagesHandler
        implementationClass="org.jetbrains.kotlin.idea.refactoring.move.MoveJavaInnerClassKotlinUsagesHandler"
        language="kotlin" />
    <refactoring.copyHandler
        id="kotlinClass"
        implementation="org.jetbrains.kotlin.idea.refactoring.copy.CopyKotlinDeclarationsHandler"
        order="first" />
    <refactoring.changeSignatureUsageProcessor
        implementation="org.jetbrains.kotlin.idea.refactoring.changeSignature.KotlinChangeSignatureUsageProcessor"
        order="after javaProcessor" />
    <refactoring.introduceParameterMethodUsagesProcessor
        implementation="org.jetbrains.kotlin.idea.refactoring.introduce.introduceParameter.KotlinIntroduceParameterMethodUsageProcessor"/>
    <inlineActionHandler implementation="org.jetbrains.kotlin.idea.refactoring.inline.KotlinInlineValHandler"/>
    <inlineActionHandler implementation="org.jetbrains.kotlin.idea.refactoring.inline.KotlinInlineFunctionHandler"/>
    <inlineActionHandler implementation="org.jetbrains.kotlin.idea.refactoring.inline.KotlinInlineTypeAliasHandler"/>
    <treeStructureProvider implementation="org.jetbrains.kotlin.idea.projectView.KotlinSelectInProjectViewProvider"/>
    <treeStructureProvider implementation="org.jetbrains.kotlin.idea.projectView.KotlinExpandNodeProjectViewProvider" order="last"/>

    <colorSettingsPage implementation="org.jetbrains.kotlin.idea.highlighter.KotlinColorSettingsPage"/>
    <additionalTextAttributes scheme="Default" file="colorScheme/Default_Kotlin.xml"/>
    <additionalTextAttributes scheme="Darcula" file="colorScheme/Darcula_Kotlin.xml"/>

    <codeStyleSettingsProvider implementation="org.jetbrains.kotlin.idea.formatter.KotlinCodeStyleSettingsProvider"/>
    <langCodeStyleSettingsProvider implementation="org.jetbrains.kotlin.idea.formatter.KotlinLanguageCodeStyleSettingsProvider"/>
    <predefinedCodeStyle implementation="org.jetbrains.kotlin.idea.formatter.KotlinStyleGuideCodeStyle"/>

    <projectConfigurable instance="org.jetbrains.kotlin.idea.compiler.configuration.KotlinCompilerConfigurableTab"
                         id="project.kotlinCompiler"
                         displayName="Kotlin Compiler"
                         parentId="project.propCompiler"/>

    <applicationConfigurable groupId="language" displayName="Kotlin Updates" id="preferences.language.Kotlin"
                             instance="org.jetbrains.kotlin.idea.configuration.KotlinUpdatesSettingsConfigurable"/>

    <qualifiedNameProvider implementation="org.jetbrains.kotlin.idea.actions.KotlinQualifiedNameProvider"/>

    <codeInsight.parameterInfo language="kotlin" implementationClass="org.jetbrains.kotlin.idea.parameterInfo.KotlinFunctionParameterInfoHandler"/>
    <codeInsight.parameterInfo language="kotlin" implementationClass="org.jetbrains.kotlin.idea.parameterInfo.KotlinArrayAccessParameterInfoHandler"/>
    <codeInsight.parameterInfo language="kotlin" implementationClass="org.jetbrains.kotlin.idea.parameterInfo.KotlinClassTypeArgumentInfoHandler"/>
    <codeInsight.parameterInfo language="kotlin" implementationClass="org.jetbrains.kotlin.idea.parameterInfo.KotlinFunctionTypeArgumentInfoHandler"/>
    <codeInsight.parameterNameHints language="kotlin" implementationClass="org.jetbrains.kotlin.idea.parameterInfo.KotlinInlayParameterHintsProvider"/>

    <codeInsight.gotoSuper language="kotlin" implementationClass="org.jetbrains.kotlin.idea.codeInsight.GotoSuperActionHandler"/>

    <codeInsight.template.postfixTemplateProvider language="kotlin"
                                                  implementationClass="org.jetbrains.kotlin.idea.codeInsight.postfix.KtPostfixTemplateProvider"/>

    <codeInsight.linkHandler prefix="#kotlinClass/" handlerClass="org.jetbrains.kotlin.idea.highlighter.markers.KotlinClassTooltipLinkHandler"/>

    <defaultHighlightingSettingProvider language="kotlin" implementation="org.jetbrains.kotlin.idea.highlighter.KotlinDefaultHighlightingSettingsProvider"/>

    <typeDeclarationProvider implementation="org.jetbrains.kotlin.idea.codeInsight.KotlinTypeDeclarationProvider"/>

    <completion.contributor language="kotlin"
                            id="KotlinCompletionContributor"
                            order="first"
                            implementationClass="org.jetbrains.kotlin.idea.completion.KotlinCompletionContributor"/>
    <completion.contributor language="kotlin"
                            implementationClass="org.jetbrains.kotlin.idea.completion.KDocCompletionContributor"/>

    <completion.confidence language="kotlin" implementationClass="com.intellij.codeInsight.completion.UnfocusedNameIdentifier"/>
    <completion.confidence language="kotlin" implementationClass="com.intellij.codeInsight.completion.AlwaysFocusLookup" order="last"/>
    <completion.confidence language="kotlin" implementationClass="org.jetbrains.kotlin.idea.completion.confidence.EnableAutopopupInStringTemplate"/>
    <completion.confidence language="kotlin" implementationClass="com.intellij.codeInsight.completion.SkipAutopopupInStrings"/>

    <lookup.charFilter implementation="org.jetbrains.kotlin.idea.completion.KotlinCompletionCharFilter"/>
    <lookup.actionProvider implementation="org.jetbrains.kotlin.idea.completion.KotlinExcludeFromCompletionLookupActionProvider"/>

    <statistician key="completion" implementationClass="org.jetbrains.kotlin.idea.completion.KotlinCompletionStatistician"/>
    <statistician key="proximity" implementationClass="org.jetbrains.kotlin.idea.completion.KotlinProximityStatistician"/>

    <weigher key="completion" implementationClass="org.jetbrains.kotlin.idea.completion.KotlinLookupElementProximityWeigher" id="kotlin.proximity" order="after proximity"/>

    <psi.referenceContributor language="kotlin" implementation="org.jetbrains.kotlin.idea.references.KotlinReferenceContributor"/>
    <psi.referenceContributor
        id="kotlinFilePathReferenceContributor"
        language="kotlin"
        implementation="org.jetbrains.kotlin.idea.references.KotlinFilePathReferenceContributor"/>
    <psi.referenceContributor
        id="kotlinDefaultAnnotationMethodImplicitReferenceContributor"
        language="kotlin"
        implementation="org.jetbrains.kotlin.idea.references.KotlinDefaultAnnotationMethodImplicitReferenceContributor"/>

    <psi.treeChangePreprocessor implementation="org.jetbrains.kotlin.idea.caches.KotlinPackageStatementPsiTreeChangePreprocessor"/>

    <renamePsiElementProcessor id="KotlinAwareJavaGetter"
                               implementation="org.jetbrains.kotlin.idea.refactoring.rename.KotlinAwareJavaGetterRenameProcessor"
                               order="first"/>
    <renamePsiElementProcessor id="KotlinClass"
                               implementation="org.jetbrains.kotlin.idea.refactoring.rename.RenameKotlinClassifierProcessor"
                               order="first"/>
    <renamePsiElementProcessor implementation="org.jetbrains.kotlin.idea.refactoring.rename.RenameKotlinFunctionProcessor"
                               id="KotlinFunction"
                               order="first"/>
    <renamePsiElementProcessor implementation="org.jetbrains.kotlin.idea.refactoring.rename.RenameKotlinPropertyProcessor"
                               id="KotlinProperty"
                               order="first"/>
    <renamePsiElementProcessor implementation="org.jetbrains.kotlin.idea.refactoring.rename.RenameKotlinParameterProcessor"
                               id="KotlinParameter"
                               order="first"/>
    <renamePsiElementProcessor implementation="org.jetbrains.kotlin.idea.refactoring.rename.RenameKotlinFileProcessor"
                               id="KotlinFile"
                               order="first"/>
    <renamePsiElementProcessor implementation="org.jetbrains.kotlin.idea.refactoring.rename.RenameKotlinTypeParameterProcessor"
                               id="KotlinTypeParameter"/>
    <renamePsiElementProcessor implementation="org.jetbrains.kotlin.idea.refactoring.rename.RenameJavaSyntheticPropertyHandler$Processor"
                               id="JavaSyntheticPropertyFromKotlin"/>
    <renameHandler implementation="org.jetbrains.kotlin.idea.refactoring.rename.KotlinRenameDispatcherHandler"/>
    <renameHandler implementation="org.jetbrains.kotlin.idea.refactoring.rename.KotlinDirectoryAsPackageRenameHandler"/>
    <automaticRenamerFactory implementation="org.jetbrains.kotlin.idea.refactoring.rename.AutomaticVariableRenamerFactory"/>
    <automaticRenamerFactory implementation="org.jetbrains.kotlin.idea.refactoring.rename.AutomaticVariableRenamerFactoryForJavaClass"/>
    <automaticRenamerFactory implementation="org.jetbrains.kotlin.idea.refactoring.rename.AutomaticVariableInJavaRenamerFactory"/>
    <automaticRenamerFactory implementation="org.jetbrains.kotlin.idea.refactoring.rename.AutomaticInheritorRenamerFactory"/>
    <automaticRenamerFactory implementation="org.jetbrains.kotlin.idea.refactoring.rename.AutomaticOverloadsRenamerFactory"/>
    <automaticRenamerFactory implementation="org.jetbrains.kotlin.idea.refactoring.rename.KotlinAutomaticTestRenamerFactory"/>
    <automaticRenamerFactory implementation="org.jetbrains.kotlin.idea.refactoring.rename.AutomaticParameterRenamerFactory"/>
    <vetoRenameCondition implementation="org.jetbrains.kotlin.idea.refactoring.KotlinVetoRenameCondition"/>
    <renameInputValidator implementation="org.jetbrains.kotlin.idea.refactoring.rename.KotlinDeclarationRenameInputValidator"/>
    <rename.inplace.resolveSnapshotProvider
        language="kotlin"
        implementationClass="org.jetbrains.kotlin.idea.refactoring.rename.KotlinResolveSnapshotProvider"/>

    <spellchecker.support implementationClass="org.jetbrains.kotlin.idea.codeInsight.spellchecker.KotlinSpellcheckingStrategy" language="kotlin"/>

    <liveTemplateContext implementation="org.jetbrains.kotlin.idea.liveTemplates.KotlinTemplateContextType$Generic"/>
    <liveTemplateContext implementation="org.jetbrains.kotlin.idea.liveTemplates.KotlinTemplateContextType$TopLevel"/>
    <liveTemplateContext implementation="org.jetbrains.kotlin.idea.liveTemplates.KotlinTemplateContextType$Statement"/>
    <liveTemplateContext implementation="org.jetbrains.kotlin.idea.liveTemplates.KotlinTemplateContextType$Class"/>
    <liveTemplateContext implementation="org.jetbrains.kotlin.idea.liveTemplates.KotlinTemplateContextType$Expression"/>
    <liveTemplateContext implementation="org.jetbrains.kotlin.idea.liveTemplates.KotlinTemplateContextType$Comment"/>
    <liveTemplateContext implementation="org.jetbrains.kotlin.idea.liveTemplates.KotlinTemplateContextType$ObjectDeclaration"/>
    <defaultLiveTemplatesProvider implementation="org.jetbrains.kotlin.idea.liveTemplates.KotlinLiveTemplatesProvider"/>
    <liveTemplateMacro implementation="org.jetbrains.kotlin.idea.liveTemplates.macro.AnyVariableMacro"/>
    <liveTemplateMacro implementation="org.jetbrains.kotlin.idea.liveTemplates.macro.SuitableVariableMacro"/>
    <liveTemplateMacro implementation="org.jetbrains.kotlin.idea.liveTemplates.macro.FunctionParametersMacro"/>
    <liveTemplateMacro implementation="org.jetbrains.kotlin.idea.liveTemplates.macro.AnonymousSuperMacro"/>
    <liveTemplateMacro implementation="org.jetbrains.kotlin.idea.liveTemplates.macro.SuggestVariableNameMacro"/>
    <liveTemplateMacro implementation="org.jetbrains.kotlin.idea.liveTemplates.macro.KotlinClassNameMacro"/>
    <liveTemplateMacro implementation="org.jetbrains.kotlin.idea.liveTemplates.macro.KotlinFunctionNameMacro"/>
    <liveTemplateMacro implementation="org.jetbrains.kotlin.idea.liveTemplates.macro.KotlinPackageNameMacro"/>
    <liveTemplateOptionalProcessor implementation="org.jetbrains.kotlin.idea.liveTemplates.KotlinShortenFQNamesProcessor"/>

    <annotator language="kotlin" implementationClass="org.jetbrains.kotlin.idea.highlighter.KotlinPsiCheckerAndHighlightingUpdater"/>
    <highlightRangeExtension implementation="org.jetbrains.kotlin.idea.highlighter.KotlinPsiChecker"/>
    <daemon.changeLocalityDetector implementation="org.jetbrains.kotlin.idea.highlighter.KotlinChangeLocalityDetector"/>

    <annotator language="kotlin" implementationClass="org.jetbrains.kotlin.idea.highlighter.DebugInfoAnnotator"/>
    <annotator language="kotlin" implementationClass="org.jetbrains.kotlin.idea.highlighter.DuplicateJvmSignatureAnnotator"/>
    <annotator language="kotlin" implementationClass="org.jetbrains.kotlin.idea.highlighter.PlatformExpectedAnnotator"/>
    <problemHighlightFilter implementation="org.jetbrains.kotlin.idea.highlighter.KotlinProblemHighlightFilter"/>

    <highlightVisitor implementation="org.jetbrains.kotlin.idea.highlighter.KotlinRainbowVisitor"/>

    <annotator language="JAVA" implementationClass="org.jetbrains.kotlin.idea.java.UnimplementedKotlinInterfaceMemberAnnotator"/>

    <extendWordSelectionHandler implementation="org.jetbrains.kotlin.idea.editor.wordSelection.KotlinStatementGroupSelectioner"/>
    <extendWordSelectionHandler implementation="org.jetbrains.kotlin.idea.editor.wordSelection.KotlinCodeBlockSelectioner"/>
    <extendWordSelectionHandler implementation="org.jetbrains.kotlin.idea.editor.wordSelection.KotlinDocCommentSelectioner"/>
    <extendWordSelectionHandler implementation="org.jetbrains.kotlin.idea.editor.wordSelection.KotlinCallExpressionWithLambdaSelectioner"/>
    <extendWordSelectionHandler implementation="org.jetbrains.kotlin.idea.editor.wordSelection.KotlinDeclarationSelectioner"/>
    <extendWordSelectionHandler implementation="org.jetbrains.kotlin.idea.editor.wordSelection.KotlinListSelectioner"/>
    <extendWordSelectionHandler implementation="org.jetbrains.kotlin.idea.editor.wordSelection.KotlinStringLiteralSelectioner"/>
    <extendWordSelectionHandler implementation="org.jetbrains.kotlin.idea.editor.wordSelection.KotlinInvokedExpressionSelectioner"/>
    <extendWordSelectionHandler implementation="org.jetbrains.kotlin.idea.editor.wordSelection.KotlinTypeSelectioner"/>
    <extendWordSelectionHandler implementation="org.jetbrains.kotlin.idea.editor.wordSelection.KotlinSuperTypeSelectioner"/>
    <extendWordSelectionHandler implementation="org.jetbrains.kotlin.idea.editor.wordSelection.KotlinBracketsSelectioner"/>
    <basicWordSelectionFilter implementation="org.jetbrains.kotlin.idea.editor.wordSelection.KotlinWordSelectionFilter"/>

    <typedHandler implementation="org.jetbrains.kotlin.idea.editor.KotlinTypedHandler"/>
    <typedHandler implementation="org.jetbrains.kotlin.idea.kdoc.KDocTypedHandler"/>
    <typedHandler implementation="org.jetbrains.kotlin.idea.editor.KotlinRawStringTypedHandler"/>
    <enterHandlerDelegate implementation="org.jetbrains.kotlin.idea.editor.KotlinEnterHandler"
                          id="KotlinEnterHandler" order="before EnterBetweenBracesHandler"/>
    <enterHandlerDelegate implementation="org.jetbrains.kotlin.idea.editor.KotlinMultilineStringEnterHandler"
                          id="KotlinMultilineStringEnterHandler" order="before EnterBetweenBracesHandler"/>
    <lang.smartEnterProcessor language="kotlin" implementationClass="org.jetbrains.kotlin.idea.editor.KotlinSmartEnterHandler"/>
    <backspaceHandlerDelegate implementation="org.jetbrains.kotlin.idea.editor.KotlinBackspaceHandler"/>
    <backspaceHandlerDelegate implementation="org.jetbrains.kotlin.idea.editor.KotlinStringTemplateBackspaceHandler"/>
    <backspaceHandlerDelegate implementation="org.jetbrains.kotlin.idea.editor.KotlinRawStringBackspaceHandler"/>

    <copyPastePostProcessor implementation="org.jetbrains.kotlin.idea.conversion.copy.ConvertJavaCopyPasteProcessor"/>
    <copyPastePostProcessor implementation="org.jetbrains.kotlin.idea.conversion.copy.ConvertTextJavaCopyPasteProcessor"/>
    <copyPastePostProcessor implementation="org.jetbrains.kotlin.idea.codeInsight.KotlinCopyPasteReferenceProcessor"/>
    <copyPastePreProcessor implementation="org.jetbrains.kotlin.idea.editor.KotlinLiteralCopyPasteProcessor"/>
    <copyPastePostProcessor implementation="org.jetbrains.kotlin.idea.refactoring.cutPaste.MoveDeclarationsCopyPasteProcessor"/>

    <filePasteProvider implementation="org.jetbrains.kotlin.idea.conversion.copy.KotlinFilePasteProvider" order="first"/>

    <breadcrumbsInfoProvider implementation="org.jetbrains.kotlin.idea.codeInsight.KotlinBreadcrumbsInfoProvider"/>

    <lang.documentationProvider language="JAVA" implementationClass="org.jetbrains.kotlin.idea.KotlinQuickDocumentationProvider" order="first"/>
    <documentationProvider implementation="org.jetbrains.kotlin.idea.KotlinQuickDocumentationProvider"/>

    <codeInsight.lineMarkerProvider language="kotlin" implementationClass="org.jetbrains.kotlin.idea.highlighter.markers.KotlinLineMarkerProvider"/>
    <codeInsight.lineMarkerProvider language="kotlin" implementationClass="org.jetbrains.kotlin.idea.highlighter.KotlinRecursiveCallLineMarkerProvider"/>
    <codeInsight.lineMarkerProvider language="kotlin" implementationClass="org.jetbrains.kotlin.idea.highlighter.KotlinSuspendCallLineMarkerProvider"/>
    <runLineMarkerContributor language="kotlin" implementationClass="org.jetbrains.kotlin.idea.highlighter.KotlinRunLineMarkerContributor"/>
    <runLineMarkerContributor language="kotlin" implementationClass="org.jetbrains.kotlin.idea.highlighter.KotlinTestRunLineMarkerContributor"/>

    <iconProvider implementation="org.jetbrains.kotlin.idea.KotlinIconProvider"/>

    <itemPresentationProvider implementationClass="org.jetbrains.kotlin.idea.presentation.KtFunctionPresenter"
                              forClass="org.jetbrains.kotlin.psi.KtFunction"/>
    <itemPresentationProvider implementationClass="org.jetbrains.kotlin.idea.presentation.KtDefaultDeclarationPresenter"
                              forClass="org.jetbrains.kotlin.psi.KtClass"/>
    <itemPresentationProvider implementationClass="org.jetbrains.kotlin.idea.presentation.KtDefaultDeclarationPresenter"
                              forClass="org.jetbrains.kotlin.psi.KtObjectDeclaration"/>
    <itemPresentationProvider implementationClass="org.jetbrains.kotlin.idea.presentation.KtDefaultDeclarationPresenter"
                              forClass="org.jetbrains.kotlin.psi.KtProperty"/>
    <itemPresentationProvider implementationClass="org.jetbrains.kotlin.idea.presentation.KtDefaultDeclarationPresenter"
                              forClass="org.jetbrains.kotlin.psi.KtParameter"/>
    <itemPresentationProvider implementationClass="org.jetbrains.kotlin.idea.presentation.KtDefaultDeclarationPresenter"
                              forClass="org.jetbrains.kotlin.psi.KtTypeAlias"/>

    <gotoTargetRendererProvider id="JetGotoTargetRenderProvider" implementation="org.jetbrains.kotlin.idea.KotlinGotoTargetRenderProvider"
                                order="first"/>
    <elementDescriptionProvider
        implementation="org.jetbrains.kotlin.idea.findUsages.KotlinElementDescriptionProvider"
        order="first"/>
    <elementDescriptionProvider
        implementation="org.jetbrains.kotlin.idea.findUsages.KotlinNonCodeSearchElementDescriptionProvider"/>
    <highlightUsagesHandlerFactory implementation="org.jetbrains.kotlin.idea.highlighter.KotlinHighlightExitPointsHandlerFactory"/>
    <highlightUsagesHandlerFactory implementation="org.jetbrains.kotlin.idea.highlighter.KotlinHighlightImplicitItHandlerFactory"/>
    <findUsagesHandlerFactory implementation="org.jetbrains.kotlin.idea.findUsages.KotlinFindUsagesHandlerFactory"/>
    <usageTypeProvider implementation="org.jetbrains.kotlin.idea.findUsages.KotlinUsageTypeProvider"/>

    <refactoring.safeDeleteProcessor
        id="kotlinProcessor"
        implementation="org.jetbrains.kotlin.idea.refactoring.safeDelete.KotlinSafeDeleteProcessor"
        order="before javaProcessor"/>
    <refactoring.safeDelete.JavaSafeDeleteDelegate
        id="kotlinJavaSafeDeleteDelegate"
        language="kotlin"
        implementationClass="org.jetbrains.kotlin.idea.refactoring.safeDelete.KotlinJavaSafeDeleteDelegate"/>

    <codeInsight.implementMethod language="kotlin" implementationClass="org.jetbrains.kotlin.idea.core.overrideImplement.ImplementMembersHandler"/>
    <codeInsight.overrideMethod language="kotlin" implementationClass="org.jetbrains.kotlin.idea.core.overrideImplement.OverrideMembersHandler"/>

    <typeHierarchyProvider language="kotlin" implementationClass="org.jetbrains.kotlin.idea.hierarchy.KotlinTypeHierarchyProviderBySuperTypeCallEntry"/>
    <typeHierarchyProvider language="kotlin" implementationClass="org.jetbrains.kotlin.idea.hierarchy.KotlinTypeHierarchyProvider"/>
    <typeHierarchyProvider language="JAVA" implementationClass="org.jetbrains.kotlin.idea.hierarchy.KotlinTypeHierarchyProviderBySuperTypeCallEntry" order="last"/>
    <callHierarchyProvider
        language="kotlin"
        implementationClass="org.jetbrains.kotlin.idea.hierarchy.calls.KotlinCallHierarchyProvider" />
    <hierarchy.referenceProcessor implementation="org.jetbrains.kotlin.idea.hierarchy.calls.KotlinCallReferenceProcessor"/>
    <methodHierarchyProvider
        language="kotlin"
        implementationClass="org.jetbrains.kotlin.idea.hierarchy.overrides.KotlinOverrideHierarchyProvider" />

    <java.elementFinder implementation="org.jetbrains.kotlin.asJava.finder.JavaElementFinder"/>
    <java.elementFinder implementation="org.jetbrains.kotlin.idea.core.script.KotlinScriptDependenciesClassFinder"/>
    <java.shortNamesCache implementation="org.jetbrains.kotlin.idea.caches.KotlinShortNamesCache"/>

    <stubElementTypeHolder class="org.jetbrains.kotlin.psi.stubs.elements.KtStubElementTypes"/>
    <stubIndex implementation="org.jetbrains.kotlin.idea.stubindex.KotlinExactPackagesIndex"/>
    <stubIndex implementation="org.jetbrains.kotlin.idea.stubindex.KotlinTopLevelClassByPackageIndex"/>
    <stubIndex implementation="org.jetbrains.kotlin.idea.stubindex.KotlinTopLevelFunctionByPackageIndex"/>
    <stubIndex implementation="org.jetbrains.kotlin.idea.stubindex.KotlinTopLevelPropertyByPackageIndex"/>
    <stubIndex implementation="org.jetbrains.kotlin.idea.stubindex.KotlinTopLevelTypeAliasByPackageIndex"/>
    <stubIndex implementation="org.jetbrains.kotlin.idea.stubindex.KotlinClassShortNameIndex"/>
    <stubIndex implementation="org.jetbrains.kotlin.idea.stubindex.KotlinFullClassNameIndex"/>
    <stubIndex implementation="org.jetbrains.kotlin.idea.stubindex.KotlinPropertyShortNameIndex"/>
    <stubIndex implementation="org.jetbrains.kotlin.idea.stubindex.KotlinFunctionShortNameIndex"/>
    <stubIndex implementation="org.jetbrains.kotlin.idea.stubindex.KotlinTypeAliasShortNameIndex"/>
    <stubIndex implementation="org.jetbrains.kotlin.idea.stubindex.KotlinSuperClassIndex"/>
    <stubIndex implementation="org.jetbrains.kotlin.idea.stubindex.KotlinTopLevelFunctionFqnNameIndex"/>
    <stubIndex implementation="org.jetbrains.kotlin.idea.stubindex.KotlinTopLevelPropertyFqnNameIndex"/>
    <stubIndex implementation="org.jetbrains.kotlin.idea.stubindex.KotlinTopLevelTypeAliasFqNameIndex"/>
    <stubIndex implementation="org.jetbrains.kotlin.idea.stubindex.KotlinTopLevelExtensionsByReceiverTypeIndex"/>
    <stubIndex implementation="org.jetbrains.kotlin.idea.stubindex.KotlinAnnotationsIndex"/>
    <stubIndex implementation="org.jetbrains.kotlin.idea.stubindex.KotlinProbablyNothingFunctionShortNameIndex"/>
    <stubIndex implementation="org.jetbrains.kotlin.idea.stubindex.KotlinProbablyNothingPropertyShortNameIndex"/>
    <stubIndex implementation="org.jetbrains.kotlin.idea.stubindex.KotlinFileFacadeFqNameIndex"/>
    <stubIndex implementation="org.jetbrains.kotlin.idea.stubindex.KotlinFilePartClassIndex"/>
    <stubIndex implementation="org.jetbrains.kotlin.idea.stubindex.KotlinFileFacadeClassByPackageIndex"/>
    <stubIndex implementation="org.jetbrains.kotlin.idea.stubindex.KotlinFileFacadeShortNameIndex"/>
    <stubIndex implementation="org.jetbrains.kotlin.idea.stubindex.KotlinMultifileClassPartIndex"/>
    <stubIndex implementation="org.jetbrains.kotlin.idea.stubindex.KotlinScriptFqnIndex"/>
    <stubIndex implementation="org.jetbrains.kotlin.idea.stubindex.KotlinTypeAliasByExpansionShortNameIndex"/>
    <stubIndex implementation="org.jetbrains.kotlin.idea.stubindex.KotlinOverridableInternalMembersShortNameIndex"/>

    <psi.classFileDecompiler implementation="org.jetbrains.kotlin.idea.decompiler.classFile.KotlinClassFileDecompiler"/>
    <psi.classFileDecompiler implementation="org.jetbrains.kotlin.idea.decompiler.js.KotlinJavaScriptMetaFileDecompiler"/>
    <psi.classFileDecompiler implementation="org.jetbrains.kotlin.idea.decompiler.builtIns.KotlinBuiltInDecompiler"/>

    <fileBasedIndex implementation="org.jetbrains.kotlin.idea.versions.KotlinJvmMetadataVersionIndex"/>
    <fileBasedIndex implementation="org.jetbrains.kotlin.idea.versions.KotlinJsMetadataVersionIndex"/>
    <fileBasedIndex implementation="org.jetbrains.kotlin.idea.vfilefinder.KotlinClassFileIndex"/>
    <fileBasedIndex implementation="org.jetbrains.kotlin.idea.vfilefinder.KotlinJavaScriptMetaFileIndex"/>
    <fileBasedIndex implementation="org.jetbrains.kotlin.idea.vfilefinder.KotlinMetadataFileIndex"/>
    <fileBasedIndex implementation="org.jetbrains.kotlin.idea.vfilefinder.KotlinMetadataFilePackageIndex"/>
    <fileBasedIndex implementation="org.jetbrains.kotlin.idea.vfilefinder.KotlinModuleMappingIndex"/>
    <fileBasedIndex implementation="org.jetbrains.kotlin.idea.vfilefinder.KotlinPackageSourcesMemberNamesIndex"/>
    <fileBasedIndex implementation="org.jetbrains.kotlin.idea.vfilefinder.KotlinJvmModuleAnnotationsIndex"/>

    <idIndexer filetype="Kotlin" implementationClass="org.jetbrains.kotlin.idea.search.KotlinIdIndexer"/>
    <todoIndexer filetype="Kotlin" implementationClass="org.jetbrains.kotlin.idea.search.KotlinTodoIndexer"/>
    <indexPatternBuilder implementation="org.jetbrains.kotlin.idea.search.KotlinIndexPatternBuilder"/>

    <attachSourcesProvider implementation="org.jetbrains.kotlin.idea.actions.DecompileKotlinToJavaActionProvider"/>

    <referencesSearch implementation="org.jetbrains.kotlin.idea.search.ideaExtensions.KotlinReferencesSearcher"/>
    <directClassInheritorsSearch implementation="org.jetbrains.kotlin.idea.search.ideaExtensions.KotlinDirectInheritorsSearcher"/>
    <overridingMethodsSearch implementation="org.jetbrains.kotlin.idea.search.ideaExtensions.KotlinOverridingMethodsWithGenericsSearcher"/>
    <definitionsScopedSearch implementation="org.jetbrains.kotlin.idea.search.ideaExtensions.KotlinDefinitionsSearcher"/>
    <annotatedElementsSearch implementation="org.jetbrains.kotlin.idea.search.ideaExtensions.KotlinAnnotatedElementsSearcher"/>
    <classesWithAnnotatedMembersSearch implementation="org.jetbrains.kotlin.idea.search.ideaExtensions.KotlinClassesWithAnnotatedMembersSearcher"/>
    <methodReferencesSearch implementation="org.jetbrains.kotlin.idea.search.ideaExtensions.KotlinPropertyAccessorsReferenceSearcher"/>
    <methodReferencesSearch implementation="org.jetbrains.kotlin.idea.search.ideaExtensions.KotlinConstructorDelegationCallReferenceSearcher"/>
    <methodReferencesSearch implementation="org.jetbrains.kotlin.idea.search.ideaExtensions.KotlinOverridingMethodReferenceSearcher"/>
    <methodReferencesSearch implementation="org.jetbrains.kotlin.idea.search.ideaExtensions.KotlinConventionMethodReferencesSearcher"/>
    <methodReferencesSearch implementation="org.jetbrains.kotlin.idea.search.ideaExtensions.DefaultAnnotationMethodKotlinImplicitReferenceSearcher"/>

    <readWriteAccessDetector implementation="org.jetbrains.kotlin.idea.search.ideaExtensions.KotlinReadWriteAccessDetector" id="kotlin"/>

    <applicationService serviceInterface="org.jetbrains.kotlin.idea.editor.KotlinEditorOptions"
                        serviceImplementation="org.jetbrains.kotlin.idea.editor.KotlinEditorOptions"/>
    <editorSmartKeysConfigurable instance="org.jetbrains.kotlin.idea.editor.KotlinEditorOptionsConfigurable"/>

    <applicationService serviceInterface="org.jetbrains.kotlin.idea.refactoring.KotlinRefactoringSettings"
                        serviceImplementation="org.jetbrains.kotlin.idea.refactoring.KotlinRefactoringSettings"/>

    <statementUpDownMover id="jetExpression"
                          implementation="org.jetbrains.kotlin.idea.codeInsight.upDownMover.KotlinExpressionMover"
                          order="before declaration" />

    <statementUpDownMover id="jetDeclaration"
                          implementation="org.jetbrains.kotlin.idea.codeInsight.upDownMover.KotlinDeclarationMover"
                          order="before jetExpression" />

    <moveLeftRightHandler language="kotlin" implementationClass="org.jetbrains.kotlin.idea.codeInsight.KotlinMoveLeftRightHandler"/>

    <joinLinesHandler implementation="org.jetbrains.kotlin.idea.joinLines.JoinDeclarationAndAssignmentHandler"/>
    <joinLinesHandler implementation="org.jetbrains.kotlin.idea.joinLines.JoinBlockIntoSingleStatementHandler"/>
    <joinLinesHandler implementation="org.jetbrains.kotlin.idea.joinLines.JoinStatementsAddSemicolonHandler"/>
    <joinLinesHandler implementation="org.jetbrains.kotlin.idea.joinLines.JoinToStringTemplateHandler"/>

    <targetElementEvaluator
        language="kotlin"
        implementationClass="org.jetbrains.kotlin.idea.search.ideaExtensions.KotlinTargetElementEvaluator" />

    <targetElementUtilExtender implementation="org.jetbrains.kotlin.idea.search.ideaExtensions.KotlinTargetElementEvaluator"/>

    <refactoring.pullUpHelperFactory
        language="kotlin"
        implementationClass="org.jetbrains.kotlin.idea.refactoring.pullUp.KotlinPullUpHelperFactory"/>
    <refactoring.pullUpHelperFactory
        language="JAVA"
        order="first"
        implementationClass="org.jetbrains.kotlin.idea.refactoring.pullUp.JavaToKotlinPullUpHelperFactory"/>

    <lang.refactoringSupport.classMembersRefactoringSupport
        language="kotlin"
        implementationClass="org.jetbrains.kotlin.idea.refactoring.memberInfo.KotlinClassMembersRefactoringSupport"/>

    <refactoring.pushDown
        language="kotlin"
        implementationClass="org.jetbrains.kotlin.idea.refactoring.pushDown.JavaToKotlinPushDownDelegate"/>

    <problemFileHighlightFilter implementation="org.jetbrains.kotlin.idea.projectView.KotlinProblemFileHighlightFilter"/>

    <codeInsight.typeInfo language="kotlin" implementationClass="org.jetbrains.kotlin.idea.codeInsight.KotlinExpressionTypeProvider"/>

    <testCreator language="kotlin" implementationClass="org.jetbrains.kotlin.idea.testIntegration.KotlinTestCreator"/>
    <testFinder implementation="org.jetbrains.kotlin.idea.testIntegration.KotlinTestFinder"/>

    <constantExpressionEvaluator
        language="kotlin"
        implementationClass="org.jetbrains.kotlin.idea.KotlinLightConstantExpressionEvaluator"/>

    <annotationSupport language="kotlin" implementationClass="com.intellij.psi.impl.source.tree.java.JavaAnnotationSupport"/>

    <createFromTemplateHandler implementation="org.jetbrains.kotlin.idea.actions.KotlinCreateFromTemplateHandler"/>
    <defaultTemplatePropertiesProvider implementation="org.jetbrains.kotlin.idea.actions.KotlinDefaultTemplatePropertiesProvider" order="last"/>

    <nameSuggestionProvider implementation="org.jetbrains.kotlin.idea.core.KotlinNameSuggestionProvider"/>

    <usageToPsiElementProvider implementation="org.jetbrains.kotlin.idea.codeInsight.KotlinUsageToPsiElementProvider"/>

    <facetType implementation="org.jetbrains.kotlin.idea.facet.KotlinFacetTypeImpl"/>

    <lang.sliceProvider language="kotlin" implementationClass="org.jetbrains.kotlin.idea.slicer.KotlinSliceProvider"/>

    <usageContextPanelProvider implementation="org.jetbrains.kotlin.idea.slicer.KotlinUsageContextDataInflowPanel$Provider"/>
    <usageContextPanelProvider implementation="org.jetbrains.kotlin.idea.slicer.KotlinUsageContextDataOutflowPanel$Provider"/>

    <gotoRelatedProvider implementation="org.jetbrains.kotlin.idea.goto.KotlinExpectOrActualGotoRelatedProvider"/>

    <declarationRangeHandler key="org.jetbrains.kotlin.psi.KtClassOrObject"
                             implementationClass="org.jetbrains.kotlin.idea.codeInsight.KotlinClassDeclarationRangeHandler"/>

    <declarationRangeHandler key="org.jetbrains.kotlin.psi.KtDeclarationWithBody"
                             implementationClass="org.jetbrains.kotlin.idea.codeInsight.KotlinFunDeclarationRangeHandler"/>

    <lang.jvm.actions.jvmElementActionsFactory implementation="org.jetbrains.kotlin.idea.quickfix.crossLanguage.KotlinElementActionsFactory"/>

    <resolveScopeEnlarger implementation="org.jetbrains.kotlin.idea.CommonModuleResolveScopeEnlarger"/>

    <sdkType implementation="org.jetbrains.kotlin.idea.framework.KotlinSdkType"/>

    <moduleConfigurationEditorProvider implementation="org.jetbrains.kotlin.idea.roots.ui.NonJvmKotlinModuleEditorsProvider"/>

    <projectStructure.sourceRootEditHandler implementation="org.jetbrains.kotlin.idea.roots.ui.KotlinModuleSourceRootEditHandler$Source"/>
    <projectStructure.sourceRootEditHandler implementation="org.jetbrains.kotlin.idea.roots.ui.KotlinModuleSourceRootEditHandler$TestSource"/>
    <projectStructure.sourceRootEditHandler implementation="org.jetbrains.kotlin.idea.roots.ui.KotlinModuleSourceRootEditHandler$Resource"/>
    <projectStructure.sourceRootEditHandler implementation="org.jetbrains.kotlin.idea.roots.ui.KotlinModuleSourceRootEditHandler$TestResource"/>

    <project.converterProvider implementation="org.jetbrains.kotlin.idea.roots.KotlinNonJvmSourceRootConverterProvider"/>

    <intentionAction>
      <className>org.jetbrains.kotlin.idea.intentions.FoldInitializerAndIfToElvisIntention</className>
      <category>Kotlin</category>
    </intentionAction>

    <intentionAction>
      <className>org.jetbrains.kotlin.idea.intentions.ImportMemberIntention</className>
      <category>Kotlin</category>
    </intentionAction>

    <intentionAction>
      <className>org.jetbrains.kotlin.idea.intentions.ImportAllMembersIntention</className>
      <category>Kotlin</category>
    </intentionAction>

    <intentionAction>
      <className>org.jetbrains.kotlin.idea.intentions.SpecifyTypeExplicitlyIntention</className>
      <category>Kotlin</category>
    </intentionAction>

    <intentionAction>
      <className>org.jetbrains.kotlin.idea.intentions.SpecifyTypeExplicitlyInDestructuringAssignmentIntention</className>
      <category>Kotlin</category>
    </intentionAction>

    <intentionAction>
      <className>org.jetbrains.kotlin.idea.intentions.RemoveExplicitTypeIntention</className>
      <category>Kotlin</category>
    </intentionAction>

    <intentionAction>
      <className>org.jetbrains.kotlin.idea.intentions.ConvertToBlockBodyIntention</className>
      <category>Kotlin</category>
    </intentionAction>

    <intentionAction>
      <className>org.jetbrains.kotlin.idea.intentions.conventionNameCalls.ReplaceContainsIntention</className>
      <category>Kotlin</category>
    </intentionAction>

    <intentionAction>
      <className>org.jetbrains.kotlin.idea.intentions.conventionNameCalls.ReplaceInvokeIntention</className>
      <category>Kotlin</category>
    </intentionAction>

    <intentionAction>
      <className>org.jetbrains.kotlin.idea.intentions.conventionNameCalls.ReplaceCallWithUnaryOperatorIntention</className>
      <category>Kotlin</category>
    </intentionAction>

    <intentionAction>
      <className>org.jetbrains.kotlin.idea.intentions.branchedTransformations.intentions.FoldIfToReturnAsymmetricallyIntention</className>
      <category>Kotlin</category>
    </intentionAction>

    <intentionAction>
      <className>org.jetbrains.kotlin.idea.intentions.branchedTransformations.intentions.UnfoldAssignmentToIfIntention</className>
      <category>Kotlin</category>
    </intentionAction>

    <intentionAction>
      <className>org.jetbrains.kotlin.idea.intentions.branchedTransformations.intentions.UnfoldPropertyToIfIntention</className>
      <category>Kotlin</category>
    </intentionAction>

    <intentionAction>
      <className>org.jetbrains.kotlin.idea.intentions.branchedTransformations.intentions.UnfoldAssignmentToWhenIntention</className>
      <category>Kotlin</category>
    </intentionAction>

    <intentionAction>
      <className>org.jetbrains.kotlin.idea.intentions.branchedTransformations.intentions.UnfoldPropertyToWhenIntention</className>
      <category>Kotlin</category>
    </intentionAction>

    <intentionAction>
      <className>org.jetbrains.kotlin.idea.intentions.branchedTransformations.intentions.UnfoldReturnToIfIntention</className>
      <category>Kotlin</category>
    </intentionAction>

    <intentionAction>
      <className>org.jetbrains.kotlin.idea.intentions.branchedTransformations.intentions.UnfoldReturnToWhenIntention</className>
      <category>Kotlin</category>
    </intentionAction>

    <intentionAction>
      <className>org.jetbrains.kotlin.idea.intentions.branchedTransformations.intentions.DoubleBangToIfThenIntention</className>
      <category>Kotlin</category>
    </intentionAction>

    <intentionAction>
      <className>org.jetbrains.kotlin.idea.intentions.branchedTransformations.intentions.IfThenToDoubleBangIntention</className>
      <category>Kotlin</category>
    </intentionAction>

    <intentionAction>
      <className>org.jetbrains.kotlin.idea.intentions.branchedTransformations.intentions.ElvisToIfThenIntention</className>
      <category>Kotlin</category>
    </intentionAction>

    <intentionAction>
      <className>org.jetbrains.kotlin.idea.intentions.branchedTransformations.intentions.SafeAccessToIfThenIntention</className>
      <category>Kotlin</category>
    </intentionAction>

    <intentionAction>
      <className>org.jetbrains.kotlin.idea.intentions.branchedTransformations.intentions.IfToWhenIntention</className>
      <category>Kotlin</category>
    </intentionAction>

    <intentionAction>
      <className>org.jetbrains.kotlin.idea.intentions.branchedTransformations.intentions.WhenToIfIntention</className>
      <category>Kotlin</category>
    </intentionAction>

    <intentionAction>
      <className>org.jetbrains.kotlin.idea.intentions.branchedTransformations.intentions.FlattenWhenIntention</className>
      <category>Kotlin</category>
    </intentionAction>

    <intentionAction>
      <className>org.jetbrains.kotlin.idea.intentions.branchedTransformations.intentions.EliminateWhenSubjectIntention</className>
      <category>Kotlin</category>
    </intentionAction>

    <intentionAction>
      <className>org.jetbrains.kotlin.idea.intentions.branchedTransformations.intentions.MergeWhenIntention</className>
      <category>Kotlin</category>
    </intentionAction>

    <intentionAction>
      <className>org.jetbrains.kotlin.idea.intentions.RemoveUnnecessaryParenthesesIntention</className>
      <category>Kotlin</category>
    </intentionAction>

    <intentionAction>
      <className>org.jetbrains.kotlin.idea.intentions.RemoveExplicitTypeArgumentsIntention</className>
      <category>Kotlin</category>
    </intentionAction>

    <intentionAction>
      <className>org.jetbrains.kotlin.idea.intentions.RemoveExplicitSuperQualifierIntention</className>
      <category>Kotlin</category>
    </intentionAction>

    <intentionAction>
      <className>org.jetbrains.kotlin.idea.intentions.RemoveCurlyBracesFromTemplateIntention</className>
      <category>Kotlin</category>
    </intentionAction>

    <intentionAction>
      <className>org.jetbrains.kotlin.idea.intentions.InsertCurlyBracesToTemplateIntention</className>
      <category>Kotlin</category>
    </intentionAction>

    <intentionAction>
      <className>org.jetbrains.kotlin.idea.intentions.MoveLambdaInsideParenthesesIntention</className>
      <category>Kotlin</category>
    </intentionAction>

    <intentionAction>
      <className>org.jetbrains.kotlin.idea.intentions.InsertExplicitTypeArgumentsIntention</className>
      <category>Kotlin</category>
    </intentionAction>

    <intentionAction>
      <className>org.jetbrains.kotlin.idea.intentions.declarations.SplitPropertyDeclarationIntention</className>
      <category>Kotlin</category>
    </intentionAction>

    <intentionAction>
      <className>org.jetbrains.kotlin.idea.intentions.declarations.ConvertMemberToExtensionIntention</className>
      <category>Kotlin</category>
    </intentionAction>

    <intentionAction>
      <className>org.jetbrains.kotlin.idea.intentions.ReconstructTypeInCastOrIsIntention</className>
      <category>Kotlin</category>
    </intentionAction>

    <intentionAction>
      <className>org.jetbrains.kotlin.idea.intentions.InfixCallToOrdinaryIntention</className>
      <category>Kotlin</category>
    </intentionAction>

    <intentionAction>
      <className>org.jetbrains.kotlin.idea.intentions.ToInfixCallIntention</className>
      <category>Kotlin</category>
    </intentionAction>

    <intentionAction>
      <className>org.jetbrains.kotlin.idea.intentions.ReplaceExplicitFunctionLiteralParamWithItIntention</className>
      <category>Kotlin</category>
    </intentionAction>

    <intentionAction>
      <className>org.jetbrains.kotlin.idea.intentions.ReplaceItWithExplicitFunctionLiteralParamIntention</className>
      <category>Kotlin</category>
    </intentionAction>

    <intentionAction>
      <className>org.jetbrains.kotlin.idea.intentions.ReplaceSubstringWithDropLastIntention</className>
      <category>Kotlin</category>
    </intentionAction>

    <intentionAction>
      <className>org.jetbrains.kotlin.idea.intentions.ReplaceSubstringWithSubstringAfterIntention</className>
      <category>Kotlin</category>
    </intentionAction>

    <intentionAction>
      <className>org.jetbrains.kotlin.idea.intentions.ReplaceSubstringWithSubstringBeforeIntention</className>
      <category>Kotlin</category>
    </intentionAction>

    <intentionAction>
      <className>org.jetbrains.kotlin.idea.intentions.ReplaceSubstringWithTakeIntention</className>
      <category>Kotlin</category>
    </intentionAction>

    <intentionAction>
      <className>org.jetbrains.kotlin.idea.intentions.RemoveBracesIntention</className>
      <category>Kotlin</category>
    </intentionAction>

    <intentionAction>
      <className>org.jetbrains.kotlin.idea.intentions.AddBracesIntention</className>
      <category>Kotlin</category>
    </intentionAction>

    <intentionAction>
      <className>org.jetbrains.kotlin.idea.intentions.ConvertNegatedBooleanSequenceIntention</className>
      <category>Kotlin</category>
    </intentionAction>

    <intentionAction>
      <className>org.jetbrains.kotlin.idea.intentions.ConvertBinaryExpressionWithDemorgansLawIntention</className>
      <category>Kotlin</category>
    </intentionAction>

    <intentionAction>
      <className>org.jetbrains.kotlin.idea.intentions.SimplifyBooleanWithConstantsIntention</className>
      <category>Kotlin</category>
    </intentionAction>

    <intentionAction>
      <className>org.jetbrains.kotlin.idea.intentions.AddForLoopIndicesIntention</className>
      <category>Kotlin</category>
    </intentionAction>

    <intentionAction>
      <className>org.jetbrains.kotlin.idea.intentions.RemoveForLoopIndicesIntention</className>
      <category>Kotlin</category>
    </intentionAction>

    <intentionAction>
      <className>org.jetbrains.kotlin.idea.intentions.loopToCallChain.UseWithIndexIntention</className>
      <category>Kotlin</category>
    </intentionAction>

    <intentionAction>
      <className>org.jetbrains.kotlin.idea.intentions.SwapBinaryExpressionIntention</className>
      <category>Kotlin</category>
    </intentionAction>

    <intentionAction>
      <className>org.jetbrains.kotlin.idea.intentions.SwapStringEqualsIgnoreCaseIntention</className>
      <category>Kotlin</category>
    </intentionAction>

    <intentionAction>
      <className>org.jetbrains.kotlin.idea.intentions.SplitIfIntention</className>
      <category>Kotlin</category>
    </intentionAction>

    <intentionAction>
      <className>org.jetbrains.kotlin.idea.intentions.ReplaceWithOrdinaryAssignmentIntention</className>
      <category>Kotlin</category>
    </intentionAction>

    <intentionAction>
      <className>org.jetbrains.kotlin.idea.intentions.ConvertAssertToIfWithThrowIntention</className>
      <category>Kotlin</category>
    </intentionAction>

    <intentionAction>
      <className>org.jetbrains.kotlin.idea.intentions.ConvertIfWithThrowToAssertIntention</className>
      <category>Kotlin</category>
    </intentionAction>

    <intentionAction>
      <className>org.jetbrains.kotlin.idea.intentions.SpecifyExplicitLambdaSignatureIntention</className>
      <category>Kotlin</category>
    </intentionAction>

    <intentionAction>
      <className>org.jetbrains.kotlin.idea.intentions.RemoveExplicitLambdaParameterTypesIntention</className>
      <category>Kotlin</category>
    </intentionAction>

    <intentionAction>
      <className>org.jetbrains.kotlin.idea.intentions.ConvertForEachToForLoopIntention</className>
      <category>Kotlin</category>
    </intentionAction>

    <intentionAction>
      <className>org.jetbrains.kotlin.idea.intentions.ConvertToForEachFunctionCallIntention</className>
      <category>Kotlin</category>
    </intentionAction>

    <intentionAction>
      <className>org.jetbrains.kotlin.idea.intentions.ConvertToStringTemplateIntention</className>
      <category>Kotlin</category>
    </intentionAction>

    <intentionAction>
      <className>org.jetbrains.kotlin.idea.intentions.ConvertToRawStringTemplateIntention</className>
      <category>Kotlin</category>
    </intentionAction>

    <intentionAction>
      <className>org.jetbrains.kotlin.idea.intentions.OperatorToFunctionIntention</className>
      <category>Kotlin</category>
    </intentionAction>

    <intentionAction>
      <className>org.jetbrains.kotlin.idea.intentions.ConvertToConcatenatedStringIntention</className>
      <category>Kotlin</category>
    </intentionAction>

    <intentionAction>
      <className>org.jetbrains.kotlin.idea.intentions.ConvertFunctionToPropertyIntention</className>
      <category>Kotlin</category>
    </intentionAction>

    <intentionAction>
      <className>org.jetbrains.kotlin.idea.intentions.ConvertPropertyToFunctionIntention</className>
      <category>Kotlin</category>
    </intentionAction>

    <intentionAction>
      <className>org.jetbrains.kotlin.idea.intentions.ConvertReceiverToParameterIntention</className>
      <category>Kotlin</category>
    </intentionAction>

    <intentionAction>
      <className>org.jetbrains.kotlin.idea.intentions.ConvertParameterToReceiverIntention</className>
      <category>Kotlin</category>
    </intentionAction>

    <intentionAction>
      <className>org.jetbrains.kotlin.idea.intentions.ConvertPropertyInitializerToGetterIntention</className>
      <category>Kotlin</category>
    </intentionAction>

    <intentionAction>
      <className>org.jetbrains.kotlin.idea.intentions.InvertIfConditionIntention</className>
      <category>Kotlin</category>
    </intentionAction>

    <intentionAction>
      <className>org.jetbrains.kotlin.idea.refactoring.move.changePackage.ChangePackageIntention</className>
      <category>Kotlin</category>
    </intentionAction>

    <intentionAction>
      <className>org.jetbrains.kotlin.idea.refactoring.move.moveDeclarations.MoveDeclarationToSeparateFileIntention</className>
      <category>Kotlin</category>
    </intentionAction>

    <intentionAction>
      <className>org.jetbrains.kotlin.idea.intentions.ChangeVisibilityModifierIntention$Public</className>
      <category>Kotlin</category>
    </intentionAction>

    <intentionAction>
      <className>org.jetbrains.kotlin.idea.intentions.ChangeVisibilityModifierIntention$Private</className>
      <category>Kotlin</category>
    </intentionAction>

    <intentionAction>
      <className>org.jetbrains.kotlin.idea.intentions.ChangeVisibilityModifierIntention$Protected</className>
      <category>Kotlin</category>
    </intentionAction>

    <intentionAction>
      <className>org.jetbrains.kotlin.idea.intentions.ChangeVisibilityModifierIntention$Internal</className>
      <category>Kotlin</category>
    </intentionAction>

    <intentionAction>
      <className>org.jetbrains.kotlin.idea.intentions.AddNameToArgumentIntention</className>
      <category>Kotlin</category>
    </intentionAction>

    <intentionAction>
      <className>org.jetbrains.kotlin.idea.intentions.ReplaceUnderscoreWithParameterNameIntention</className>
      <category>Kotlin</category>
    </intentionAction>

    <intentionAction>
      <className>org.jetbrains.kotlin.idea.intentions.AddJvmOverloadsIntention</className>
      <category>Kotlin</category>
    </intentionAction>

    <intentionAction>
      <className>org.jetbrains.kotlin.idea.intentions.AddJvmStaticIntention</className>
      <category>Kotlin</category>
    </intentionAction>

    <intentionAction>
      <className>org.jetbrains.kotlin.idea.intentions.RemoveArgumentNameIntention</className>
      <category>Kotlin</category>
    </intentionAction>

    <intentionAction>
      <className>org.jetbrains.kotlin.idea.intentions.IterateExpressionIntention</className>
      <category>Kotlin</category>
    </intentionAction>

    <intentionAction>
      <className>org.jetbrains.kotlin.idea.intentions.UsePropertyAccessSyntaxIntention</className>
      <category>Kotlin</category>
    </intentionAction>

    <intentionAction>
      <className>org.jetbrains.kotlin.idea.quickfix.AddConstModifierIntention</className>
      <category>Kotlin</category>
    </intentionAction>

    <intentionAction>
      <className>org.jetbrains.kotlin.idea.intentions.IntroduceBackingPropertyIntention</className>
      <category>Kotlin</category>
    </intentionAction>

    <intentionAction>
      <className>org.jetbrains.kotlin.idea.intentions.JoinDeclarationAndAssignmentIntention</className>
      <category>Kotlin</category>
    </intentionAction>

    <intentionAction>
      <className>org.jetbrains.kotlin.idea.testIntegration.KotlinCreateTestIntention</className>
      <category>Kotlin</category>
    </intentionAction>

    <intentionAction>
      <className>org.jetbrains.kotlin.idea.intentions.AddOperatorModifierIntention</className>
      <category>Kotlin</category>
    </intentionAction>

    <intentionAction>
      <className>org.jetbrains.kotlin.idea.intentions.ObjectLiteralToLambdaIntention</className>
      <category>Kotlin</category>
    </intentionAction>

    <intentionAction>
      <className>org.jetbrains.kotlin.idea.intentions.DestructureIntention</className>
      <category>Kotlin</category>
    </intentionAction>

    <intentionAction>
      <className>org.jetbrains.kotlin.idea.intentions.AnonymousFunctionToLambdaIntention</className>
      <category>Kotlin</category>
    </intentionAction>

    <intentionAction>
      <className>org.jetbrains.kotlin.idea.intentions.ImplementAbstractMemberIntention</className>
      <category>Kotlin</category>
    </intentionAction>

    <intentionAction>
      <className>org.jetbrains.kotlin.idea.intentions.ImplementAbstractMemberAsConstructorParameterIntention</className>
      <category>Kotlin</category>
    </intentionAction>

    <intentionAction>
      <className>org.jetbrains.kotlin.idea.intentions.AddValVarToConstructorParameterAction$Intention</className>
      <category>Kotlin</category>
    </intentionAction>

    <intentionAction>
      <className>org.jetbrains.kotlin.idea.intentions.MoveMemberToCompanionObjectIntention</className>
      <category>Kotlin</category>
    </intentionAction>

    <intentionAction>
      <className>org.jetbrains.kotlin.idea.intentions.MoveMemberOutOfCompanionObjectIntention</className>
      <category>Kotlin</category>
    </intentionAction>

    <intentionAction>
      <className>org.jetbrains.kotlin.idea.intentions.CreateKotlinSubClassIntention</className>
      <category>Kotlin</category>
    </intentionAction>

    <intentionAction>
      <className>org.jetbrains.kotlin.idea.intentions.ToRawStringLiteralIntention</className>
      <category>Kotlin</category>
    </intentionAction>

    <intentionAction>
      <className>org.jetbrains.kotlin.idea.intentions.ToOrdinaryStringLiteralIntention</className>
      <category>Kotlin</category>
    </intentionAction>

    <intentionAction>
      <className>org.jetbrains.kotlin.idea.intentions.IntroduceVariableIntention</className>
      <category>Kotlin</category>
    </intentionAction>

    <intentionAction>
      <className>org.jetbrains.kotlin.idea.intentions.RemoveSingleExpressionStringTemplateIntention</className>
      <category>Kotlin</category>
    </intentionAction>

    <intentionAction>
      <className>org.jetbrains.kotlin.idea.intentions.ReplaceUntilWithRangeToIntention</className>
      <category>Kotlin</category>
    </intentionAction>

    <intentionAction>
      <className>org.jetbrains.kotlin.idea.intentions.RemoveEmptyParenthesesFromLambdaCallIntention</className>
      <category>Kotlin</category>
    </intentionAction>

    <intentionAction>
      <className>org.jetbrains.kotlin.idea.intentions.ConvertCamelCaseTestFunctionToSpacedIntention</className>
      <category>Kotlin</category>
    </intentionAction>

    <intentionAction>
      <className>org.jetbrains.kotlin.idea.intentions.ReplaceSingleLineLetIntention</className>
      <category>Kotlin</category>
    </intentionAction>

    <intentionAction>
      <className>org.jetbrains.kotlin.idea.intentions.copyConcatenatedStringToClipboard.CopyConcatenatedStringToClipboardIntention</className>
      <category>Kotlin</category>
    </intentionAction>

    <intentionAction>
      <className>org.jetbrains.kotlin.idea.intentions.ReplaceMathMaxWithCoerceAtLeastIntention</className>
      <category>Kotlin</category>
    </intentionAction>

    <intentionAction>
      <className>org.jetbrains.kotlin.idea.intentions.ReplaceMathMinWithCoerceAtMostIntention</className>
      <category>Kotlin</category>
    </intentionAction>

    <intentionAction>
      <className>org.jetbrains.kotlin.idea.intentions.ConvertPrimaryConstructorToSecondaryIntention</className>
      <category>Kotlin</category>
    </intentionAction>

    <intentionAction>
      <className>org.jetbrains.kotlin.idea.intentions.ConvertSecondaryConstructorToPrimaryIntention</className>
      <category>Kotlin</category>
    </intentionAction>

    <intentionAction>
      <className>org.jetbrains.kotlin.idea.intentions.ReplaceSizeCheckWithIsNotEmptyIntention</className>
      <category>Kotlin</category>
    </intentionAction>

    <intentionAction>
      <className>org.jetbrains.kotlin.idea.intentions.ReplaceSizeZeroCheckWithIsEmptyIntention</className>
      <category>Kotlin</category>
    </intentionAction>

    <intentionAction>
      <className>org.jetbrains.kotlin.idea.intentions.RemoveEmptyClassBodyIntention</className>
      <category>Kotlin</category>
    </intentionAction>

    <intentionAction>
      <className>org.jetbrains.kotlin.idea.intentions.ConvertEnumToSealedClassIntention</className>
      <category>Kotlin</category>
    </intentionAction>

    <intentionAction>
      <className>org.jetbrains.kotlin.idea.intentions.ConvertSealedClassToEnumIntention</className>
      <category>Kotlin</category>
    </intentionAction>

    <intentionAction>
      <className>org.jetbrains.kotlin.idea.intentions.RemoveRedundantCallsOfConversionMethodsIntention</className>
      <category>Kotlin</category>
    </intentionAction>

    <intentionAction>
      <className>org.jetbrains.kotlin.idea.intentions.RemoveEmptyPrimaryConstructorIntention</className>
      <category>Kotlin</category>
    </intentionAction>

    <intentionAction>
      <className>org.jetbrains.kotlin.idea.intentions.RemoveEmptySecondaryConstructorBodyIntention</className>
      <category>Kotlin</category>
    </intentionAction>

    <intentionAction>
      <className>org.jetbrains.kotlin.idea.intentions.ConvertTryFinallyToUseCallIntention</className>
      <category>Kotlin</category>
    </intentionAction>

    <intentionAction>
      <className>org.jetbrains.kotlin.idea.intentions.AddNamesToCallArgumentsIntention</className>
      <category>Kotlin</category>
    </intentionAction>

    <intentionAction>
      <className>org.jetbrains.kotlin.idea.intentions.ConvertFunctionTypeParameterToReceiverIntention</className>
      <category>Kotlin</category>
    </intentionAction>

    <intentionAction>
      <className>org.jetbrains.kotlin.idea.intentions.ConvertFunctionTypeReceiverToParameterIntention</className>
      <category>Kotlin</category>
    </intentionAction>

    <intentionAction>
      <className>org.jetbrains.kotlin.idea.intentions.ConvertTwoComparisonsToRangeCheckIntention</className>
      <category>Kotlin</category>
    </intentionAction>

    <intentionAction>
      <className>org.jetbrains.kotlin.idea.intentions.ConvertRangeCheckToTwoComparisonsIntention</className>
      <category>Kotlin</category>
    </intentionAction>

    <intentionAction>
      <className>org.jetbrains.kotlin.idea.intentions.RenameFileToMatchClassIntention</className>
      <category>Kotlin</category>
    </intentionAction>

    <intentionAction>
      <className>org.jetbrains.kotlin.idea.intentions.ConvertObjectLiteralToClassIntention</className>
      <category>Kotlin</category>
    </intentionAction>

    <intentionAction>
      <className>org.jetbrains.kotlin.idea.intentions.MergeIfsIntention</className>
      <category>Kotlin</category>
    </intentionAction>

    <intentionAction>
      <className>org.jetbrains.kotlin.idea.intentions.AddMissingDestructuringIntention</className>
      <category>Kotlin</category>
    </intentionAction>

    <intentionAction>
      <className>org.jetbrains.kotlin.idea.intentions.ConvertToApplyIntention</className>
      <category>Kotlin</category>
    </intentionAction>

    <intentionAction>
      <className>org.jetbrains.kotlin.idea.intentions.ConvertToWithIntention</className>
      <category>Kotlin</category>
    </intentionAction>

    <intentionAction>
      <className>org.jetbrains.kotlin.idea.intentions.ConvertToRunIntention</className>
      <category>Kotlin</category>
    </intentionAction>

    <intentionAction>
      <className>org.jetbrains.kotlin.idea.intentions.MovePropertyToClassBodyIntention</className>
      <category>Kotlin</category>
    </intentionAction>

    <intentionAction>
      <className>org.jetbrains.kotlin.idea.intentions.MovePropertyToConstructorIntention</className>
      <category>Kotlin</category>
    </intentionAction>

    <intentionAction>
      <className>org.jetbrains.kotlin.idea.intentions.AddOpenModifierIntention</className>
      <category>Kotlin</category>
    </intentionAction>

    <intentionAction>
      <className>org.jetbrains.kotlin.idea.intentions.ValToObjectIntention</className>
      <category>Kotlin</category>
    </intentionAction>

    <intentionAction>
      <className>org.jetbrains.kotlin.idea.intentions.ChopParameterListIntention</className>
      <category>Kotlin</category>
    </intentionAction>

    <intentionAction>
      <className>org.jetbrains.kotlin.idea.intentions.ChopArgumentListIntention</className>
      <category>Kotlin</category>
    </intentionAction>

    <intentionAction>
      <className>org.jetbrains.kotlin.idea.intentions.NullableBooleanEqualityCheckToElvisIntention</className>
      <category>Kotlin</category>
    </intentionAction>

    <intentionAction>
      <className>org.jetbrains.kotlin.idea.intentions.ReplaceAddWithPlusAssignIntention</className>
      <category>Kotlin</category>
    </intentionAction>

    <intentionAction>
      <className>org.jetbrains.kotlin.idea.intentions.ConvertClassToSealedClassIntention</className>
      <category>Kotlin</category>
    </intentionAction>

    <intentionAction>
      <className>org.jetbrains.kotlin.idea.intentions.AddPropertyAccessorsIntention</className>
      <category>Kotlin</category>
    </intentionAction>

    <intentionAction>
      <className>org.jetbrains.kotlin.idea.intentions.AddPropertyGetterIntention</className>
      <category>Kotlin</category>
    </intentionAction>

    <intentionAction>
      <className>org.jetbrains.kotlin.idea.intentions.AddPropertySetterIntention</className>
      <category>Kotlin</category>
    </intentionAction>

    <intentionAction>
      <className>org.jetbrains.kotlin.idea.intentions.MoveMemberToTopLevelIntention</className>
      <category>Kotlin</category>
    </intentionAction>

    <intentionAction>
      <className>org.jetbrains.kotlin.idea.intentions.ReplaceSubstringWithIndexingOperationIntention</className>
      <category>Kotlin</category>
    </intentionAction>

    <intentionAction>
      <className>org.jetbrains.kotlin.idea.intentions.ConvertUnsafeCastCallToUnsafeCastIntention</className>
      <category>Kotlin</category>
    </intentionAction>

    <intentionAction>
      <className>org.jetbrains.kotlin.idea.intentions.ConvertUnsafeCastToUnsafeCastCallIntention</className>
      <category>Kotlin</category>
    </intentionAction>

    <intentionAction>
      <className>org.jetbrains.kotlin.idea.intentions.RemoveLabeledReturnInLambdaIntention</className>
      <category>Kotlin</category>
    </intentionAction>

    <intentionAction>
      <className>org.jetbrains.kotlin.idea.intentions.AddLabeledReturnInLambdaIntention</className>
      <category>Kotlin</category>
    </intentionAction>

    <intentionAction>
      <className>org.jetbrains.kotlin.idea.intentions.AddAnnotationUseSiteTargetIntention</className>
      <category>Kotlin</category>
    </intentionAction>

    <intentionAction>
      <className>org.jetbrains.kotlin.idea.intentions.JoinParameterListIntention</className>
      <category>Kotlin</category>
    </intentionAction>

    <intentionAction>
      <className>org.jetbrains.kotlin.idea.intentions.JoinArgumentListIntention</className>
      <category>Kotlin</category>
    </intentionAction>

    <intentionAction>
      <className>org.jetbrains.kotlin.idea.intentions.ConvertLineCommentToBlockCommentIntention</className>
      <category>Kotlin</category>
    </intentionAction>

    <intentionAction>
      <className>org.jetbrains.kotlin.idea.intentions.ConvertBlockCommentToLineCommentIntention</className>
      <category>Kotlin</category>
    </intentionAction>

    <intentionAction>
      <className>org.jetbrains.kotlin.idea.intentions.IndentRawStringIntention</className>
      <category>Kotlin</category>
    </intentionAction>

    <intentionAction>
      <className>org.jetbrains.kotlin.idea.intentions.ConvertVarargParameterToArrayIntention</className>
      <category>Kotlin</category>
    </intentionAction>

    <intentionAction>
      <className>org.jetbrains.kotlin.idea.intentions.ConvertArrayParameterToVarargIntention</className>
      <category>Kotlin</category>
    </intentionAction>

    <intentionAction>
      <className>org.jetbrains.kotlin.idea.intentions.LambdaToAnonymousFunctionIntention</className>
      <category>Kotlin</category>
    </intentionAction>

    <intentionAction>
      <className>org.jetbrains.kotlin.idea.intentions.AddWhenRemainingBranchesIntention</className>
      <category>Kotlin</category>
    </intentionAction>

<<<<<<< HEAD
    <intentionAction>
      <className>org.jetbrains.kotlin.idea.intentions.AddThrowsAnnotationIntention</className>
      <category>Kotlin</category>
    </intentionAction>
=======
    <lang.inspectionSuppressor language="kotlin" implementationClass="org.jetbrains.kotlin.idea.inspections.KotlinInspectionSuppressor"/>
>>>>>>> 5f69eebe

    <localInspection implementationClass="org.jetbrains.kotlin.idea.intentions.ObjectLiteralToLambdaInspection"
                     displayName="Object literal can be converted to lambda"
                     groupPath="Kotlin"
                     groupName="Style issues"
                     enabledByDefault="true"
                     level="INFO"
                     language="kotlin"
    />

    <localInspection implementationClass="org.jetbrains.kotlin.idea.inspections.SimplifyAssertNotNullInspection"
                     displayName="‘assert’ call can be replaced with ‘!!’ or ‘?:'"
                     groupPath="Kotlin"
                     groupName="Style issues"
                     enabledByDefault="true"
                     level="INFO"
                     language="kotlin"
    />

    <localInspection implementationClass="org.jetbrains.kotlin.idea.inspections.ReformatInspection"
                     displayName="File is not formatted according to project settings"
                     groupPath="Kotlin"
                     groupName="Style issues"
                     enabledByDefault="false"
                     level="WEAK WARNING"
                     language="kotlin"
    />

    <localInspection implementationClass="org.jetbrains.kotlin.idea.inspections.DeprecatedCallableAddReplaceWithInspection"
                     displayName="@Deprecated annotation without 'replaceWith' argument"
                     groupPath="Kotlin"
                     groupName="Other problems"
                     enabledByDefault="true"
                     level="INFO"
                     language="kotlin"
    />

    <localInspection implementationClass="org.jetbrains.kotlin.idea.intentions.ConvertToStringTemplateInspection"
                     displayName="String concatenation that can be converted to string template"
                     groupPath="Kotlin"
                     groupName="Style issues"
                     enabledByDefault="true"
                     level="INFO"
                     language="kotlin"
    />

    <localInspection implementationClass="org.jetbrains.kotlin.idea.inspections.conventionNameCalls.ReplaceGetOrSetInspection"
                     displayName="Explicit 'get' or 'set' call"
                     groupPath="Kotlin"
                     groupName="Style issues"
                     enabledByDefault="true"
                     level="INFO"
                     language="kotlin"
    />

    <localInspection implementationClass="org.jetbrains.kotlin.idea.intentions.branchedTransformations.intentions.IfThenToElvisInspection"
                     displayName="If-Then foldable to '?:'"
                     groupPath="Kotlin"
                     groupName="Style issues"
                     enabledByDefault="true"
                     level="INFO"
                     language="kotlin"
    />

    <localInspection implementationClass="org.jetbrains.kotlin.idea.inspections.branchedTransformations.IfThenToSafeAccessInspection"
                     displayName="If-Then foldable to '?.'"
                     groupPath="Kotlin"
                     groupName="Style issues"
                     enabledByDefault="true"
                     level="INFO"
                     language="kotlin"
    />

    <localInspection implementationClass="org.jetbrains.kotlin.idea.intentions.FoldInitializerAndIfToElvisInspection"
                     displayName="If-Null return/break/... foldable to '?:'"
                     groupPath="Kotlin"
                     groupName="Style issues"
                     enabledByDefault="true"
                     level="INFO"
                     language="kotlin"
    />

    <localInspection implementationClass="org.jetbrains.kotlin.idea.intentions.RemoveExplicitTypeArgumentsInspection"
                     displayName="Unnecessary type argument"
                     groupPath="Kotlin"
                     groupName="Redundant constructs"
                     enabledByDefault="true"
                     level="WEAK WARNING"
                     language="kotlin"
    />

    <localInspection implementationClass="org.jetbrains.kotlin.idea.intentions.RemoveExplicitSuperQualifierInspection"
                     displayName="Unnecessary supertype qualification"
                     groupPath="Kotlin"
                     groupName="Redundant constructs"
                     enabledByDefault="true"
                     cleanupTool="true"
                     level="WEAK WARNING"
                     language="kotlin"
    />

    <localInspection implementationClass="org.jetbrains.kotlin.idea.inspections.SimplifyNegatedBinaryExpressionInspection"
                     displayName="Negated boolean expression that can be simplified"
                     groupPath="Kotlin"
                     groupName="Style issues"
                     enabledByDefault="true"
                     level="WEAK WARNING"
                     language="kotlin"
    />

    <localInspection implementationClass="org.jetbrains.kotlin.idea.inspections.ReplaceWithOperatorAssignmentInspection"
                     displayName="Assignment that can be replaced with operator assignment"
                     groupPath="Kotlin"
                     groupName="Style issues"
                     enabledByDefault="true"
                     level="WEAK WARNING"
                     language="kotlin"
    />

    <localInspection implementationClass="org.jetbrains.kotlin.idea.inspections.branchedTransformations.IntroduceWhenSubjectInspection"
                     displayName="'when' that can be simplified by introducing an argument"
                     groupPath="Kotlin"
                     groupName="Style issues"
                     enabledByDefault="true"
                     level="WEAK WARNING"
                     language="kotlin"
    />

    <localInspection implementationClass="org.jetbrains.kotlin.idea.intentions.RemoveCurlyBracesFromTemplateInspection"
                     displayName="Redundant curly braces in string template"
                     groupPath="Kotlin"
                     groupName="Redundant constructs"
                     enabledByDefault="true"
                     level="WEAK WARNING"
                     language="kotlin"
    />

    <localInspection implementationClass="org.jetbrains.kotlin.idea.intentions.SimplifyBooleanWithConstantsInspection"
                     displayName="Boolean expression that can be simplified"
                     groupPath="Kotlin"
                     groupName="Style issues"
                     enabledByDefault="true"
                     level="WEAK WARNING"
                     language="kotlin"
    />

    <localInspection implementationClass="org.jetbrains.kotlin.idea.intentions.UsePropertyAccessSyntaxInspection"
                     displayName="Accessor call that can be replaced with property access syntax"
                     shortName="UsePropertyAccessSyntax"
                     groupPath="Kotlin"
                     groupName="Style issues"
                     cleanupTool="true"
                     enabledByDefault="true"
                     level="WEAK WARNING"
                     language="kotlin"
    />

    <localInspection implementationClass="org.jetbrains.kotlin.idea.inspections.UnusedSymbolInspection"
                     displayName="Unused symbol"
                     groupPath="Kotlin"
                     groupName="Redundant constructs"
                     enabledByDefault="true"
                     level="WARNING"
                     runForWholeFile="true"
                     language="kotlin"
    />

    <localInspection implementationClass="org.jetbrains.kotlin.idea.inspections.UnusedReceiverParameterInspection"
                     displayName="Unused receiver parameter"
                     groupPath="Kotlin"
                     groupName="Redundant constructs"
                     enabledByDefault="true"
                     level="WARNING"
                     language="kotlin"
    />

    <localInspection implementationClass="org.jetbrains.kotlin.idea.inspections.KotlinUnusedImportInspection"
                     displayName="Unused import directive"
                     groupPath="Kotlin"
                     groupName="Redundant constructs"
                     enabledByDefault="true"
                     level="WARNING"
                     runForWholeFile="true"
                     language="kotlin"
    />

    <localInspection implementationClass="org.jetbrains.kotlin.idea.inspections.RedundantSamConstructorInspection"
                     displayName="Redundant SAM constructor"
                     groupPath="Kotlin"
                     groupName="Redundant constructs"
                     enabledByDefault="true"
                     level="WARNING"
                     language="kotlin"
    />

    <localInspection implementationClass="org.jetbrains.kotlin.idea.inspections.UnsafeCastFromDynamicInspection"
                     displayName="Implicit (unsafe) cast from dynamic type"
                     groupPath="Kotlin"
                     groupName="Probable bugs"
                     enabledByDefault="true"
                     level="INFO"
                     language="kotlin"
    />

    <localInspection implementationClass="org.jetbrains.kotlin.idea.inspections.OverridingDeprecatedMemberInspection"
                     shortName="OverridingDeprecatedMember"
                     displayName="Overriding deprecated member"
                     groupPath="Kotlin"
                     groupName="Other problems"
                     enabledByDefault="true"
                     level="WARNING"
                     language="kotlin"
    />

    <localInspection implementationClass="org.jetbrains.kotlin.idea.kdoc.KDocUnresolvedReferenceInspection"
                     displayName="Unresolved reference in KDoc"
                     groupPath="Kotlin"
                     groupName="Probable bugs"
                     enabledByDefault="true"
                     level="WARNING"
                     language="kotlin"
    />

    <localInspection implementationClass="org.jetbrains.kotlin.idea.inspections.kdoc.KDocMissingDocumentationInspection"
                     displayName="Missing KDoc comments for public declarations"
                     groupPath="Kotlin"
                     groupName="Other problems"
                     enabledByDefault="false"
                     level="WARNING"
                     language="kotlin"
    />

    <localInspection implementationClass="org.jetbrains.kotlin.idea.refactoring.move.changePackage.PackageDirectoryMismatchInspection"
                     displayName="Package name does not match containing directory"
                     groupPath="Kotlin"
                     groupName="Java interop issues"
                     enabledByDefault="true"
                     level="WARNING"
                     language="kotlin"
    />

    <localInspection implementationClass="org.jetbrains.kotlin.idea.inspections.KotlinCleanupInspection"
                     shortName="KotlinDeprecation"
                     displayName="Usage of redundant or deprecated syntax or deprecated symbols"
                     groupPath="Kotlin"
                     groupName="Migration"
                     enabledByDefault="true"
                     cleanupTool="true"
                     level="WARNING"
                     language="kotlin"
    />

    <localInspection implementationClass="org.jetbrains.kotlin.idea.intentions.RemoveForLoopIndicesInspection"
                     displayName="Unused loop index"
                     groupPath="Kotlin"
                     groupName="Redundant constructs"
                     enabledByDefault="true"
                     level="WARNING"
                     language="kotlin"
    />

    <localInspection implementationClass="org.jetbrains.kotlin.idea.intentions.loopToCallChain.LoopToCallChainInspection"
                     displayName="Loop can be replaced with stdlib operations"
                     groupPath="Kotlin"
                     groupName="Style issues"
                     enabledByDefault="true"
                     level="INFORMATION"
    />

    <localInspection implementationClass="org.jetbrains.kotlin.idea.intentions.loopToCallChain.UseWithIndexInspection"
                     displayName="Manually incremented index variable can be replaced with use of 'withIndex()'"
                     groupPath="Kotlin"
                     groupName="Style issues"
                     enabledByDefault="true"
                     level="INFO"
    />

    <localInspection implementationClass="org.jetbrains.kotlin.idea.inspections.ConflictingExtensionPropertyInspection"
                     displayName="Extension property conflicting with synthetic one"
                     groupPath="Kotlin"
                     groupName="Probable bugs"
                     enabledByDefault="true"
                     level="WARNING"
                     language="kotlin"
    />

    <localInspection implementationClass="org.jetbrains.kotlin.idea.inspections.EqualsOrHashCodeInspection"
                     displayName="equals() and hashCode() not paired"
                     groupPath="Kotlin"
                     groupName="Probable bugs"
                     enabledByDefault="true"
                     level="WARNING"
                     language="kotlin"
    />

    <localInspection implementationClass="org.jetbrains.kotlin.idea.inspections.RedundantVisibilityModifierInspection"
                     displayName="Redundant visibility modifier"
                     groupPath="Kotlin"
                     groupName="Redundant constructs"
                     enabledByDefault="true"
                     cleanupTool="true"
                     level="WARNING"
                     language="kotlin"
    />

    <localInspection implementationClass="org.jetbrains.kotlin.idea.intentions.DestructureInspection"
                     displayName="Use destructuring declaration"
                     groupPath="Kotlin"
                     groupName="Style issues"
                     enabledByDefault="false"
                     cleanupTool="false"
                     level="INFO"
                     language="kotlin"
    />

    <localInspection implementationClass="org.jetbrains.kotlin.idea.inspections.CanBeValInspection"
                     displayName="Local 'var' is never modified and can be declared as 'val'"
                     groupPath="Kotlin"
                     groupName="Style issues"
                     enabledByDefault="true"
                     level="WARNING"
                     language="kotlin"
    />

    <localInspection implementationClass="org.jetbrains.kotlin.idea.inspections.ArrayInDataClassInspection"
                     displayName="Array property in data class"
                     groupPath="Kotlin"
                     groupName="Probable bugs"
                     enabledByDefault="true"
                     level="WEAK WARNING"
                     language="kotlin"
    />

    <localInspection implementationClass="org.jetbrains.kotlin.idea.inspections.ProtectedInFinalInspection"
                     displayName="'protected' visibility is effectively 'private' in a final class"
                     groupPath="Kotlin"
                     groupName="Style issues"
                     enabledByDefault="true"
                     level="WEAK WARNING"
                     language="kotlin"
    />

    <localInspection implementationClass="org.jetbrains.kotlin.idea.inspections.AddVarianceModifierInspection"
                     displayName="Type parameter can have 'in' or 'out' variance"
                     groupPath="Kotlin"
                     groupName="Style issues"
                     enabledByDefault="true"
                     level="INFORMATION"
                     language="kotlin"
    />

    <localInspection implementationClass="org.jetbrains.kotlin.idea.inspections.CanBeParameterInspection"
                     displayName="Constructor parameter is never used as a property"
                     groupPath="Kotlin"
                     groupName="Redundant constructs"
                     enabledByDefault="true"
                     level="WARNING"
                     language="kotlin"
    />

    <localInspection implementationClass="org.jetbrains.kotlin.idea.inspections.RedundantModalityModifierInspection"
                     displayName="Redundant modality modifier"
                     groupPath="Kotlin"
                     groupName="Redundant constructs"
                     enabledByDefault="true"
                     cleanupTool="true"
                     level="WARNING"
                     language="kotlin"
    />

    <localInspection implementationClass="org.jetbrains.kotlin.idea.inspections.RedundantSemicolonInspection"
                     displayName="Redundant semicolon"
                     groupPath="Kotlin"
                     groupName="Redundant constructs"
                     enabledByDefault="true"
                     cleanupTool="true"
                     level="WARNING"
                     language="kotlin"
    />

    <localInspection implementationClass="org.jetbrains.kotlin.idea.inspections.RedundantUnitReturnTypeInspection"
                     displayName="Redundant 'Unit' return type"
                     groupPath="Kotlin"
                     groupName="Redundant constructs"
                     enabledByDefault="true"
                     cleanupTool="true"
                     level="WARNING"
                     language="kotlin"
    />

    <localInspection implementationClass="org.jetbrains.kotlin.idea.inspections.RedundantIfInspection"
                     displayName="Redundant 'if' statement"
                     groupPath="Kotlin"
                     groupName="Redundant constructs"
                     enabledByDefault="true"
                     cleanupTool="true"
                     level="WEAK WARNING"
                     language="kotlin"
    />

    <localInspection implementationClass="org.jetbrains.kotlin.idea.inspections.LeakingThisInspection"
                     displayName="Leaking 'this' in constructor"
                     groupPath="Kotlin"
                     groupName="Probable bugs"
                     enabledByDefault="true"
                     level="WARNING"
                     language="kotlin"
    />

    <localInspection implementationClass="org.jetbrains.kotlin.idea.inspections.HasPlatformTypeInspection"
                     displayName="Function or property has platform type"
                     groupPath="Kotlin"
                     groupName="Java interop issues"
                     enabledByDefault="true"
                     level="WEAK WARNING"
                     language="kotlin"
    />

    <localInspection implementationClass="org.jetbrains.kotlin.idea.inspections.CanBePrimaryConstructorPropertyInspection"
                     displayName="Property is explicitly assigned to constructor parameter"
                     groupPath="Kotlin"
                     groupName="Redundant constructs"
                     enabledByDefault="true"
                     level="WARNING"
                     language="kotlin"
    />

    <localInspection implementationClass="org.jetbrains.kotlin.idea.intentions.ConvertLambdaToReferenceInspection"
                     displayName="Can be replaced with function reference"
                     groupPath="Kotlin"
                     groupName="Style issues"
                     enabledByDefault="true"
                     level="INFORMATION"
                     language="kotlin"
    />

    <localInspection implementationClass="org.jetbrains.kotlin.idea.intentions.ConvertReferenceToLambdaInspection"
                     displayName="Can be replaced with lambda"
                     groupPath="Kotlin"
                     groupName="Style issues"
                     enabledByDefault="true"
                     level="INFORMATION"
                     language="kotlin"
    />

    <localInspection implementationClass="org.jetbrains.kotlin.idea.inspections.RemoveSetterParameterTypeInspection"
                     displayName="Redundant setter parameter type"
                     groupPath="Kotlin"
                     groupName="Redundant constructs"
                     enabledByDefault="true"
                     level="WARNING"
                     language="kotlin"
    />

    <localInspection implementationClass="org.jetbrains.kotlin.idea.inspections.conventionNameCalls.ReplaceCallWithBinaryOperatorInspection"
                     displayName="Can be replaced with binary operator"
                     groupPath="Kotlin"
                     groupName="Style issues"
                     enabledByDefault="true"
                     level="WEAK WARNING"
                     language="kotlin"
    />

    <localInspection implementationClass="org.jetbrains.kotlin.idea.intentions.RemoveSingleExpressionStringTemplateInspection"
                     displayName="Remove redundant string template"
                     groupPath="Kotlin"
                     groupName="Redundant constructs"
                     enabledByDefault="true"
                     level="WARNING"
                     language="kotlin"
    />

    <localInspection implementationClass="org.jetbrains.kotlin.idea.inspections.RemoveToStringInStringTemplateInspection"
                     displayName="Remove redundant call to 'toString()' in string template"
                     groupPath="Kotlin"
                     groupName="Redundant constructs"
                     enabledByDefault="true"
                     cleanupTool="true"
                     level="WEAK WARNING"
                     language="kotlin"
    />

    <localInspection implementationClass="org.jetbrains.kotlin.idea.intentions.RemoveEmptyParenthesesFromLambdaCallInspection"
                     displayName="Remove unnecessary parentheses from function call with lambda"
                     groupPath="Kotlin"
                     groupName="Redundant constructs"
                     enabledByDefault="true"
                     cleanupTool="true"
                     level="INFO"
                     language="kotlin"
    />

    <localInspection implementationClass="org.jetbrains.kotlin.idea.inspections.ReplaceArrayEqualityOpWithArraysEqualsInspection"
                     displayName="Replace '==' with 'Arrays.equals'"
                     groupPath="Kotlin"
                     groupName="Probable bugs"
                     enabledByDefault="true"
                     level="WARNING"
                     language="kotlin"
    />

    <localInspection implementationClass="org.jetbrains.kotlin.idea.intentions.ReplaceSingleLineLetInspection"
                     displayName="Replace single line .let"
                     groupPath="Kotlin"
                     groupName="Redundant constructs"
                     enabledByDefault="true"
                     level="WARNING"
                     language="kotlin"
    />

    <localInspection implementationClass="org.jetbrains.kotlin.idea.intentions.ConvertSecondaryConstructorToPrimaryInspection"
                     displayName="Convert to primary constructor"
                     groupPath="Kotlin"
                     groupName="Style issues"
                     enabledByDefault="true"
                     level="WARNING"
                     language="kotlin"
    />

    <localInspection implementationClass="org.jetbrains.kotlin.idea.intentions.ReplaceSizeCheckWithIsNotEmptyInspection"
                     displayName="Replace size check with 'isNotEmpty()'"
                     groupPath="Kotlin"
                     groupName="Style issues"
                     enabledByDefault="true"
                     level="WEAK WARNING"
                     language="kotlin"
    />

    <localInspection implementationClass="org.jetbrains.kotlin.idea.intentions.ReplaceSizeZeroCheckWithIsEmptyInspection"
                     displayName="Replace size zero check with 'isEmpty()'"
                     groupPath="Kotlin"
                     groupName="Style issues"
                     enabledByDefault="true"
                     level="WEAK WARNING"
                     language="kotlin"
    />

    <localInspection implementationClass="org.jetbrains.kotlin.idea.intentions.RemoveEmptyClassBodyInspection"
                     displayName="Replace empty class body"
                     groupPath="Kotlin"
                     groupName="Redundant constructs"
                     enabledByDefault="true"
                     cleanupTool="true"
                     level="INFO"
                     language="kotlin"
    />

    <localInspection implementationClass="org.jetbrains.kotlin.idea.intentions.RemoveRedundantCallsOfConversionMethodsInspection"
                     displayName="Remove redundant calls of conversion methods"
                     groupPath="Kotlin"
                     groupName="Redundant constructs"
                     enabledByDefault="true"
                     level="WARNING"
                     language="kotlin"
    />

    <localInspection implementationClass="org.jetbrains.kotlin.idea.intentions.RemoveEmptyPrimaryConstructorInspection"
                     displayName="Remove empty primary constructor"
                     groupPath="Kotlin"
                     groupName="Redundant constructs"
                     enabledByDefault="true"
                     cleanupTool="true"
                     level="WEAK WARNING"
                     language="kotlin"
    />

    <localInspection implementationClass="org.jetbrains.kotlin.idea.intentions.RemoveEmptySecondaryConstructorBodyInspection"
                     displayName="Remove empty constructor body"
                     groupPath="Kotlin"
                     groupName="Redundant constructs"
                     enabledByDefault="true"
                     cleanupTool="true"
                     level="WEAK WARNING"
                     language="kotlin"
    />

    <localInspection implementationClass="org.jetbrains.kotlin.idea.intentions.JoinDeclarationAndAssignmentInspection"
                     displayName="Join declaration and assignment"
                     groupPath="Kotlin"
                     groupName="Style issues"
                     enabledByDefault="true"
                     level="WEAK WARNING"
                     language="kotlin"
    />

    <localInspection implementationClass="org.jetbrains.kotlin.idea.intentions.ConvertTryFinallyToUseCallInspection"
                     displayName="Convert try / finally to use() call"
                     groupPath="Kotlin"
                     groupName="Style issues"
                     enabledByDefault="true"
                     level="WEAK WARNING"
                     language="kotlin"
    />

    <localInspection implementationClass="org.jetbrains.kotlin.idea.intentions.ConvertTwoComparisonsToRangeCheckInspection"
                     displayName="Convert two comparisons to 'in'"
                     groupPath="Kotlin"
                     groupName="Style issues"
                     enabledByDefault="true"
                     level="INFO"
                     language="kotlin"
    />

    <localInspection implementationClass="org.jetbrains.kotlin.idea.inspections.UnusedEqualsInspection"
                     displayName="Unused equals expression"
                     groupPath="Kotlin"
                     groupName="Redundant constructs"
                     enabledByDefault="true"
                     level="WARNING"
                     language="kotlin"
    />

    <localInspection implementationClass="org.jetbrains.kotlin.idea.inspections.DataClassPrivateConstructorInspection"
                     displayName="Private data class constructor is exposed via the 'copy' method"
                     groupPath="Kotlin"
                     groupName="Probable bugs"
                     enabledByDefault="true"
                     level="WARNING"
                     language="kotlin"
    />

    <localInspection implementationClass="org.jetbrains.kotlin.idea.inspections.DestructuringWrongNameInspection"
                     displayName="Variable in destructuring declaration uses name of a wrong data class property"
                     groupPath="Kotlin"
                     groupName="Probable bugs"
                     enabledByDefault="true"
                     level="WARNING"
                     language="kotlin"
    />

    <localInspection implementationClass="org.jetbrains.kotlin.idea.inspections.UnusedLambdaExpressionBodyInspection"
                     displayName="Unused return value of a function with lambda expression body"
                     groupPath="Kotlin"
                     groupName="Probable bugs"
                     enabledByDefault="true"
                     level="WARNING"
                     language="kotlin"
    />

    <localInspection implementationClass="org.jetbrains.kotlin.idea.inspections.KotlinInternalInJavaInspection"
                     displayName="Usage of Kotlin internal declarations from Java"
                     groupPath="Kotlin"
                     groupName="Java interop issues"
                     enabledByDefault="true"
                     level="ERROR"
                     language="JAVA"
    />

    <localInspection implementationClass="org.jetbrains.kotlin.idea.inspections.MoveSuspiciousCallableReferenceIntoParenthesesInspection"
                     displayName="Suspicious callable reference used as lambda result"
                     groupPath="Kotlin"
                     groupName="Probable bugs"
                     enabledByDefault="true"
                     level="WEAK WARNING"
                     language="kotlin"
    />

    <localInspection implementationClass="org.jetbrains.kotlin.idea.inspections.CopyWithoutNamedArgumentsInspection"
                     displayName="'copy' method of data class is called without named arguments"
                     groupPath="Kotlin"
                     groupName="Style issues"
                     enabledByDefault="true"
                     level="WEAK WARNING"
                     language="kotlin"
    />

    <localInspection implementationClass="org.jetbrains.kotlin.idea.inspections.ReplaceArrayOfWithLiteralInspection"
                     displayName="'arrayOf' call can be replaced with array literal [...]"
                     groupPath="Kotlin"
                     groupName="Style issues"
                     enabledByDefault="true"
                     level="WEAK WARNING"
                     language="kotlin"
    />

    <localInspection implementationClass="org.jetbrains.kotlin.idea.inspections.RecursivePropertyAccessorInspection"
                     displayName="Recursive property accessor"
                     groupPath="Kotlin"
                     groupName="Probable bugs"
                     enabledByDefault="true"
                     level="WARNING"
                     language="kotlin"
    />

    <localInspection implementationClass="org.jetbrains.kotlin.idea.inspections.ReplaceRangeToWithUntilInspection"
                     displayName="'rangeTo' or the '..' call can be replaced with 'until'"
                     groupPath="Kotlin"
                     groupName="Style issues"
                     enabledByDefault="true"
                     level="WEAK WARNING"
                     language="kotlin"
    />

    <localInspection implementationClass="org.jetbrains.kotlin.idea.inspections.MemberVisibilityCanBePrivateInspection"
                     displayName="Class member can have 'private' visibility"
                     groupPath="Kotlin"
                     groupName="Style issues"
                     enabledByDefault="true"
                     level="INFO"
                     language="kotlin"
    />

    <localInspection implementationClass="org.jetbrains.kotlin.idea.inspections.NullableBooleanElvisInspection"
                     displayName="Equality check can be used instead of elvis for nullable boolean check"
                     groupPath="Kotlin"
                     groupName="Style issues"
                     enabledByDefault="true"
                     cleanupTool="true"
                     level="INFO"
                     language="kotlin"
    />

    <localInspection implementationClass="org.jetbrains.kotlin.idea.inspections.WrapUnaryOperatorInspection"
                     displayName="Ambiguous unary operator use with number constant"
                     groupPath="Kotlin"
                     groupName="Probable bugs"
                     enabledByDefault="true"
                     level="WEAK WARNING"
                     language="kotlin"
    />

    <localInspection implementationClass="org.jetbrains.kotlin.idea.inspections.EmptyRangeInspection"
                     displayName="Range with start greater than endInclusive is empty"
                     groupPath="Kotlin"
                     groupName="Probable bugs"
                     enabledByDefault="true"
                     level="WARNING"
                     language="kotlin"
    />

    <localInspection implementationClass="org.jetbrains.kotlin.idea.inspections.RemoveRedundantSpreadOperatorInspection"
                     displayName="Redundant spread operator"
                     groupPath="Kotlin"
                     groupName="Redundant constructs"
                     enabledByDefault="true"
                     level="WARNING"
                     language="kotlin"
    />

    <localInspection implementationClass="org.jetbrains.kotlin.idea.inspections.collections.UselessCallOnNotNullInspection"
                     displayName="Useless call on not-null type"
                     groupPath="Kotlin"
                     groupName="Probable bugs"
                     enabledByDefault="true"
                     level="WARNING"
                     language="kotlin"
    />

    <localInspection implementationClass="org.jetbrains.kotlin.idea.inspections.RedundantExplicitTypeInspection"
                     displayName="Explicitly given type is redundant here"
                     groupPath="Kotlin"
                     groupName="Redundant constructs"
                     enabledByDefault="true"
                     level="WARNING"
                     language="kotlin"
    />

    <localInspection implementationClass="org.jetbrains.kotlin.idea.inspections.collections.UselessCallOnCollectionInspection"
                     displayName="Useless call on collection type"
                     groupPath="Kotlin"
                     groupName="Probable bugs"
                     enabledByDefault="true"
                     level="WARNING"
                     language="kotlin"
    />

    <localInspection implementationClass="org.jetbrains.kotlin.idea.inspections.collections.SimplifiableCallChainInspection"
                     displayName="Call chain on collection type can be simplified"
                     groupPath="Kotlin"
                     groupName="Style issues"
                     enabledByDefault="true"
                     level="WEAK WARNING"
                     language="kotlin"
    />

    <localInspection implementationClass="org.jetbrains.kotlin.idea.inspections.UseExpressionBodyInspection"
                     displayName="Expression body syntax is preferable here"
                     groupPath="Kotlin"
                     groupName="Style issues"
                     enabledByDefault="true"
                     level="INFORMATION"
                     language="kotlin"
    />

    <localInspection implementationClass="org.jetbrains.kotlin.idea.inspections.LiftReturnOrAssignmentInspection"
                     displayName="Return or assignment can be lifted out"
                     groupPath="Kotlin"
                     groupName="Style issues"
                     enabledByDefault="true"
                     level="INFO"
                     language="kotlin"
    />

    <localInspection implementationClass="org.jetbrains.kotlin.idea.inspections.CascadeIfInspection"
                     displayName="Cascade if can be replaced with when"
                     groupPath="Kotlin"
                     groupName="Style issues"
                     enabledByDefault="true"
                     level="INFO"
                     language="kotlin"
    />

    <localInspection implementationClass="org.jetbrains.kotlin.idea.inspections.NullChecksToSafeCallInspection"
                     displayName="Null-checks replaceable with safe-calls"
                     groupPath="Kotlin"
                     groupName="Redundant constructs"
                     enabledByDefault="true"
                     level="WEAK WARNING"
                     language="kotlin"
    />

    <localInspection implementationClass="org.jetbrains.kotlin.idea.inspections.ConstantConditionIfInspection"
                     displayName="Condition of 'if' expression is constant"
                     groupPath="Kotlin"
                     groupName="Redundant constructs"
                     enabledByDefault="true"
                     level="WEAK WARNING"
                     language="kotlin"
    />

    <localInspection implementationClass="org.jetbrains.kotlin.idea.inspections.UnnecessaryVariableInspection"
                     displayName="Unnecessary local variable"
                     groupPath="Kotlin"
                     groupName="Redundant constructs"
                     enabledByDefault="true"
                     level="WEAK WARNING"
                     language="kotlin"
    />

    <localInspection implementationClass="org.jetbrains.kotlin.idea.inspections.KotlinDoubleNegationInspection"
                     displayName="Redundant double negation"
                     groupPath="Kotlin"
                     groupName="Redundant constructs"
                     enabledByDefault="true"
                     cleanupTool="true"
                     level="WEAK WARNING"
                     language="kotlin"
    />

    <localInspection implementationClass="org.jetbrains.kotlin.idea.inspections.WhenWithOnlyElseInspection"
                     displayName="'when' has only 'else' branch and can be simplified"
                     groupPath="Kotlin"
                     groupName="Redundant constructs"
                     enabledByDefault="true"
                     level="WEAK WARNING"
                     language="kotlin"
    />

    <localInspection implementationClass="org.jetbrains.kotlin.idea.inspections.RedundantLambdaArrowInspection"
                     displayName="Redundant lambda arrow"
                     groupPath="Kotlin"
                     groupName="Redundant constructs"
                     enabledByDefault="true"
                     level="WEAK WARNING"
                     language="kotlin"
    />

    <localInspection implementationClass="org.jetbrains.kotlin.idea.inspections.ClassNameInspection"
                     language="kotlin"
                     groupPath="Kotlin"
                     groupName="Naming conventions"
                     enabledByDefault="true"
                     displayName="Class naming convention"
                     level="WEAK WARNING"/>

    <localInspection implementationClass="org.jetbrains.kotlin.idea.inspections.EnumEntryNameInspection"
                     language="kotlin"
                     groupPath="Kotlin"
                     groupName="Naming conventions"
                     enabledByDefault="true"
                     displayName="Enum entry naming convention"
                     level="WEAK WARNING"/>

    <localInspection implementationClass="org.jetbrains.kotlin.idea.inspections.FunctionNameInspection"
                     language="kotlin"
                     groupPath="Kotlin"
                     groupName="Naming conventions"
                     enabledByDefault="true"
                     displayName="Function naming convention"
                     level="WEAK WARNING"/>

    <localInspection implementationClass="org.jetbrains.kotlin.idea.inspections.TestFunctionNameInspection"
                     language="kotlin"
                     groupPath="Kotlin"
                     groupName="Naming conventions"
                     enabledByDefault="true"
                     displayName="Test function naming convention"
                     level="WEAK WARNING"/>

    <localInspection implementationClass="org.jetbrains.kotlin.idea.inspections.PropertyNameInspection"
                     language="kotlin"
                     groupPath="Kotlin"
                     groupName="Naming conventions"
                     enabledByDefault="true"
                     displayName="Property naming convention"
                     level="WEAK WARNING"/>

    <localInspection implementationClass="org.jetbrains.kotlin.idea.inspections.ObjectPropertyNameInspection"
                     language="kotlin"
                     groupPath="Kotlin"
                     groupName="Naming conventions"
                     enabledByDefault="true"
                     displayName="Object property naming convention"
                     level="WEAK WARNING"/>

    <localInspection implementationClass="org.jetbrains.kotlin.idea.inspections.PrivatePropertyNameInspection"
                     language="kotlin"
                     groupPath="Kotlin"
                     groupName="Naming conventions"
                     enabledByDefault="true"
                     displayName="Private property naming convention"
                     level="WEAK WARNING"/>

    <localInspection implementationClass="org.jetbrains.kotlin.idea.inspections.ConstPropertyNameInspection"
                     language="kotlin"
                     groupPath="Kotlin"
                     groupName="Naming conventions"
                     enabledByDefault="true"
                     displayName="Const property naming convention"
                     level="WEAK WARNING"/>

    <localInspection implementationClass="org.jetbrains.kotlin.idea.inspections.LocalVariableNameInspection"
                     language="kotlin"
                     groupPath="Kotlin"
                     groupName="Naming conventions"
                     enabledByDefault="true"
                     displayName="Local variable naming convention"
                     level="WEAK WARNING"/>

    <localInspection implementationClass="org.jetbrains.kotlin.idea.inspections.PackageNameInspection"
                     language="kotlin"
                     groupPath="Kotlin"
                     groupName="Naming conventions"
                     enabledByDefault="true"
                     displayName="Package naming convention"
                     level="WEAK WARNING"/>

    <localInspection implementationClass="org.jetbrains.kotlin.idea.inspections.KotlinRedundantOverrideInspection"
                     displayName="Redundant override"
                     groupPath="Kotlin"
                     groupName="Redundant constructs"
                     enabledByDefault="true"
                     cleanupTool="true"
                     level="WEAK WARNING"
                     language="kotlin"
    />

    <localInspection implementationClass="org.jetbrains.kotlin.idea.inspections.SuspiciousEqualsCombination"
                     displayName="Suspicious combination of == and ==="
                     groupPath="Kotlin"
                     groupName="Probable bugs"
                     enabledByDefault="true"
                     level="WEAK WARNING"
                     language="kotlin"
    />

    <localInspection implementationClass="org.jetbrains.kotlin.idea.inspections.RedundantGetterInspection"
                     displayName="Redundant property getter"
                     groupPath="Kotlin"
                     groupName="Redundant constructs"
                     enabledByDefault="true"
                     cleanupTool="true"
                     level="WEAK WARNING"
                     language="kotlin"/>

    <localInspection implementationClass="org.jetbrains.kotlin.idea.inspections.RemoveRedundantBackticksInspection"
                     displayName="Remove redundant backticks"
                     groupPath="Kotlin"
                     groupName="Redundant constructs"
                     enabledByDefault="true"
                     level="WARNING"
                     language="kotlin"/>

    <localInspection implementationClass="org.jetbrains.kotlin.idea.inspections.RedundantSetterInspection"
                     displayName="Redundant property setter"
                     groupPath="Kotlin"
                     groupName="Redundant constructs"
                     enabledByDefault="true"
                     cleanupTool="true"
                     level="WEAK WARNING"
                     language="kotlin"
    />

    <localInspection implementationClass="org.jetbrains.kotlin.idea.inspections.MigrateDiagnosticSuppressionInspection"
                     displayName="Diagnostic name should be replaced"
                     groupPath="Kotlin"
                     groupName="Other problems"
                     enabledByDefault="true"
                     cleanupTool="true"
                     level="WARNING"
                     language="kotlin"
    />

    <localInspection implementationClass="org.jetbrains.kotlin.idea.inspections.ExplicitThisInspection"
                     displayName="Redundant explicit 'this'"
                     groupPath="Kotlin"
                     groupName="Redundant constructs"
                     enabledByDefault="true"
                     level="INFORMATION"
                     language="kotlin"
    />


    <localInspection implementationClass="org.jetbrains.kotlin.idea.inspections.ImplicitThisInspection"
                     displayName="Implicit 'this'"
                     groupPath="Kotlin"
                     groupName="Style issues"
                     enabledByDefault="true"
                     level="INFORMATION"
                     language="kotlin"
    />

    <localInspection implementationClass="org.jetbrains.kotlin.idea.inspections.RedundantUnitExpressionInspection"
                     displayName="Redundant 'Unit'"
                     groupPath="Kotlin"
                     groupName="Redundant constructs"
                     enabledByDefault="true"
                     level="WARNING"
                     language="kotlin"
    />

    <localInspection implementationClass="org.jetbrains.kotlin.idea.inspections.SelfAssignmentInspection"
                     displayName="Assignment of variable to itself"
                     groupPath="Kotlin"
                     groupName="Probable bugs"
                     enabledByDefault="true"
                     level="WARNING"
                     language="kotlin"
    />

    <localInspection implementationClass="org.jetbrains.kotlin.idea.inspections.ImplicitNullableNothingTypeInspection"
                     displayName="Implicit `Nothing?` type"
                     groupPath="Kotlin"
                     groupName="Probable bugs"
                     enabledByDefault="true"
                     level="WEAK WARNING"
                     language="kotlin"
    />

    <localInspection implementationClass="org.jetbrains.kotlin.idea.inspections.SimplifyWhenWithBooleanConstantConditionInspection"
                     displayName="Simplifiable 'when'"
                     groupPath="Kotlin"
                     groupName="Redundant constructs"
                     enabledByDefault="true"
                     level="WEAK WARNING"
                     language="kotlin"
    />

    <localInspection implementationClass="org.jetbrains.kotlin.idea.inspections.JavaCollectionsStaticMethodInspection"
                     displayName="Java Collections static method call can be replaced with Kotlin stdlib"
                     groupPath="Kotlin"
                     groupName="Style issues"
                     enabledByDefault="true"
                     level="WEAK WARNING"
                     language="kotlin"
    />

    <localInspection implementationClass="org.jetbrains.kotlin.idea.inspections.JavaCollectionsStaticMethodOnImmutableListInspection"
                     displayName="Call of Java mutator method on immutable Kotlin collection"
                     groupPath="Kotlin"
                     groupName="Java interop issues"
                     enabledByDefault="true"
                     level="WARNING"
                     language="kotlin"
    />

    <localInspection implementationClass="org.jetbrains.kotlin.idea.inspections.RecursiveEqualsCallInspection"
                     displayName="Recursive equals call"
                     groupPath="Kotlin"
                     groupName="Probable bugs"
                     enabledByDefault="true"
                     level="WARNING"
                     language="kotlin"
    />

    <localInspection implementationClass="org.jetbrains.kotlin.idea.inspections.ReplaceToWithInfixFormInspection"
                     displayName="Replace ’to’ with infix form"
                     groupPath="Kotlin"
                     groupName="Style issues"
                     enabledByDefault="true"
                     level="WEAK WARNING"
                     language="kotlin"
    />

    <localInspection implementationClass="org.jetbrains.kotlin.idea.inspections.ReplacePutWithAssignmentInspection"
                     displayName="map.put() can be converted to assignment"
                     groupPath="Kotlin"
                     groupName="Style issues"
                     enabledByDefault="true"
                     level="WEAK WARNING"
                     language="kotlin"
    />

    <localInspection implementationClass="org.jetbrains.kotlin.idea.inspections.RedundantSuspendModifierInspection"
                     displayName="Redundant 'suspend' modifier"
                     groupPath="Kotlin"
                     groupName="Redundant constructs"
                     enabledByDefault="true"
                     level="WARNING"
                     language="kotlin"
    />

    <localInspection implementationClass="org.jetbrains.kotlin.idea.inspections.SortModifiersInspection"
                     displayName="Non-canonical modifier order"
                     groupPath="Kotlin"
                     groupName="Style issues"
                     enabledByDefault="true"
                     level="WEAK WARNING"
                     language="kotlin"
                     cleanupTool="true"
    />

    <localInspection implementationClass="org.jetbrains.kotlin.idea.inspections.MayBeConstantInspection"
                     displayName="Might be 'const'"
                     groupPath="Kotlin"
                     groupName="Style issues"
                     enabledByDefault="true"
                     level="WEAK WARNING"
                     language="kotlin"
    />

    <localInspection implementationClass="org.jetbrains.kotlin.idea.inspections.FakeJvmFieldConstantInspection"
                     displayName="Kotlin non-const property used as annotation argument"
                     groupPath="Kotlin"
                     groupName="Java interop issues"
                     enabledByDefault="true"
                     level="WARNING"
                     language="JAVA"
    />

    <localInspection implementationClass="org.jetbrains.kotlin.idea.inspections.RedundantObjectTypeCheckInspection"
                     displayName="Redundant type checks for object"
                     groupPath="Kotlin"
                     groupName="Style issues"
                     enabledByDefault="true"
                     level="INFORMATION"
                     language="kotlin"
    />

    <localInspection implementationClass="org.jetbrains.kotlin.idea.inspections.ScopeFunctionConversionInspection"
                     displayName="Scope function can be converted to another one"
                     groupPath="Kotlin"
                     groupName="Style issues"
                     enabledByDefault="true"
                     level="INFORMATION"
                     language="kotlin"
    />

    <localInspection implementationClass="org.jetbrains.kotlin.idea.inspections.PlatformExtensionReceiverOfInlineInspection"
                     displayName="Unsafe call of inline function with nullable extension receiver"
                     groupPath="Kotlin"
                     groupName="Java interop issues"
                     enabledByDefault="true"
                     level="WARNING"
                     language="kotlin"
    />

    <localInspection implementationClass="org.jetbrains.kotlin.idea.inspections.RedundantNotNullExtensionReceiverOfInlineInspection"
                     displayName="Not-null extension receiver of inline function can be made nullable"
                     groupPath="Kotlin"
                     groupName="Java interop issues"
                     enabledByDefault="false"
                     level="INFORMATION"
                     language="kotlin"
    />

    <localInspection implementationClass="org.jetbrains.kotlin.idea.inspections.ConvertPairConstructorToToFunctionInspection"
                     displayName="Convert Pair constructor to 'to' function"
                     groupPath="Kotlin"
                     groupName="Style issues"
                     enabledByDefault="true"
                     level="INFORMATION"
                     language="kotlin"
    />

    <localInspection implementationClass="org.jetbrains.kotlin.idea.inspections.RedundantCompanionReferenceInspection"
                     displayName="Redundant Companion reference"
                     groupPath="Kotlin"
                     groupName="Redundant constructs"
                     enabledByDefault="true"
                     level="WARNING"
                     language="kotlin"
    />

    <localInspection implementationClass="org.jetbrains.kotlin.idea.inspections.PublicApiImplicitTypeInspection"
                     displayName="Public API declaration has implicit return type"
                     groupPath="Kotlin"
                     groupName="Other problems"
                     enabledByDefault="false"
                     level="WEAK WARNING"
                     language="kotlin"
    />

    <localInspection implementationClass="org.jetbrains.kotlin.idea.inspections.CanSealedSubClassBeObjectInspection"
                     displayName="Sealed sub-class without state and overridden equals"
                     groupPath="Kotlin"
                     groupName="Probable bugs"
                     enabledByDefault="true"
                     level="WEAK WARNING"
                     language="kotlin"
    />

    <localInspection implementationClass="org.jetbrains.kotlin.idea.inspections.MoveLambdaOutsideParenthesesInspection"
                     displayName="Lambda argument inside parentheses"
                     groupPath="Kotlin"
                     groupName="Style issues"
                     enabledByDefault="true"
                     level="WEAK WARNING"
                     language="kotlin"
    />

    <localInspection implementationClass="org.jetbrains.kotlin.idea.inspections.MainFunctionReturnUnitInspection"
                     displayName="Entry point function should return Unit"
                     groupPath="Kotlin"
                     groupName="Probable bugs"
                     enabledByDefault="true"
                     level="WARNING"
                     language="kotlin"
    />

    <localInspection implementationClass="org.jetbrains.kotlin.idea.inspections.coroutines.RedundantAsyncInspection"
                     displayName="Redundant 'async' call"
                     groupPath="Kotlin"
                     groupName="Style issues"
                     enabledByDefault="true"
                     level="WEAK WARNING"
                     language="kotlin"
    />

    <localInspection implementationClass="org.jetbrains.kotlin.idea.inspections.coroutines.DeferredResultUnusedInspection"
                     displayName="Deferred result is never used"
                     groupPath="Kotlin"
                     groupName="Probable bugs"
                     enabledByDefault="true"
                     level="WARNING"
                     language="kotlin"
    />

    <localInspection implementationClass="org.jetbrains.kotlin.idea.inspections.ReplaceStringFormatWithLiteralInspection"
                     displayName="Replace with string templates"
                     groupPath="Kotlin"
                     groupName="Style issues"
                     enabledByDefault="true"
                     level="INFORMATION"
                     language="kotlin"
    />
    
    <localInspection implementationClass="org.jetbrains.kotlin.idea.inspections.NestedLambdaShadowedImplicitParameterInspection"
                     displayName="Nested lambda has shadowed implicit parameter"
                     groupPath="Kotlin"
                     groupName="Style issues"
                     enabledByDefault="true"
                     level="WARNING"
                     language="kotlin"
    />

    <localInspection implementationClass="org.jetbrains.kotlin.idea.inspections.ReplaceToStringWithStringTemplateInspection"
                     displayName="Replace 'toString' with string template"
                     groupPath="Kotlin"
                     groupName="Style issues"
                     enabledByDefault="true"
                     level="INFORMATION"
                     language="kotlin"
    />

    <referenceImporter implementation="org.jetbrains.kotlin.idea.quickfix.KotlinReferenceImporter"/>

    <fileType.fileViewProviderFactory filetype="KJSM" implementationClass="com.intellij.psi.ClassFileViewProviderFactory"/>
    <filetype.stubBuilder filetype="KJSM" implementationClass="com.intellij.psi.impl.compiled.ClassFileStubBuilder"/>
    <filetype.decompiler filetype="KJSM" implementationClass="com.intellij.psi.impl.compiled.ClassFileDecompiler"/>

    <fileType.fileViewProviderFactory filetype="kotlin_builtins" implementationClass="com.intellij.psi.ClassFileViewProviderFactory"/>
    <filetype.stubBuilder filetype="kotlin_builtins" implementationClass="com.intellij.psi.impl.compiled.ClassFileStubBuilder"/>
    <filetype.decompiler filetype="kotlin_builtins" implementationClass="com.intellij.psi.impl.compiled.ClassFileDecompiler"/>

    <pathMacroExpandableProtocol protocol="kotlin-js-meta"/>

    <deadCode implementation="org.jetbrains.kotlin.idea.inspections.KotlinJUnitStaticEntryPoint"/>

    <!--kotlin script specific extensions-->
    <java.shortNamesCache implementation="org.jetbrains.kotlin.idea.core.script.dependencies.JavaClassesInScriptDependenciesShortNameCache"/>
    <indexedRootsProvider implementation="org.jetbrains.kotlin.idea.core.script.dependencies.KotlinScriptDependenciesIndexableSetContributor"/>
    <psi.clsCustomNavigationPolicy implementation="org.jetbrains.kotlin.idea.core.script.dependencies.ScriptDependencySourceNavigationPolicyForJavaClasses"/>
    <resolveScopeProvider implementation="org.jetbrains.kotlin.idea.core.script.dependencies.KotlinScriptResolveScopeProvider"/>
    <resolveScopeProvider implementation="org.jetbrains.kotlin.idea.core.script.dependencies.ScriptDependenciesResolveScopeProvider"/>

    <statistics.usagesCollector implementation="org.jetbrains.kotlin.idea.formatter.KotlinFormatterUsageCollector" />
    <statistics.usagesCollector implementation="org.jetbrains.kotlin.idea.parameterInfo.KotlinInlayParameterHintsUsageCollector" />

    <checkinHandlerFactory implementation="org.jetbrains.kotlin.idea.vcs.BunchFileCheckInHandlerFactory"/>
  </extensions>

  <!-- CIDR-PLUGIN-EXCLUDE-START -->
  <xi:include href="jvm.xml" xpointer="xpointer(/idea-plugin/*)"/>
  <!-- CIDR-PLUGIN-EXCLUDE-END -->

  <xi:include href="tipsAndTricks.xml" xpointer="xpointer(/idea-plugin/*)"/>

  <xi:include href="extensions/ide.xml" xpointer="xpointer(/idea-plugin/*)"/>

  <extensionPoints>
    <xi:include href="extensions/compiler.xml" xpointer="xpointer(/idea-plugin/extensionPoints/*)"/>

    <extensionPoint qualifiedName="org.jetbrains.kotlin.pluginUpdateVerifier"
                    interface="org.jetbrains.kotlin.idea.update.PluginUpdateVerifier"/>
  </extensionPoints>

  <extensions defaultExtensionNs="org.jetbrains.kotlin">
    <quickFixContributor implementation="org.jetbrains.kotlin.idea.quickfix.QuickFixRegistrar"/>

    <renameHandler implementation="org.jetbrains.kotlin.idea.refactoring.rename.RenameKotlinImplicitLambdaParameter"/>
    <renameHandler implementation="org.jetbrains.kotlin.idea.refactoring.rename.RenameDynamicMemberHandler"/>
    <renameHandler implementation="org.jetbrains.kotlin.idea.refactoring.rename.RenameOnSecondaryConstructorHandler"/>
    <renameHandler implementation="org.jetbrains.kotlin.idea.refactoring.rename.RenameJavaSyntheticPropertyHandler"/>
    <renameHandler implementation="org.jetbrains.kotlin.idea.refactoring.rename.RenameSyntheticDeclarationByReferenceHandler"/>
    <renameHandler implementation="org.jetbrains.kotlin.idea.refactoring.rename.JavaMemberByKotlinReferenceInplaceRenameHandler"/>
    <renameHandler implementation="org.jetbrains.kotlin.idea.refactoring.rename.RenameJvmNameHandler"/>
    <renameHandler implementation="org.jetbrains.kotlin.idea.refactoring.rename.RenameBackingFieldReferenceHandler"/>
    <renameHandler implementation="org.jetbrains.kotlin.idea.refactoring.rename.RenameClassByCompanionObjectShortReferenceHandler"/>
    <renameHandler implementation="org.jetbrains.kotlin.idea.refactoring.rename.RenameByLabeledReferenceInLambdaArgumentHandler"/>
    <renameHandler implementation="org.jetbrains.kotlin.idea.refactoring.rename.RenameImportAliasByReferenceHandler"/>
    <renameHandler implementation="org.jetbrains.kotlin.idea.refactoring.rename.KotlinMemberInplaceRenameHandler"/>
    <renameHandler implementation="org.jetbrains.kotlin.idea.refactoring.rename.KotlinVariableInplaceRenameHandler"/>

    <versionInfoProvider implementation="org.jetbrains.kotlin.idea.facet.KotlinVersionInfoProviderByModuleDependencies"/>

    <binaryExtension implementation="org.jetbrains.kotlin.idea.util.JavaClassBinary"/>
    <binaryExtension implementation="org.jetbrains.kotlin.idea.util.KotlinBuiltInBinary"/>
    <binaryExtension implementation="org.jetbrains.kotlin.idea.util.KotlinModuleBinary"/>
    <binaryExtension implementation="org.jetbrains.kotlin.idea.util.KotlinJsMetaBinary"/>

    <highlighterExtension implementation="org.jetbrains.kotlin.idea.highlighter.dsl.DslHighlighterExtension"/>

    <pluginUpdateVerifier implementation="org.jetbrains.kotlin.idea.update.GooglePluginUpdateVerifier"/>
  </extensions>

</idea-plugin><|MERGE_RESOLUTION|>--- conflicted
+++ resolved
@@ -1642,14 +1642,12 @@
       <category>Kotlin</category>
     </intentionAction>
 
-<<<<<<< HEAD
     <intentionAction>
       <className>org.jetbrains.kotlin.idea.intentions.AddThrowsAnnotationIntention</className>
       <category>Kotlin</category>
     </intentionAction>
-=======
+
     <lang.inspectionSuppressor language="kotlin" implementationClass="org.jetbrains.kotlin.idea.inspections.KotlinInspectionSuppressor"/>
->>>>>>> 5f69eebe
 
     <localInspection implementationClass="org.jetbrains.kotlin.idea.intentions.ObjectLiteralToLambdaInspection"
                      displayName="Object literal can be converted to lambda"
