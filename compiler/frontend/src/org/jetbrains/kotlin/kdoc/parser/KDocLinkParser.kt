--- conflicted
+++ resolved
@@ -27,22 +27,11 @@
 /**
  * Parses the contents of a Markdown link in KDoc. Uses the standard Kotlin lexer.
  */
-class KDocLinkParser(val inlineLink: Boolean) : PsiParser {
+class KDocLinkParser(private val inlineLink: Boolean) : PsiParser {
     companion object {
         @JvmStatic
-<<<<<<< HEAD
         @JvmOverloads
         fun parseMarkdownLink(root: IElementType, chameleon: ASTNode, inlineLink: Boolean = false): ASTNode {
-            val parentElement = chameleon.treeParent.psi
-            val project = parentElement.project
-            val builder = PsiBuilderFactory.getInstance().createBuilder(project,
-                                                                        chameleon,
-                                                                        KotlinLexer(),
-                                                                        root.language,
-                                                                        chameleon.text)
-            val parser = KDocLinkParser(inlineLink)
-=======
-        fun parseMarkdownLink(root: IElementType, chameleon: ASTNode): ASTNode {
             val parentElement = chameleon.treeParent.psi
             val project = parentElement.project
             val builder = PsiBuilderFactory.getInstance().createBuilder(
@@ -52,8 +41,7 @@
                 root.language,
                 chameleon.text
             )
-            val parser = KDocLinkParser()
->>>>>>> f86b7708
+            val parser = KDocLinkParser(inlineLink)
 
             return parser.parse(root, builder).firstChildNode
         }
@@ -69,8 +57,7 @@
             while (!builder.eof() && builder.tokenType != KtTokens.RBRACKET) {
                 builder.advanceLexer()
             }
-        }
-        else {
+        } else {
             parseQualifiedName(builder)
         }
         if (hasLBracket) {
@@ -83,7 +70,6 @@
             if (builder.tokenType == KtTokens.RBRACKET) {
                 builder.advanceLexer()
             }
-<<<<<<< HEAD
             if (inlineLink) {
                 if (builder.tokenType == KtTokens.LPAR) {
                     builder.advanceLexer()
@@ -96,11 +82,7 @@
                     }
                 }
             }
-        }
-        else {
-=======
         } else {
->>>>>>> f86b7708
             if (!builder.eof()) {
                 builder.error("Expression expected")
                 while (!builder.eof()) {
