/*
 * Copyright 2010-2012 JetBrains s.r.o.
 *
 * Licensed under the Apache License, Version 2.0 (the "License");
 * you may not use this file except in compliance with the License.
 * You may obtain a copy of the License at
 *
 * http://www.apache.org/licenses/LICENSE-2.0
 *
 * Unless required by applicable law or agreed to in writing, software
 * distributed under the License is distributed on an "AS IS" BASIS,
 * WITHOUT WARRANTIES OR CONDITIONS OF ANY KIND, either express or implied.
 * See the License for the specific language governing permissions and
 * limitations under the License.
 */

package org.jetbrains.k2js.test;

import com.google.common.collect.Lists;
import com.intellij.openapi.util.io.FileUtil;
import org.jetbrains.annotations.NotNull;
import org.jetbrains.jet.JetTestUtils;
import org.jetbrains.k2js.config.EcmaVersion;
import org.jetbrains.k2js.facade.MainCallParameters;
import org.jetbrains.k2js.test.rhino.RhinoResultChecker;
import org.jetbrains.k2js.test.utils.TranslationUtils;

import java.io.File;
import java.util.ArrayList;
import java.util.Collections;
import java.util.EnumSet;
import java.util.List;
import java.util.Map;

import static org.jetbrains.k2js.test.rhino.RhinoUtils.runRhinoTest;
import static org.jetbrains.k2js.test.utils.JsTestUtils.convertFileNameToDotJsFile;

/**
 * @author Pavel Talanov
 */
public abstract class BasicTest extends TestWithEnvironment {

    private static final boolean DELETE_OUT = false;
    private static final String TEST_FILES = "js/js.translator/testFiles/";
    private static final String CASES = "cases/";
    private static final String OUT = "out/";
    private static final String KOTLIN_JS_LIB = pathToTestFilesRoot() + "kotlin_lib.js";
    private static final String KOTLIN_JS_LIB_ECMA_3 = pathToTestFilesRoot() + "kotlin_lib_ecma3.js";
    private static final String KOTLIN_JS_LIB_ECMA_5 = pathToTestFilesRoot() + "kotlin_lib_ecma5.js";
    private static final String EXPECTED = "expected/";

    @NotNull
    private String mainDirectory = "";

    @SuppressWarnings("JUnitTestCaseWithNonTrivialConstructors")
    public BasicTest(@NotNull String main) {
        this.mainDirectory = main;
    }

    @NotNull
    public String getMainDirectory() {
        return mainDirectory;
    }

    protected boolean shouldCreateOut() {
        return true;
    }

    @Override
    public void setUp() throws Exception {
        super.setUp();
        if (!shouldCreateOut()) {
            return;
        }
        File outDir = new File(getOutputPath());

        JetTestUtils.mkdirs(outDir);
    }

    @Override
    protected void tearDown() throws Exception {
        super.tearDown();
        //noinspection ConstantConditions,PointlessBooleanExpression
        if (!shouldCreateOut() || !DELETE_OUT) {
            return;
        }
        File outDir = new File(getOutputPath());
        assert outDir.exists();
        boolean success = FileUtil.delete(outDir);
        assert success;
    }

    protected List<String> additionalJSFiles(EcmaVersion ecmaVersion) {
        List<String> list = new ArrayList<String>(2);
        list.add(ecmaVersion == EcmaVersion.v5 ? KOTLIN_JS_LIB_ECMA_5 : KOTLIN_JS_LIB_ECMA_3);
        list.add(KOTLIN_JS_LIB);
        return list;
    }

    protected void generateJavaScriptFiles(@NotNull String kotlinFilename,
            @NotNull MainCallParameters mainCallParameters,
            @NotNull EnumSet<EcmaVersion> ecmaVersions) throws Exception {
        generateJavaScriptFiles(Collections.singletonList(getInputFilePath(kotlinFilename)), kotlinFilename, mainCallParameters,
                                ecmaVersions);
    }

    protected void generateJavaScriptFiles(@NotNull List<String> files, @NotNull String testName,
            @NotNull MainCallParameters mainCallParameters, @NotNull EnumSet<EcmaVersion> ecmaVersions)
            throws Exception {
        for (EcmaVersion version : ecmaVersions) {
            TranslationUtils.translateFiles(getProject(), files, getOutputFilePath(testName, version), mainCallParameters, version);
        }
    }

<<<<<<< HEAD
    protected void runRhinoTests(@NotNull String filename, @NotNull Iterable<EcmaVersion> ecmaVersions, @NotNull RhinoResultChecker checker) throws Exception {
        for (EcmaVersion ecmaVersion : ecmaVersions) {
            runRhinoTest(withAdditionalFiles(getOutputFilePath(filename, ecmaVersion), ecmaVersion), checker);
=======
    protected void runRhinoTests(@NotNull List<String> outputFilePaths, @NotNull RhinoResultChecker checker) throws Exception {
        for (String outputFilePath : outputFilePaths) {
            runRhinoTest(withAdditionalFiles(outputFilePath), checker, getRhinoTestVariables());
>>>>>>> b4f765bd
        }
    }

    protected Map<String,Object> getRhinoTestVariables() throws Exception {
        return null;
    }


    protected static String casesDirectoryName() {
        return CASES;
    }

    private static String outDirectoryName() {
        return OUT;
    }

    private static String expectedDirectoryName() {
        return EXPECTED;
    }

    @NotNull
    protected String pathToTestFiles() {
        return pathToTestFilesRoot() + getMainDirectory();
    }

    @NotNull
    protected static String pathToTestFilesRoot() {
        return TEST_FILES;
    }

    @NotNull
    private String getOutputPath() {
        return pathToTestFiles() + outDirectoryName();
    }

    @NotNull
    public String getInputPath() {
        return pathToTestFiles() + casesDirectoryName();
    }

    @NotNull
    private String getExpectedPath() {
        return pathToTestFiles() + expectedDirectoryName();
    }

    @NotNull
    protected List<String> withAdditionalFiles(@NotNull String inputFile, EcmaVersion ecmaVersion) {
        List<String> allFiles = Lists.newArrayList(additionalJSFiles(ecmaVersion));
        allFiles.add(inputFile);
        return allFiles;
    }

    @NotNull
    protected List<String> getOutputFilePaths(@NotNull String filename, @NotNull EnumSet<EcmaVersion> ecmaVersions) {
        List<String> result = Lists.newArrayList();
        for (EcmaVersion ecmaVersion : ecmaVersions) {
            result.add(getOutputFilePath(filename, ecmaVersion));
        }
        return result;
    }

    @NotNull
    protected String getOutputFilePath(@NotNull String filename, @NotNull EcmaVersion ecmaVersion) {
        return getOutputPath() + convertFileNameToDotJsFile(filename, ecmaVersion);
    }

    @NotNull
    protected String getInputFilePath(@NotNull String filename) {
        return getInputPath() + filename;
    }

    @NotNull
    protected String cases(@NotNull String filename) {
        return getInputFilePath(filename);
    }

    @NotNull
    protected String expected(@NotNull String testName) {
        return getExpectedPath() + testName + ".out";
    }
}<|MERGE_RESOLUTION|>--- conflicted
+++ resolved
@@ -112,15 +112,9 @@
         }
     }
 
-<<<<<<< HEAD
     protected void runRhinoTests(@NotNull String filename, @NotNull Iterable<EcmaVersion> ecmaVersions, @NotNull RhinoResultChecker checker) throws Exception {
         for (EcmaVersion ecmaVersion : ecmaVersions) {
-            runRhinoTest(withAdditionalFiles(getOutputFilePath(filename, ecmaVersion), ecmaVersion), checker);
-=======
-    protected void runRhinoTests(@NotNull List<String> outputFilePaths, @NotNull RhinoResultChecker checker) throws Exception {
-        for (String outputFilePath : outputFilePaths) {
-            runRhinoTest(withAdditionalFiles(outputFilePath), checker, getRhinoTestVariables());
->>>>>>> b4f765bd
+            runRhinoTest(withAdditionalFiles(getOutputFilePath(filename, ecmaVersion), ecmaVersion), checker, getRhinoTestVariables());
         }
     }
 
