--- conflicted
+++ resolved
@@ -36,7 +36,6 @@
 
 class RawFirBuilder(session: FirSession, val stubMode: Boolean) : BaseFirBuilder<PsiElement>(session) {
 
-<<<<<<< HEAD
     fun buildFirFile(file: KtFile): FirFile {
         return file.accept(Visitor(), Unit) as FirFile
     }
@@ -49,15 +48,6 @@
 
     override val PsiElement.unescapedValue: String
         get() = (this as KtEscapeStringTemplateEntry).unescapedValue
-=======
-    private val implicitUnitType = FirImplicitUnitTypeRef(null)
-
-    private val implicitAnyType = FirImplicitAnyTypeRef(null)
-
-    private val implicitEnumType = FirImplicitEnumTypeRef(null)
-
-    private val implicitAnnotationType = FirImplicitAnnotationTypeRef(null)
->>>>>>> efb938a7
 
     override fun PsiElement.getChildNodeByType(type: IElementType): PsiElement? {
         return children.firstOrNull { it.node.elementType == type }
@@ -157,41 +147,6 @@
                     FirSingleExpressionBlock(convert())
             }
 
-<<<<<<< HEAD
-=======
-        private fun FirExpression.toReturn(basePsi: PsiElement? = psi, labelName: String? = null): FirReturnExpression {
-            return FirReturnExpressionImpl(basePsi, this).apply {
-                target = FirFunctionTarget(labelName)
-                val lastFunction = firFunctions.lastOrNull()
-                if (labelName == null) {
-                    if (lastFunction != null) {
-                        target.bind(lastFunction)
-                    } else {
-                        target.bind(FirErrorFunction(this@RawFirBuilder.session, psi, "Cannot bind unlabeled return to a function"))
-                    }
-                } else {
-                    for (firFunction in firFunctions.asReversed()) {
-                        when (firFunction) {
-                            is FirAnonymousFunction -> {
-                                if (firFunction.label?.name == labelName) {
-                                    target.bind(firFunction)
-                                    return@apply
-                                }
-                            }
-                            is FirNamedFunction -> {
-                                if (firFunction.name.asString() == labelName) {
-                                    target.bind(firFunction)
-                                    return@apply
-                                }
-                            }
-                        }
-                    }
-                    target.bind(FirErrorFunction(this@RawFirBuilder.session, psi, "Cannot bind label $labelName to a function"))
-                }
-            }
-        }
-
->>>>>>> efb938a7
         private fun KtDeclarationWithBody.buildFirBody(): FirBlock? =
             when {
                 !hasBody() ->
@@ -458,32 +413,12 @@
             return firFile
         }
 
-<<<<<<< HEAD
-=======
-        private fun KtClassOrObject.toDelegatedSelfType(firClass: FirRegularClass): FirTypeRef {
-            val typeParameters = firClass.typeParameters.map {
-                FirTypeParameterImpl(session, it.psi, FirTypeParameterSymbol(), it.name, Variance.INVARIANT, false).apply {
-                    this.bounds += it.bounds
-                    addDefaultBoundIfNecessary()
-                }
-            }
-            return FirResolvedTypeRefImpl(
-                this,
-                ConeClassTypeImpl(
-                    firClass.symbol.toLookupTag(),
-                    typeParameters.map { ConeTypeParameterTypeImpl(it.symbol.toLookupTag(), false) }.toTypedArray(),
-                    false
-                )
-            )
-        }
-
         private fun FirTypeParameterImpl.addDefaultBoundIfNecessary() {
             if (bounds.isEmpty()) {
                 bounds += FirImplicitNullableAnyTypeRef(null)
             }
         }
 
->>>>>>> efb938a7
         override fun visitEnumEntry(enumEntry: KtEnumEntry, data: Unit): FirElement {
             return withChildClassName(enumEntry.nameAsSafeName) {
                 val firEnumEntry = FirEnumEntryImpl(
@@ -677,13 +612,8 @@
                         valueParameter.toFirValueParameter(FirImplicitTypeRefImpl(psi))
                     }
                 }
-<<<<<<< HEAD
                 label = context.firLabels.pop() ?: context.firFunctionCalls.lastOrNull()?.calleeReference?.name?.let {
-                    FirLabelImpl(this@RawFirBuilder.session, expression, it.asString())
-=======
-                label = firLabels.pop() ?: firFunctionCalls.lastOrNull()?.calleeReference?.name?.let {
                     FirLabelImpl(expression, it.asString())
->>>>>>> efb938a7
                 }
                 val bodyExpression = literal.bodyExpression.toFirExpression("Lambda has no body")
                 body = if (bodyExpression is FirBlockImpl) {
@@ -956,13 +886,9 @@
             generateConstantExpressionByLiteral(expression)
 
         override fun visitStringTemplateExpression(expression: KtStringTemplateExpression, data: Unit): FirElement {
-<<<<<<< HEAD
             return expression.entries.toInterpolatingCall(expression) {
                 (this as KtStringTemplateEntryWithExpression).expression.toFirExpression(it)
             }
-=======
-            return expression.entries.toInterpolatingCall(expression) { toFirExpression(it) }
->>>>>>> efb938a7
         }
 
         override fun visitReturnExpression(expression: KtReturnExpression, data: Unit): FirElement {
@@ -1115,31 +1041,6 @@
             }
         }
 
-<<<<<<< HEAD
-=======
-        private fun FirLoopJump.bindLabel(expression: KtExpressionWithLabel): FirLoopJump {
-            val labelName = expression.getLabelName()
-            target = FirLoopTarget(labelName)
-            val lastLoop = firLoops.lastOrNull()
-            if (labelName == null) {
-                if (lastLoop != null) {
-                    target.bind(lastLoop)
-                } else {
-                    target.bind(FirErrorLoop(psi, "Cannot bind unlabeled jump to a loop"))
-                }
-            } else {
-                for (firLoop in firLoops.asReversed()) {
-                    if (firLoop.label?.name == labelName) {
-                        target.bind(firLoop)
-                        return this
-                    }
-                }
-                target.bind(FirErrorLoop(psi, "Cannot bind label $labelName to a loop"))
-            }
-            return this
-        }
-
->>>>>>> efb938a7
         override fun visitBreakExpression(expression: KtBreakExpression, data: Unit): FirElement {
             return FirBreakExpressionImpl(expression).bindLabel(expression)
         }
@@ -1148,20 +1049,6 @@
             return FirContinueExpressionImpl(expression).bindLabel(expression)
         }
 
-<<<<<<< HEAD
-=======
-        private fun KtUnaryExpression.bangBangToWhen(): FirWhenExpression {
-            return baseExpression.toFirExpression("No operand").generateNotNullOrOther(
-                session,
-                FirThrowExpressionImpl(
-                    this, FirFunctionCallImpl(this).apply {
-                        calleeReference = FirSimpleNamedReference(this@bangBangToWhen, KNPE)
-                    }
-                ), "bangbang", this
-            )
-        }
-
->>>>>>> efb938a7
         override fun visitBinaryExpression(expression: KtBinaryExpression, data: Unit): FirElement {
             val operationToken = expression.operationToken
             val leftArgument = expression.left.toFirExpression("No left operand")
@@ -1319,19 +1206,11 @@
             val labelName = expression.getLabelName()
             val size = context.firLabels.size
             if (labelName != null) {
-<<<<<<< HEAD
-                context.firLabels += FirLabelImpl(session, expression, labelName)
-            }
-            val result = expression.baseExpression?.accept(this, data) ?: FirErrorExpressionImpl(session, expression, "Empty label")
+                context.firLabels += FirLabelImpl(expression, labelName)
+            }
+            val result = expression.baseExpression?.accept(this, data) ?: FirErrorExpressionImpl(expression, "Empty label")
             if (size != context.firLabels.size) {
                 context.firLabels.removeLast()
-=======
-                firLabels += FirLabelImpl(expression, labelName)
-            }
-            val result = expression.baseExpression?.accept(this, data) ?: FirErrorExpressionImpl(expression, "Empty label")
-            if (size != firLabels.size) {
-                firLabels.removeLast()
->>>>>>> efb938a7
                 println("Unused label: ${expression.text}")
             }
             return result
