--- conflicted
+++ resolved
@@ -158,30 +158,7 @@
         // with relocation table haven't been substituted by the system loader without reporting any error).
         // We work around this by copying the library to some temporary place.
         // For now this behaviour have only been observed for compilations run from the Gradle daemon on Team City.
-<<<<<<< HEAD
         fullLibraryPath = createTemporaryCopyOfLibrary()
-=======
-        val hash = sha256.digest(Files.readAllBytes(fullLibraryPath))
-        val defaultTempDirName = buildString {
-            append(fullLibraryName)
-            append('_')
-            hash.forEach {
-                val hex = it.toUByte().toString(16)
-                if (hex.length == 1)
-                    append('0')
-                append(hex)
-            }
-        }
-        val defaultTempDir = Paths.get(systemTmpDir, defaultTempDirName).toAbsolutePath().toString()
-        val tempDir = File(createTempDirWithLibrary())
-        if (tempDir.renameTo(File(defaultTempDir))) {
-            File(defaultTempDir).deleteOnExit()
-            File("$defaultTempDir/$fullLibraryName").deleteOnExit()
-        } else {
-            val _ = tempDir.deleteRecursively()
-        }
-        fullLibraryPath = Paths.get(defaultTempDir, fullLibraryName)
->>>>>>> af68dff6
     }
 
     // System load will throw `UnsatisfiedLinkError` if fullLibraryPath isn't resolved.
