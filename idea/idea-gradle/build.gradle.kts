plugins {
    kotlin("jvm")
    id("jps-compatible")
}

dependencies {
    testRuntime(intellijDep())

    compileOnly(project(":idea"))
    compileOnly(project(":idea:idea-jvm"))
    compile(project(":idea:kotlin-gradle-tooling"))

    compile(project(":compiler:frontend"))
    compile(project(":compiler:frontend.java"))
    compile(project(":compiler:frontend.script"))

    compile(project(":js:js.frontend"))

<<<<<<< HEAD
    compileOnly(intellijDep()) { includeJars("openapi", "idea", "external-system-rt", "forms_rt", "extensions", "jdom", "util") }
    compileOnly(intellijPluginDep("gradle")) { includeJars("gradle-api", "gradle", rootProject = rootProject) }
    compileOnly(intellijPluginDep("Groovy")) { includeJars("Groovy") }
    compileOnly(intellijPluginDep("junit")) { includeJars("idea-junit") }
=======
    compileOnly(intellijDep())
    compileOnly(intellijPluginDep("gradle"))
    compileOnly(intellijPluginDep("Groovy"))
    compileOnly(intellijPluginDep("junit"))
>>>>>>> bdf451fd

    testCompile(projectTests(":idea"))
    testCompile(projectTests(":idea:idea-test-framework"))

<<<<<<< HEAD
    testCompile(intellijPluginDep("gradle")) { includeJars("gradle-wrapper", "gradle-tooling-extension-impl", "gradle-api", "gradle", rootProject = rootProject) }
    testCompileOnly(intellijPluginDep("Groovy")) { includeJars("Groovy") }
    testCompileOnly(intellijDep()) { includeJars("groovy-all", "idea_rt", rootProject = rootProject) }
=======
    testCompile(intellijPluginDep("gradle"))
    testCompileOnly(intellijPluginDep("Groovy"))
    testCompileOnly(intellijDep())
>>>>>>> bdf451fd

    testRuntime(projectDist(":kotlin-reflect"))
    testRuntime(project(":idea:idea-jvm"))
    testRuntime(project(":idea:idea-android"))
    testRuntime(project(":plugins:kapt3-idea"))
    testRuntime(project(":plugins:android-extensions-ide"))
    testRuntime(project(":plugins:lint"))
    testRuntime(project(":sam-with-receiver-ide-plugin"))
    testRuntime(project(":allopen-ide-plugin"))
    testRuntime(project(":noarg-ide-plugin"))
    // TODO: the order of the plugins matters here, consider avoiding order-dependency
    testRuntime(intellijPluginDep("junit"))
    testRuntime(intellijPluginDep("testng"))
    testRuntime(intellijPluginDep("properties"))
    testRuntime(intellijPluginDep("gradle"))
    testRuntime(intellijPluginDep("Groovy"))
<<<<<<< HEAD
    testRuntime(intellijPluginDep("coverage")) { includeJars("jacocoant") }
=======
    testRuntime(intellijPluginDep("coverage"))
>>>>>>> bdf451fd
    //testRuntime(intellijPluginDep("maven"))
    testRuntime(intellijPluginDep("android"))
    testRuntime(intellijPluginDep("smali"))
}

sourceSets {
    "main" {
        projectDefault()
        resources.srcDir("res").apply { include("**") }
    }
    "test" { projectDefault() }
}

testsJar()

projectTest {
    workingDir = rootDir
    useAndroidSdk()
}

configureInstrumentation()<|MERGE_RESOLUTION|>--- conflicted
+++ resolved
@@ -16,30 +16,17 @@
 
     compile(project(":js:js.frontend"))
 
-<<<<<<< HEAD
-    compileOnly(intellijDep()) { includeJars("openapi", "idea", "external-system-rt", "forms_rt", "extensions", "jdom", "util") }
-    compileOnly(intellijPluginDep("gradle")) { includeJars("gradle-api", "gradle", rootProject = rootProject) }
-    compileOnly(intellijPluginDep("Groovy")) { includeJars("Groovy") }
-    compileOnly(intellijPluginDep("junit")) { includeJars("idea-junit") }
-=======
     compileOnly(intellijDep())
     compileOnly(intellijPluginDep("gradle"))
     compileOnly(intellijPluginDep("Groovy"))
     compileOnly(intellijPluginDep("junit"))
->>>>>>> bdf451fd
 
     testCompile(projectTests(":idea"))
     testCompile(projectTests(":idea:idea-test-framework"))
 
-<<<<<<< HEAD
-    testCompile(intellijPluginDep("gradle")) { includeJars("gradle-wrapper", "gradle-tooling-extension-impl", "gradle-api", "gradle", rootProject = rootProject) }
-    testCompileOnly(intellijPluginDep("Groovy")) { includeJars("Groovy") }
-    testCompileOnly(intellijDep()) { includeJars("groovy-all", "idea_rt", rootProject = rootProject) }
-=======
     testCompile(intellijPluginDep("gradle"))
     testCompileOnly(intellijPluginDep("Groovy"))
     testCompileOnly(intellijDep())
->>>>>>> bdf451fd
 
     testRuntime(projectDist(":kotlin-reflect"))
     testRuntime(project(":idea:idea-jvm"))
@@ -56,11 +43,7 @@
     testRuntime(intellijPluginDep("properties"))
     testRuntime(intellijPluginDep("gradle"))
     testRuntime(intellijPluginDep("Groovy"))
-<<<<<<< HEAD
-    testRuntime(intellijPluginDep("coverage")) { includeJars("jacocoant") }
-=======
     testRuntime(intellijPluginDep("coverage"))
->>>>>>> bdf451fd
     //testRuntime(intellijPluginDep("maven"))
     testRuntime(intellijPluginDep("android"))
     testRuntime(intellijPluginDep("smali"))
