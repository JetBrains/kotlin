/*
 * Copyright 2010-2020 JetBrains s.r.o. and Kotlin Programming Language contributors.
 * Use of this source code is governed by the Apache 2.0 license that can be found in the license/LICENSE.txt file.
 */

package org.jetbrains.kotlin.idea.intentions

import com.intellij.openapi.editor.Editor
import com.intellij.psi.PsiComment
import com.intellij.psi.PsiDocumentManager
import com.intellij.psi.codeStyle.CodeStyleManager
import org.jetbrains.kotlin.idea.KotlinBundle
import org.jetbrains.kotlin.lexer.KtTokens
import org.jetbrains.kotlin.psi.*
import org.jetbrains.kotlin.psi.psiUtil.allChildren
import org.jetbrains.kotlin.psi.psiUtil.createSmartPointer
import org.jetbrains.kotlin.psi.psiUtil.endOffset
import org.jetbrains.kotlin.psi.psiUtil.startOffset

abstract class AbstractJoinListIntention<TList : KtElement, TElement : KtElement>(
    listClass: Class<TList>,
    elementClass: Class<TElement>,
    textGetter: () -> String
) : AbstractChopListIntention<TList, TElement>(listClass, elementClass, textGetter) {
    override fun isApplicableTo(element: TList, caretOffset: Int): Boolean {
        val elements = element.elements()
        if (elements.isEmpty()) return false
<<<<<<< HEAD
        if (!isApplicableCaretOffset(caretOffset, element)) return false
        return hasLineBreakBefore(elements.first()) || elements.any { hasLineBreakAfter(it) }
=======
        return (hasLineBreakBefore(elements.first()) || elements.any { hasLineBreakAfter(it) })
                && element.allChildren.none { it is PsiComment && it.node.elementType == KtTokens.EOL_COMMENT }
>>>>>>> b2d9e5be
    }

    override fun applyTo(element: TList, editor: Editor?) {
        val document = editor?.document ?: return
        val elements = element.elements()
        val pointer = element.createSmartPointer()
        nextBreak(elements.last())?.let { document.deleteString(it.startOffset, it.endOffset) }
        elements.dropLast(1).asReversed().forEach { tElement ->
            nextBreak(tElement)?.let { document.replaceString(it.startOffset, it.endOffset, " ") }
        }

        prevBreak(elements.first())?.let { document.deleteString(it.startOffset, it.endOffset) }

        val project = element.project
        val documentManager = PsiDocumentManager.getInstance(project)
        documentManager.commitDocument(document)
        pointer.element?.let { CodeStyleManager.getInstance(project).reformat(it) }
    }

}

class JoinParameterListIntention : AbstractJoinListIntention<KtParameterList, KtParameter>(
    KtParameterList::class.java,
    KtParameter::class.java,
    KotlinBundle.lazyMessage("put.parameters.on.one.line")
) {
    override fun isApplicableTo(element: KtParameterList, caretOffset: Int): Boolean {
        if (element.parent is KtFunctionLiteral) return false
        return super.isApplicableTo(element, caretOffset)
    }
}

class JoinArgumentListIntention : AbstractJoinListIntention<KtValueArgumentList, KtValueArgument>(
    KtValueArgumentList::class.java,
    KtValueArgument::class.java,
    KotlinBundle.lazyMessage("put.arguments.on.one.line")
)<|MERGE_RESOLUTION|>--- conflicted
+++ resolved
@@ -25,13 +25,9 @@
     override fun isApplicableTo(element: TList, caretOffset: Int): Boolean {
         val elements = element.elements()
         if (elements.isEmpty()) return false
-<<<<<<< HEAD
         if (!isApplicableCaretOffset(caretOffset, element)) return false
-        return hasLineBreakBefore(elements.first()) || elements.any { hasLineBreakAfter(it) }
-=======
         return (hasLineBreakBefore(elements.first()) || elements.any { hasLineBreakAfter(it) })
                 && element.allChildren.none { it is PsiComment && it.node.elementType == KtTokens.EOL_COMMENT }
->>>>>>> b2d9e5be
     }
 
     override fun applyTo(element: TList, editor: Editor?) {
