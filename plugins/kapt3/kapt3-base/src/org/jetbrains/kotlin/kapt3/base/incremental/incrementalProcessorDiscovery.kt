--- conflicted
+++ resolved
@@ -41,11 +41,8 @@
                 emptyList()
             }
         }
-<<<<<<< HEAD
         rootFile.extension == "jar" && rootFile.exists() -> ZipFile(rootFile).use { zipFile ->
-=======
-        rootFile.extension == "jar" && rootFile.exists -> ZipFile(rootFile).use { zipFile ->
->>>>>>> a03d74df
+
             val content: InputStream? = zipFile.getInputStream(ZipEntry(INCREMENTAL_ANNOTATION_FLAG))
 
             content?.bufferedReader()?.readLines() ?: emptyList()
