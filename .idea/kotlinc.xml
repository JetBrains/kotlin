<?xml version="1.0" encoding="UTF-8"?>
<project version="4">
  <component name="KotlinCompilerSettings">
    <option name="additionalArguments" value="-version -Xallow-kotlin-package -Xskip-metadata-version-check" />
  </component>
  <component name="KotlinJpsPluginSettings">
<<<<<<< HEAD
    <option name="version" value="2.0.255-SNAPSHOT" />
=======
    <option name="version" value="2.0.20-dev-4579" />
>>>>>>> 4dc17164
  </component>
</project><|MERGE_RESOLUTION|>--- conflicted
+++ resolved
@@ -4,10 +4,6 @@
     <option name="additionalArguments" value="-version -Xallow-kotlin-package -Xskip-metadata-version-check" />
   </component>
   <component name="KotlinJpsPluginSettings">
-<<<<<<< HEAD
-    <option name="version" value="2.0.255-SNAPSHOT" />
-=======
     <option name="version" value="2.0.20-dev-4579" />
->>>>>>> 4dc17164
   </component>
 </project>