--- conflicted
+++ resolved
@@ -431,11 +431,7 @@
         calleeReference = FirSimpleNamedReference(session, psi, name)
     }
 
-<<<<<<< HEAD
-fun generateResolvedAccessExpression(session: FirSession, psi: PsiElement?, variable: FirVariable): FirQualifiedAccessExpression =
-=======
-internal fun generateResolvedAccessExpression(session: FirSession, psi: PsiElement?, variable: FirVariable<*>): FirQualifiedAccessExpression =
->>>>>>> ad1b795a
+fun generateResolvedAccessExpression(session: FirSession, psi: PsiElement?, variable: FirVariable<*>): FirQualifiedAccessExpression =
     FirQualifiedAccessExpressionImpl(session, psi).apply {
         calleeReference = FirResolvedCallableReferenceImpl(session, psi, variable.name, variable.symbol)
     }
