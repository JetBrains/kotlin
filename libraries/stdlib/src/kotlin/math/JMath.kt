--- conflicted
+++ resolved
@@ -70,11 +70,7 @@
 /**
  * Enables the use of the unary `-` operator for [BigDecimal] instances.
  */
-<<<<<<< HEAD
 @Deprecated("Provided for binary compatibility", ReplaceWith("this.unaryMinus(other)"), level = DeprecationLevel.HIDDEN)
 public operator fun BigDecimal.unaryMinus() : BigDecimal = this.negate()
-=======
-public operator fun BigDecimal.unaryMinus() : BigDecimal = this.negate()
 
-public fun Number.toBigInteger() = BigInteger.valueOf(this.toLong())
->>>>>>> 5649370f
+public fun Number.toBigInteger() = BigInteger.valueOf(this.toLong())