/*
 * Copyright 2010-2012 JetBrains s.r.o.
 *
 * Licensed under the Apache License, Version 2.0 (the "License");
 * you may not use this file except in compliance with the License.
 * You may obtain a copy of the License at
 *
 * http://www.apache.org/licenses/LICENSE-2.0
 *
 * Unless required by applicable law or agreed to in writing, software
 * distributed under the License is distributed on an "AS IS" BASIS,
 * WITHOUT WARRANTIES OR CONDITIONS OF ANY KIND, either express or implied.
 * See the License for the specific language governing permissions and
 * limitations under the License.
 */

package org.jetbrains.k2js.translate.general;

import com.google.dart.compiler.backend.js.JsNamer;
import com.google.dart.compiler.backend.js.JsPrettyNamer;
import com.google.dart.compiler.backend.js.ast.*;
import org.jetbrains.annotations.NotNull;
import org.jetbrains.jet.lang.descriptors.FunctionDescriptor;
import org.jetbrains.jet.lang.descriptors.NamespaceDescriptor;
import org.jetbrains.jet.lang.psi.*;
import org.jetbrains.jet.lang.resolve.BindingContext;
import org.jetbrains.jet.lang.types.lang.JetStandardLibrary;
import org.jetbrains.k2js.config.EcmaVersion;
import org.jetbrains.k2js.facade.MainCallParameters;
import org.jetbrains.k2js.facade.exceptions.MainFunctionNotFoundException;
import org.jetbrains.k2js.facade.exceptions.TranslationException;
import org.jetbrains.k2js.facade.exceptions.TranslationInternalException;
import org.jetbrains.k2js.facade.exceptions.UnsupportedFeatureException;
import org.jetbrains.k2js.translate.context.StaticContext;
import org.jetbrains.k2js.translate.context.TranslationContext;
import org.jetbrains.k2js.translate.declaration.ClassTranslator;
import org.jetbrains.k2js.translate.declaration.NamespaceDeclarationTranslator;
import org.jetbrains.k2js.translate.expression.ExpressionVisitor;
import org.jetbrains.k2js.translate.expression.FunctionTranslator;
import org.jetbrains.k2js.translate.expression.PatternTranslator;
import org.jetbrains.k2js.translate.expression.WhenTranslator;
import org.jetbrains.k2js.translate.initializer.ClassInitializerTranslator;
import org.jetbrains.k2js.translate.initializer.NamespaceInitializerTranslator;
import org.jetbrains.k2js.translate.reference.CallBuilder;
import org.jetbrains.k2js.translate.utils.JsAstUtils;
import org.jetbrains.k2js.translate.utils.dangerous.DangerousData;
import org.jetbrains.k2js.translate.utils.dangerous.DangerousTranslator;

import java.util.Collections;
import java.util.List;
import java.util.Map;

import static org.jetbrains.jet.plugin.JetMainDetector.getMainFunction;
import static org.jetbrains.k2js.translate.utils.BindingUtils.getFunctionDescriptor;
import static org.jetbrains.k2js.translate.utils.JsAstUtils.*;
import static org.jetbrains.k2js.translate.utils.dangerous.DangerousData.collect;

/**
 * @author Pavel Talanov
 *         <p/>
 *         This class provides a interface which all translators use to interact with each other.
 *         Goal is to simplify interaction between translators.
 */
public final class Translation {
    public enum EcmaVersion {
        v3, v5
    }

    private Translation() {
    }

    @NotNull
    public static FunctionTranslator functionTranslator(@NotNull JetDeclarationWithBody function,
            @NotNull TranslationContext context) {
        return FunctionTranslator.newInstance(function, context);
    }

    @NotNull
    public static List<JsStatement> translateFiles(@NotNull List<JetFile> files, @NotNull TranslationContext context) {
        return NamespaceDeclarationTranslator.translateFiles(files, context);
    }

    @NotNull
    public static JsInvocation translateClassDeclaration(@NotNull JetClass classDeclaration,
            @NotNull Map<JsName, JsName> aliasingMap,
            @NotNull TranslationContext context) {
        return ClassTranslator.generateClassCreationExpression(classDeclaration, aliasingMap, context);
    }

    @NotNull
    public static PatternTranslator patternTranslator(@NotNull TranslationContext context) {
        return PatternTranslator.newInstance(context);
    }

    @NotNull
    public static JsNode translateExpression(@NotNull JetExpression expression, @NotNull TranslationContext context) {
        JsName aliasForExpression = context.aliasingContext().getAliasForExpression(expression);
        if (aliasForExpression != null) {
            return aliasForExpression.makeRef();
        }
        DangerousData data = collect(expression, context);
        if (data.shouldBeTranslated()) {
            return DangerousTranslator.translate(data, context);
        }
        return doTranslateExpression(expression, context);
    }

    //NOTE: use with care
    @NotNull
    public static JsNode doTranslateExpression(JetExpression expression, TranslationContext context) {
        return expression.accept(new ExpressionVisitor(), context);
    }

    @NotNull
    public static JsExpression translateAsExpression(@NotNull JetExpression expression,
            @NotNull TranslationContext context) {
        return convertToExpression(translateExpression(expression, context));
    }

    @NotNull
    public static JsStatement translateAsStatement(@NotNull JetExpression expression,
            @NotNull TranslationContext context) {
        return convertToStatement(translateExpression(expression, context));
    }

    @NotNull
    public static JsNode translateWhenExpression(@NotNull JetWhenExpression expression,
            @NotNull TranslationContext context) {
        return WhenTranslator.translateWhenExpression(expression, context);
    }

    //TODO: see if generate*Initializer methods fit somewhere else
    @NotNull
    public static JsPropertyInitializer generateClassInitializerMethod(@NotNull JetClassOrObject classDeclaration,
            @NotNull TranslationContext context) {
        final ClassInitializerTranslator classInitializerTranslator = new ClassInitializerTranslator(classDeclaration, context);
        return classInitializerTranslator.generateInitializeMethod();
    }

    @NotNull
    public static JsPropertyInitializer generateNamespaceInitializerMethod(@NotNull NamespaceDescriptor namespace,
            @NotNull TranslationContext context) {
        final NamespaceInitializerTranslator namespaceInitializerTranslator = new NamespaceInitializerTranslator(namespace, context);
        return namespaceInitializerTranslator.generateInitializeMethod();
    }

    @NotNull
    public static JsProgram generateAst(@NotNull BindingContext bindingContext,
<<<<<<< HEAD
            @NotNull List<JetFile> files, @NotNull MainCallParameters mainCallParameters, EcmaVersion ecmaVersion) throws TranslationException {
=======
            @NotNull List<JetFile> files, @NotNull MainCallParameters mainCallParameters,
            @NotNull EcmaVersion ecmaVersion)
            throws TranslationException {
>>>>>>> 82426e60
        try {
            return doGenerateAst(bindingContext, files, mainCallParameters, ecmaVersion);
        }
        catch (UnsupportedOperationException e) {
            throw new UnsupportedFeatureException("Unsupported feature used.", e);
        }
        catch (Throwable e) {
            throw new TranslationInternalException(e);
        }
    }

    @NotNull
    private static JsProgram doGenerateAst(@NotNull BindingContext bindingContext, @NotNull List<JetFile> files,
<<<<<<< HEAD
            @NotNull MainCallParameters mainCallParameters, EcmaVersion ecmaVersion) throws MainFunctionNotFoundException {
=======
            @NotNull MainCallParameters mainCallParameters,
            @NotNull EcmaVersion ecmaVersion) throws MainFunctionNotFoundException {
>>>>>>> 82426e60
        //TODO: move some of the code somewhere
        JetStandardLibrary standardLibrary = JetStandardLibrary.getInstance();
        StaticContext staticContext = StaticContext.generateStaticContext(standardLibrary, bindingContext, ecmaVersion);
        JsBlock block = staticContext.getProgram().getFragmentBlock(0);
        TranslationContext context = TranslationContext.rootContext(staticContext);
        block.getStatements().addAll(translateFiles(files, context));
        if (mainCallParameters.shouldBeGenerated()) {
            block.getStatements().add(generateCallToMain(context, files, mainCallParameters.arguments()));
        }
        JsNamer namer = new JsPrettyNamer();
        namer.exec(context.program());
        return context.program();
    }

    @NotNull
    private static JsStatement generateCallToMain(@NotNull TranslationContext context, @NotNull List<JetFile> files,
            @NotNull List<String> arguments) throws MainFunctionNotFoundException {
        JetNamedFunction mainFunction = getMainFunction(files);
        if (mainFunction == null) {
            throw new MainFunctionNotFoundException("Main function was not found. Please check compiler arguments");
        }
        JsInvocation translatedCall = generateInvocation(context, mainFunction);
        setArguments(context, arguments, translatedCall);
        return translatedCall.makeStmt();
    }

    @NotNull
    private static JsInvocation generateInvocation(@NotNull TranslationContext context, @NotNull JetNamedFunction mainFunction) {
        FunctionDescriptor functionDescriptor = getFunctionDescriptor(context.bindingContext(), mainFunction);
        JsExpression translatedCall = CallBuilder.build(context).descriptor(functionDescriptor).translate();
        assert translatedCall instanceof JsInvocation;
        return (JsInvocation) translatedCall;
    }

    private static void setArguments(@NotNull TranslationContext context, @NotNull List<String> arguments,
            @NotNull JsInvocation translatedCall) {
        JsArrayLiteral arrayLiteral = new JsArrayLiteral();
        arrayLiteral.getExpressions().addAll(toStringLiteralList(arguments, context.program()));
        JsAstUtils.setArguments(translatedCall, Collections.<JsExpression>singletonList(arrayLiteral));
    }
}<|MERGE_RESOLUTION|>--- conflicted
+++ resolved
@@ -62,9 +62,6 @@
  *         Goal is to simplify interaction between translators.
  */
 public final class Translation {
-    public enum EcmaVersion {
-        v3, v5
-    }
 
     private Translation() {
     }
@@ -146,13 +143,9 @@
 
     @NotNull
     public static JsProgram generateAst(@NotNull BindingContext bindingContext,
-<<<<<<< HEAD
-            @NotNull List<JetFile> files, @NotNull MainCallParameters mainCallParameters, EcmaVersion ecmaVersion) throws TranslationException {
-=======
             @NotNull List<JetFile> files, @NotNull MainCallParameters mainCallParameters,
             @NotNull EcmaVersion ecmaVersion)
             throws TranslationException {
->>>>>>> 82426e60
         try {
             return doGenerateAst(bindingContext, files, mainCallParameters, ecmaVersion);
         }
@@ -166,12 +159,8 @@
 
     @NotNull
     private static JsProgram doGenerateAst(@NotNull BindingContext bindingContext, @NotNull List<JetFile> files,
-<<<<<<< HEAD
-            @NotNull MainCallParameters mainCallParameters, EcmaVersion ecmaVersion) throws MainFunctionNotFoundException {
-=======
             @NotNull MainCallParameters mainCallParameters,
             @NotNull EcmaVersion ecmaVersion) throws MainFunctionNotFoundException {
->>>>>>> 82426e60
         //TODO: move some of the code somewhere
         JetStandardLibrary standardLibrary = JetStandardLibrary.getInstance();
         StaticContext staticContext = StaticContext.generateStaticContext(standardLibrary, bindingContext, ecmaVersion);
