/*
 * Copyright 2010-2015 JetBrains s.r.o.
 *
 * Licensed under the Apache License, Version 2.0 (the "License");
 * you may not use this file except in compliance with the License.
 * You may obtain a copy of the License at
 *
 * http://www.apache.org/licenses/LICENSE-2.0
 *
 * Unless required by applicable law or agreed to in writing, software
 * distributed under the License is distributed on an "AS IS" BASIS,
 * WITHOUT WARRANTIES OR CONDITIONS OF ANY KIND, either express or implied.
 * See the License for the specific language governing permissions and
 * limitations under the License.
 */

package org.jetbrains.kotlin.idea.quickfix

import com.intellij.codeInsight.intention.IntentionAction
import org.jetbrains.kotlin.diagnostics.DiagnosticFactory
import org.jetbrains.kotlin.diagnostics.Errors.*
import org.jetbrains.kotlin.idea.core.overrideImplement.ImplementAsConstructorParameter
import org.jetbrains.kotlin.idea.core.overrideImplement.ImplementMembersHandler
import org.jetbrains.kotlin.idea.inspections.*
import org.jetbrains.kotlin.idea.intentions.AddValVarToConstructorParameterAction
import org.jetbrains.kotlin.idea.quickfix.createFromUsage.createCallable.*
import org.jetbrains.kotlin.idea.quickfix.createFromUsage.createClass.CreateClassFromCallWithConstructorCalleeActionFactory
import org.jetbrains.kotlin.idea.quickfix.createFromUsage.createClass.CreateClassFromConstructorCallActionFactory
import org.jetbrains.kotlin.idea.quickfix.createFromUsage.createClass.CreateClassFromReferenceExpressionActionFactory
import org.jetbrains.kotlin.idea.quickfix.createFromUsage.createClass.CreateClassFromTypeReferenceActionFactory
import org.jetbrains.kotlin.idea.quickfix.createFromUsage.createTypeAlias.CreateTypeAliasFromTypeReferenceActionFactory
import org.jetbrains.kotlin.idea.quickfix.createFromUsage.createTypeParameter.CreateTypeParameterByRefActionFactory
import org.jetbrains.kotlin.idea.quickfix.createFromUsage.createVariable.CreateLocalVariableActionFactory
import org.jetbrains.kotlin.idea.quickfix.createFromUsage.createVariable.CreateParameterByNamedArgumentActionFactory
import org.jetbrains.kotlin.idea.quickfix.createFromUsage.createVariable.CreateParameterByRefActionFactory
import org.jetbrains.kotlin.idea.quickfix.migration.MigrateTypeParameterListFix
import org.jetbrains.kotlin.idea.quickfix.replaceWith.DeprecatedSymbolUsageFix
import org.jetbrains.kotlin.idea.quickfix.replaceWith.DeprecatedSymbolUsageInWholeProjectFix
import org.jetbrains.kotlin.lexer.KtTokens
import org.jetbrains.kotlin.lexer.KtTokens.*
import org.jetbrains.kotlin.psi.KtClass
import org.jetbrains.kotlin.psi.KtClassOrObject
import org.jetbrains.kotlin.psi.KtProperty
import org.jetbrains.kotlin.resolve.jvm.diagnostics.ErrorsJvm
import org.jetbrains.kotlin.resolve.jvm.diagnostics.ErrorsJvm.NO_REFLECTION_IN_CLASS_PATH
import org.jetbrains.kotlin.resolve.jvm.diagnostics.ErrorsJvm.POSITIONED_VALUE_ARGUMENT_FOR_JAVA_ANNOTATION

class QuickFixRegistrar : QuickFixContributor {
    override fun registerQuickFixes(quickFixes: QuickFixes) {
        fun DiagnosticFactory<*>.registerFactory(vararg factory: KotlinIntentionActionsFactory) {
            quickFixes.register(this, *factory)
        }

        fun DiagnosticFactory<*>.registerActions(vararg action: IntentionAction) {
            quickFixes.register(this, *action)
        }

        val removeAbstractModifierFactory = RemoveModifierFix.createRemoveModifierFromListOwnerFactory(ABSTRACT_KEYWORD)
        val addAbstractModifierFactory = AddModifierFix.createFactory(ABSTRACT_KEYWORD)

        ABSTRACT_PROPERTY_IN_PRIMARY_CONSTRUCTOR_PARAMETERS.registerFactory(removeAbstractModifierFactory)

        val removePartsFromPropertyFactory = RemovePartsFromPropertyFix.createFactory()
        ABSTRACT_PROPERTY_WITH_INITIALIZER.registerFactory(removeAbstractModifierFactory, removePartsFromPropertyFactory)
        ABSTRACT_PROPERTY_WITH_GETTER.registerFactory(removeAbstractModifierFactory, removePartsFromPropertyFactory)
        ABSTRACT_PROPERTY_WITH_SETTER.registerFactory(removeAbstractModifierFactory, removePartsFromPropertyFactory)

        PROPERTY_INITIALIZER_IN_INTERFACE.registerFactory(removePartsFromPropertyFactory)

        MUST_BE_INITIALIZED_OR_BE_ABSTRACT.registerFactory(addAbstractModifierFactory)
        ABSTRACT_MEMBER_NOT_IMPLEMENTED.registerFactory(addAbstractModifierFactory)
        ABSTRACT_CLASS_MEMBER_NOT_IMPLEMENTED.registerFactory(addAbstractModifierFactory)

        MUST_BE_INITIALIZED_OR_BE_ABSTRACT.registerFactory(InitializePropertyQuickFixFactory)
        MUST_BE_INITIALIZED.registerFactory(InitializePropertyQuickFixFactory)

        val addAbstractToClassFactory = AddModifierFix.createFactory(ABSTRACT_KEYWORD, KtClassOrObject::class.java)
        ABSTRACT_PROPERTY_IN_NON_ABSTRACT_CLASS.registerFactory(removeAbstractModifierFactory, addAbstractToClassFactory)

        ABSTRACT_FUNCTION_IN_NON_ABSTRACT_CLASS.registerFactory(removeAbstractModifierFactory, addAbstractToClassFactory)

        ABSTRACT_FUNCTION_WITH_BODY.registerFactory(removeAbstractModifierFactory, RemoveFunctionBodyFix)

        NON_ABSTRACT_FUNCTION_WITH_NO_BODY.registerFactory(addAbstractModifierFactory, AddFunctionBodyFix)

        NON_VARARG_SPREAD.registerFactory(RemovePsiElementSimpleFix.RemoveSpreadFactory)

        MIXING_NAMED_AND_POSITIONED_ARGUMENTS.registerFactory(AddNameToArgumentFix)

        NON_MEMBER_FUNCTION_NO_BODY.registerFactory(AddFunctionBodyFix)

        NOTHING_TO_OVERRIDE.registerFactory(RemoveModifierFix.createRemoveModifierFromListOwnerFactory(OVERRIDE_KEYWORD),
                                            ChangeMemberFunctionSignatureFix,
                                            AddFunctionToSupertypeFix)
        VIRTUAL_MEMBER_HIDDEN.registerFactory(AddModifierFix.createFactory(OVERRIDE_KEYWORD))

        USELESS_CAST.registerFactory(RemoveUselessCastFix)

        WRONG_SETTER_PARAMETER_TYPE.registerFactory(ChangeAccessorTypeFix)
        WRONG_GETTER_RETURN_TYPE.registerFactory(ChangeAccessorTypeFix)

        USELESS_ELVIS.registerFactory(RemoveUselessElvisFix)
        USELESS_ELVIS_RIGHT_IS_NULL.registerFactory(RemoveUselessElvisFix)

        val removeRedundantModifierFactory = RemoveModifierFix.createRemoveModifierFactory(true)
        REDUNDANT_MODIFIER.registerFactory(removeRedundantModifierFactory)
        REDUNDANT_OPEN_IN_INTERFACE.registerFactory(removeRedundantModifierFactory)

        REDUNDANT_PROJECTION.registerFactory(RemoveModifierFix.createRemoveProjectionFactory(true))
        INCOMPATIBLE_MODIFIERS.registerFactory(RemoveModifierFix.createRemoveModifierFactory(false))
        VARIANCE_ON_TYPE_PARAMETER_NOT_ALLOWED.registerFactory(RemoveModifierFix.createRemoveVarianceFactory())

        val removeOpenModifierFactory = RemoveModifierFix.createRemoveModifierFromListOwnerFactory(OPEN_KEYWORD)
        NON_FINAL_MEMBER_IN_FINAL_CLASS.registerFactory(AddModifierFix.createFactory(OPEN_KEYWORD, KtClass::class.java),
                                                        removeOpenModifierFactory)
        NON_FINAL_MEMBER_IN_OBJECT.registerFactory(AddModifierFix.createFactory(OPEN_KEYWORD, KtClass::class.java),
                                                   removeOpenModifierFactory)

        val removeModifierFactory = RemoveModifierFix.createRemoveModifierFactory()
        GETTER_VISIBILITY_DIFFERS_FROM_PROPERTY_VISIBILITY.registerFactory(removeModifierFactory)
        SETTER_VISIBILITY_INCONSISTENT_WITH_PROPERTY_VISIBILITY.registerFactory(removeModifierFactory)
        PRIVATE_SETTER_FOR_ABSTRACT_PROPERTY.registerFactory(removeModifierFactory)
        PRIVATE_SETTER_FOR_OPEN_PROPERTY.registerFactory(AddModifierFix.createFactory(FINAL_KEYWORD, KtProperty::class.java),
                                                         removeModifierFactory)
        REDUNDANT_MODIFIER_IN_GETTER.registerFactory(removeRedundantModifierFactory)
        WRONG_MODIFIER_TARGET.registerFactory(removeModifierFactory)
        REDUNDANT_MODIFIER_FOR_TARGET.registerFactory(removeModifierFactory)
        WRONG_MODIFIER_CONTAINING_DECLARATION.registerFactory(removeModifierFactory)
        REPEATED_MODIFIER.registerFactory(removeModifierFactory)
        NON_PRIVATE_CONSTRUCTOR_IN_ENUM.registerFactory(removeModifierFactory)
        NON_PRIVATE_CONSTRUCTOR_IN_SEALED.registerFactory(removeModifierFactory)

        UNRESOLVED_REFERENCE.registerFactory(ImportMemberFix)
        UNRESOLVED_REFERENCE.registerFactory(ImportFix)

        UNRESOLVED_REFERENCE.registerFactory(AddTestLibQuickFix)

        UNRESOLVED_REFERENCE_WRONG_RECEIVER.registerFactory(ImportFix)

        FUNCTION_EXPECTED.registerFactory(InvokeImportFix)

        DELEGATE_SPECIAL_FUNCTION_MISSING.registerFactory(DelegateAccessorsImportFix)
        COMPONENT_FUNCTION_MISSING.registerFactory(ComponentsImportFix)

        NO_GET_METHOD.registerFactory(ArrayAccessorImportFix)
        NO_SET_METHOD.registerFactory(ArrayAccessorImportFix)

        CONFLICTING_IMPORT.registerFactory(RemovePsiElementSimpleFix.RemoveImportFactory)

        SUPERTYPE_NOT_INITIALIZED.registerFactory(SuperClassNotInitialized)
        FUNCTION_CALL_EXPECTED.registerFactory(ChangeToFunctionInvocationFix)
        FUNCTION_EXPECTED.registerFactory(ChangeToPropertyAccessFix)

        CANNOT_CHANGE_ACCESS_PRIVILEGE.registerFactory(ChangeVisibilityModifierFix)
        CANNOT_WEAKEN_ACCESS_PRIVILEGE.registerFactory(ChangeVisibilityModifierFix)

        INVISIBLE_REFERENCE.registerFactory(MakeVisibleFactory)
        INVISIBLE_MEMBER.registerFactory(MakeVisibleFactory)
        INVISIBLE_SETTER.registerFactory(MakeVisibleFactory)

        for (exposed in listOf(EXPOSED_FUNCTION_RETURN_TYPE, EXPOSED_PARAMETER_TYPE, EXPOSED_PROPERTY_TYPE, EXPOSED_RECEIVER_TYPE,
                               EXPOSED_SUPER_CLASS, EXPOSED_SUPER_INTERFACE, EXPOSED_TYPE_PARAMETER_BOUND)) {
            exposed.registerFactory(ChangeVisibilityOnExposureFactory)
        }

        REDUNDANT_NULLABLE.registerFactory(RemoveNullableFix.Factory(RemoveNullableFix.NullableKind.REDUNDANT))
        NULLABLE_SUPERTYPE.registerFactory(RemoveNullableFix.Factory(RemoveNullableFix.NullableKind.SUPERTYPE))
        USELESS_NULLABLE_CHECK.registerFactory(RemoveNullableFix.Factory(RemoveNullableFix.NullableKind.USELESS))


        val implementMembersHandler = ImplementMembersHandler()
        val implementMembersAsParametersHandler = ImplementAsConstructorParameter()
        ABSTRACT_MEMBER_NOT_IMPLEMENTED.registerActions(implementMembersHandler, implementMembersAsParametersHandler)
        ABSTRACT_CLASS_MEMBER_NOT_IMPLEMENTED.registerActions(implementMembersHandler, implementMembersAsParametersHandler)
        MANY_INTERFACES_MEMBER_NOT_IMPLEMENTED.registerActions(implementMembersHandler, implementMembersAsParametersHandler)

        VAL_WITH_SETTER.registerFactory(ChangeVariableMutabilityFix.VAL_WITH_SETTER_FACTORY)
        VAL_REASSIGNMENT.registerFactory(ChangeVariableMutabilityFix.VAL_REASSIGNMENT_FACTORY)
        CAPTURED_VAL_INITIALIZATION.registerFactory(ChangeVariableMutabilityFix.CAPTURED_VAL_INITIALIZATION_FACTORY)
        VAR_OVERRIDDEN_BY_VAL.registerFactory(ChangeVariableMutabilityFix.VAR_OVERRIDDEN_BY_VAL_FACTORY)
        VAR_ANNOTATION_PARAMETER.registerFactory(ChangeVariableMutabilityFix.VAR_ANNOTATION_PARAMETER_FACTORY)

        VAL_OR_VAR_ON_FUN_PARAMETER.registerFactory(RemoveValVarFromParameterFix)
        VAL_OR_VAR_ON_LOOP_PARAMETER.registerFactory(RemoveValVarFromParameterFix)
        VAL_OR_VAR_ON_LOOP_MULTI_PARAMETER.registerFactory(RemoveValVarFromParameterFix)
        VAL_OR_VAR_ON_CATCH_PARAMETER.registerFactory(RemoveValVarFromParameterFix)
        VAL_OR_VAR_ON_SECONDARY_CONSTRUCTOR_PARAMETER.registerFactory(RemoveValVarFromParameterFix)

        VIRTUAL_MEMBER_HIDDEN.registerFactory(AddOverrideToEqualsHashCodeToStringActionFactory)

        UNUSED_VARIABLE.registerFactory(RemovePsiElementSimpleFix.RemoveVariableFactory)

        SENSELESS_COMPARISON.registerFactory(SimplifyComparisonFix)

        UNNECESSARY_SAFE_CALL.registerFactory(ReplaceWithDotCallFix)
        UNSAFE_CALL.registerFactory(ReplaceWithSafeCallFix)

        UNSAFE_CALL.registerFactory(SurroundWithNullCheckFix)
        UNSAFE_IMPLICIT_INVOKE_CALL.registerFactory(SurroundWithNullCheckFix)
        UNSAFE_INFIX_CALL.registerFactory(SurroundWithNullCheckFix)
        ITERATOR_ON_NULLABLE.registerFactory(SurroundWithNullCheckFix.IteratorOnNullableFactory)
        TYPE_MISMATCH.registerFactory(SurroundWithNullCheckFix.TypeMismatchFactory)

        UNSAFE_CALL.registerFactory(WrapWithSafeLetCallFix.UnsafeFactory)
        UNSAFE_IMPLICIT_INVOKE_CALL.registerFactory(WrapWithSafeLetCallFix.UnsafeFactory)
        UNSAFE_INFIX_CALL.registerFactory(WrapWithSafeLetCallFix.UnsafeFactory)
        TYPE_MISMATCH.registerFactory(WrapWithSafeLetCallFix.TypeMismatchFactory)

        UNSAFE_CALL.registerFactory(AddExclExclCallFix)
        UNSAFE_INFIX_CALL.registerFactory(AddExclExclCallFix)
        UNNECESSARY_NOT_NULL_ASSERTION.registerFactory(RemoveExclExclCallFix)
        UNSAFE_INFIX_CALL.registerFactory(ReplaceInfixOrOperatorCallFix)
        UNSAFE_CALL.registerFactory(ReplaceInfixOrOperatorCallFix) // [] only
        UNSAFE_IMPLICIT_INVOKE_CALL.registerFactory(ReplaceInfixOrOperatorCallFix)

        AMBIGUOUS_ANONYMOUS_TYPE_INFERRED.registerActions(SpecifyTypeExplicitlyFix())
        PROPERTY_WITH_NO_TYPE_NO_INITIALIZER.registerActions(SpecifyTypeExplicitlyFix())
        MUST_BE_INITIALIZED.registerActions(SpecifyTypeExplicitlyFix())

        ELSE_MISPLACED_IN_WHEN.registerFactory(MoveWhenElseBranchFix)
        NO_ELSE_IN_WHEN.registerFactory(AddWhenElseBranchFix)
        NO_ELSE_IN_WHEN.registerFactory(AddWhenRemainingBranchesFix)
        NON_EXHAUSTIVE_WHEN.registerFactory(AddWhenElseBranchFix)
        NON_EXHAUSTIVE_WHEN.registerFactory(AddWhenRemainingBranchesFix)
        BREAK_OR_CONTINUE_IN_WHEN.registerFactory(AddLoopLabelFix)

        NO_TYPE_ARGUMENTS_ON_RHS.registerFactory(AddStarProjectionsFix.IsExpressionFactory)

        TYPE_ARGUMENTS_REDUNDANT_IN_SUPER_QUALIFIER.registerFactory(RemovePsiElementSimpleFix.RemoveTypeArgumentsFactory)

        UNCHECKED_CAST.registerFactory(ChangeToStarProjectionFix)
        CANNOT_CHECK_FOR_ERASED.registerFactory(ChangeToStarProjectionFix)

        INACCESSIBLE_OUTER_CLASS_EXPRESSION.registerFactory(AddModifierFix.createFactory(INNER_KEYWORD, KtClass::class.java))

        FINAL_SUPERTYPE.registerFactory(AddModifierFix.MakeClassOpenFactory)
        FINAL_UPPER_BOUND.registerFactory(AddModifierFix.MakeClassOpenFactory)

        OVERRIDING_FINAL_MEMBER.registerFactory(MakeOverriddenMemberOpenFix)

        PARAMETER_NAME_CHANGED_ON_OVERRIDE.registerFactory(RenameParameterToMatchOverriddenMethodFix)

        NESTED_CLASS_NOT_ALLOWED.registerFactory(AddModifierFix.createFactory(INNER_KEYWORD))

        CONFLICTING_PROJECTION.registerFactory(RemoveModifierFix.createRemoveProjectionFactory(false))
        PROJECTION_ON_NON_CLASS_TYPE_ARGUMENT.registerFactory(RemoveModifierFix.createRemoveProjectionFactory(false))
        PROJECTION_IN_IMMEDIATE_ARGUMENT_TO_SUPERTYPE.registerFactory(RemoveModifierFix.createRemoveProjectionFactory(false))

        NOT_AN_ANNOTATION_CLASS.registerFactory(MakeClassAnAnnotationClassFix)

        val changeVariableTypeFix = ChangeVariableTypeFix.PropertyOrReturnTypeMismatchOnOverrideFactory
        RETURN_TYPE_MISMATCH_ON_OVERRIDE.registerFactory(changeVariableTypeFix)
        PROPERTY_TYPE_MISMATCH_ON_OVERRIDE.registerFactory(changeVariableTypeFix)
        VAR_TYPE_MISMATCH_ON_OVERRIDE.registerFactory(changeVariableTypeFix)
        COMPONENT_FUNCTION_RETURN_TYPE_MISMATCH.registerFactory(ChangeVariableTypeFix.ComponentFunctionReturnTypeMismatchFactory)

        val changeFunctionReturnTypeFix = ChangeFunctionReturnTypeFix.ChangingReturnTypeToUnitFactory
        RETURN_TYPE_MISMATCH.registerFactory(changeFunctionReturnTypeFix)
        NO_RETURN_IN_FUNCTION_WITH_BLOCK_BODY.registerFactory(changeFunctionReturnTypeFix)
        RETURN_TYPE_MISMATCH_ON_OVERRIDE.registerFactory(ChangeFunctionReturnTypeFix.ReturnTypeMismatchOnOverrideFactory)
        COMPONENT_FUNCTION_RETURN_TYPE_MISMATCH.registerFactory(ChangeFunctionReturnTypeFix.ComponentFunctionReturnTypeMismatchFactory)
        HAS_NEXT_FUNCTION_TYPE_MISMATCH.registerFactory(ChangeFunctionReturnTypeFix.HasNextFunctionTypeMismatchFactory)
        COMPARE_TO_TYPE_MISMATCH.registerFactory(ChangeFunctionReturnTypeFix.CompareToTypeMismatchFactory)
        IMPLICIT_NOTHING_RETURN_TYPE.registerFactory(ChangeFunctionReturnTypeFix.ChangingReturnTypeToNothingFactory)

        TOO_MANY_ARGUMENTS.registerFactory(ChangeFunctionSignatureFix)
        NO_VALUE_FOR_PARAMETER.registerFactory(ChangeFunctionSignatureFix)
        UNUSED_PARAMETER.registerFactory(RemoveUnusedFunctionParameterFix)
        EXPECTED_PARAMETERS_NUMBER_MISMATCH.registerFactory(ChangeFunctionLiteralSignatureFix)

        EXPECTED_PARAMETER_TYPE_MISMATCH.registerFactory(ChangeTypeFix)

        EXTENSION_PROPERTY_WITH_BACKING_FIELD.registerFactory(ConvertExtensionPropertyInitializerToGetterFix)

        EXPECTED_TYPE_MISMATCH.registerFactory(ChangeFunctionLiteralReturnTypeFix)
        ASSIGNMENT_TYPE_MISMATCH.registerFactory(ChangeFunctionLiteralReturnTypeFix)

        UNRESOLVED_REFERENCE.registerFactory(CreateUnaryOperationActionFactory)
        UNRESOLVED_REFERENCE_WRONG_RECEIVER.registerFactory(CreateUnaryOperationActionFactory)
        NO_VALUE_FOR_PARAMETER.registerFactory(CreateUnaryOperationActionFactory)

        UNRESOLVED_REFERENCE_WRONG_RECEIVER.registerFactory(CreateBinaryOperationActionFactory)
        UNRESOLVED_REFERENCE.registerFactory(CreateBinaryOperationActionFactory)
        NONE_APPLICABLE.registerFactory(CreateBinaryOperationActionFactory)
        NO_VALUE_FOR_PARAMETER.registerFactory(CreateBinaryOperationActionFactory)
        TOO_MANY_ARGUMENTS.registerFactory(CreateBinaryOperationActionFactory)

        UNRESOLVED_REFERENCE_WRONG_RECEIVER.registerFactory(*CreateCallableFromCallActionFactory.INSTANCES)
        UNRESOLVED_REFERENCE.registerFactory(*CreateCallableFromCallActionFactory.INSTANCES)
        UNRESOLVED_REFERENCE.registerFactory(CreateFunctionFromCallableReferenceActionFactory)
        NO_VALUE_FOR_PARAMETER.registerFactory(*CreateCallableFromCallActionFactory.INSTANCES)
        TOO_MANY_ARGUMENTS.registerFactory(*CreateCallableFromCallActionFactory.INSTANCES)
        EXPRESSION_EXPECTED_PACKAGE_FOUND.registerFactory(*CreateCallableFromCallActionFactory.INSTANCES)
        NONE_APPLICABLE.registerFactory(*CreateCallableFromCallActionFactory.INSTANCES)
        TYPE_MISMATCH.registerFactory(*CreateCallableFromCallActionFactory.FUNCTIONS)

        NO_VALUE_FOR_PARAMETER.registerFactory(CreateConstructorFromDelegationCallActionFactory)
        TOO_MANY_ARGUMENTS.registerFactory(CreateConstructorFromDelegationCallActionFactory)

        NO_VALUE_FOR_PARAMETER.registerFactory(CreateConstructorFromSuperTypeCallActionFactory)
        TOO_MANY_ARGUMENTS.registerFactory(CreateConstructorFromSuperTypeCallActionFactory)

        UNRESOLVED_REFERENCE_WRONG_RECEIVER.registerFactory(CreateClassFromConstructorCallActionFactory)
        UNRESOLVED_REFERENCE.registerFactory(CreateClassFromConstructorCallActionFactory)
        EXPRESSION_EXPECTED_PACKAGE_FOUND.registerFactory(CreateClassFromConstructorCallActionFactory)

        UNRESOLVED_REFERENCE.registerFactory(CreateLocalVariableActionFactory)
        EXPRESSION_EXPECTED_PACKAGE_FOUND.registerFactory(CreateLocalVariableActionFactory)

        UNRESOLVED_REFERENCE.registerFactory(CreateParameterByRefActionFactory)
        UNRESOLVED_REFERENCE_WRONG_RECEIVER.registerFactory(CreateParameterByRefActionFactory)
        EXPRESSION_EXPECTED_PACKAGE_FOUND.registerFactory(CreateParameterByRefActionFactory)

        NAMED_PARAMETER_NOT_FOUND.registerFactory(CreateParameterByNamedArgumentActionFactory)

        FUNCTION_EXPECTED.registerFactory(CreateInvokeFunctionActionFactory)

        val factoryForTypeMismatchError = QuickFixFactoryForTypeMismatchError()
        TYPE_MISMATCH.registerFactory(factoryForTypeMismatchError)
        NULL_FOR_NONNULL_TYPE.registerFactory(factoryForTypeMismatchError)
        CONSTANT_EXPECTED_TYPE_MISMATCH.registerFactory(factoryForTypeMismatchError)

        SMARTCAST_IMPOSSIBLE.registerFactory(SmartCastImpossibleExclExclFixFactory)
        SMARTCAST_IMPOSSIBLE.registerFactory(CastExpressionFix.SmartCastImpossibleFactory)

        PLATFORM_CLASS_MAPPED_TO_KOTLIN.registerFactory(MapPlatformClassToKotlinFix)

        MANY_CLASSES_IN_SUPERTYPE_LIST.registerFactory(RemoveSupertypeFix)

        NO_GET_METHOD.registerFactory(CreateGetFunctionActionFactory)
        NO_SET_METHOD.registerFactory(CreateSetFunctionActionFactory)
        HAS_NEXT_MISSING.registerFactory(CreateHasNextFunctionActionFactory)
        HAS_NEXT_FUNCTION_NONE_APPLICABLE.registerFactory(CreateHasNextFunctionActionFactory)
        NEXT_MISSING.registerFactory(CreateNextFunctionActionFactory)
        NEXT_NONE_APPLICABLE.registerFactory(CreateNextFunctionActionFactory)
        ITERATOR_MISSING.registerFactory(CreateIteratorFunctionActionFactory)
        ITERATOR_ON_NULLABLE.registerFactory(MissingIteratorExclExclFixFactory)
        COMPONENT_FUNCTION_MISSING.registerFactory(CreateComponentFunctionActionFactory)

        DELEGATE_SPECIAL_FUNCTION_MISSING.registerFactory(CreatePropertyDelegateAccessorsActionFactory)
        DELEGATE_SPECIAL_FUNCTION_NONE_APPLICABLE.registerFactory(CreatePropertyDelegateAccessorsActionFactory)

        UNRESOLVED_REFERENCE.registerFactory(CreateClassFromTypeReferenceActionFactory,
                                             CreateClassFromReferenceExpressionActionFactory,
                                             CreateClassFromCallWithConstructorCalleeActionFactory)

        UNRESOLVED_REFERENCE.registerFactory(CreateTypeAliasFromTypeReferenceActionFactory)

        UNRESOLVED_REFERENCE.registerFactory(PlatformUnresolvedProvider)

        PRIMARY_CONSTRUCTOR_DELEGATION_CALL_EXPECTED.registerFactory(InsertDelegationCallQuickfix.InsertThisDelegationCallFactory)

        EXPLICIT_DELEGATION_CALL_REQUIRED.registerFactory(InsertDelegationCallQuickfix.InsertThisDelegationCallFactory)
        EXPLICIT_DELEGATION_CALL_REQUIRED.registerFactory(InsertDelegationCallQuickfix.InsertSuperDelegationCallFactory)

        MISSING_CONSTRUCTOR_KEYWORD.registerFactory(MissingConstructorKeywordFix,
                                                    MissingConstructorKeywordFix.createWholeProjectFixFactory())

        ANONYMOUS_FUNCTION_WITH_NAME.registerFactory(RemoveNameFromFunctionExpressionFix)

        UNRESOLVED_REFERENCE.registerFactory(ReplaceObsoleteLabelSyntaxFix,
                                             ReplaceObsoleteLabelSyntaxFix.createWholeProjectFixFactory())

        DEPRECATION.registerFactory(DeprecatedSymbolUsageFix, DeprecatedSymbolUsageInWholeProjectFix)
        DEPRECATION_ERROR.registerFactory(DeprecatedSymbolUsageFix, DeprecatedSymbolUsageInWholeProjectFix)

        POSITIONED_VALUE_ARGUMENT_FOR_JAVA_ANNOTATION.registerFactory(ReplaceJavaAnnotationPositionedArgumentsFix)

        NO_REFLECTION_IN_CLASS_PATH.registerFactory(AddReflectionQuickFix)

        ErrorsJvm.JAVA_TYPE_MISMATCH.registerFactory(CastExpressionFix.GenericVarianceConversion)

        UPPER_BOUND_VIOLATED.registerFactory(AddGenericUpperBoundFix.Factory)
        TYPE_INFERENCE_UPPER_BOUND_VIOLATED.registerFactory(AddGenericUpperBoundFix.Factory)

        TYPE_INFERENCE_EXPECTED_TYPE_MISMATCH.registerFactory(ConvertClassToKClassFix)

        NON_CONST_VAL_USED_IN_CONSTANT_EXPRESSION.registerFactory(ConstFixFactory)

        OPERATOR_MODIFIER_REQUIRED.registerFactory(AddModifierFixFactory(KtTokens.OPERATOR_KEYWORD))
        OPERATOR_MODIFIER_REQUIRED.registerFactory(ImportForMissingOperatorFactory)

        INFIX_MODIFIER_REQUIRED.registerFactory(AddModifierFixFactory(KtTokens.INFIX_KEYWORD))
        INFIX_MODIFIER_REQUIRED.registerFactory(InfixCallFix)

        UNDERSCORE_IS_RESERVED.registerFactory(RenameUnderscoreFix)

        CALLABLE_REFERENCE_TO_MEMBER_OR_EXTENSION_WITH_EMPTY_LHS.registerFactory(AddTypeToLHSOfCallableReferenceFix)

        DEPRECATED_TYPE_PARAMETER_SYNTAX.registerFactory(MigrateTypeParameterListFix)

        UNRESOLVED_REFERENCE.registerFactory(KotlinAddOrderEntryActionFactory)

        UNRESOLVED_REFERENCE.registerFactory(RenameUnresolvedReferenceActionFactory)
        EXPRESSION_EXPECTED_PACKAGE_FOUND.registerFactory(RenameUnresolvedReferenceActionFactory)

        MISPLACED_TYPE_PARAMETER_CONSTRAINTS.registerFactory(MoveTypeParameterConstraintFix)

        COMMA_IN_WHEN_CONDITION_WITHOUT_ARGUMENT.registerFactory(CommaInWhenConditionWithoutArgumentFix)

        DATA_CLASS_NOT_PROPERTY_PARAMETER.registerFactory(AddValVarToConstructorParameterAction.QuickFixFactory)

        NON_LOCAL_RETURN_NOT_ALLOWED.registerFactory(AddInlineModifierFix.CrossInlineFactory)
        USAGE_IS_NOT_INLINABLE.registerFactory(AddInlineModifierFix.NoInlineFactory)

        UNRESOLVED_REFERENCE.registerFactory(MakeConstructorParameterPropertyFix)

        SUPERTYPE_IS_EXTENSION_FUNCTION_TYPE.registerFactory(ConvertExtensionToFunctionTypeFix)

        UNUSED_LAMBDA_EXPRESSION.registerFactory(AddRunToLambdaFix)

        WRONG_LONG_SUFFIX.registerFactory(WrongLongSuffixFix)

        REIFIED_TYPE_PARAMETER_NO_INLINE.registerFactory(AddInlineToFunctionWithReifiedFix)

        VALUE_PARAMETER_WITH_NO_TYPE_ANNOTATION.registerFactory(AddTypeAnnotationToValueParameterFix)

        UNRESOLVED_REFERENCE.registerFactory(CreateTypeParameterByRefActionFactory)

<<<<<<< HEAD
        TYPE_PARAMETER_AS_REIFIED.registerFactory(AddReifiedToTypeParameterOfFunctionFix)
=======
        FINAL_UPPER_BOUND.registerFactory(InlineTypeParameterFix)
>>>>>>> 5d659519
    }
}<|MERGE_RESOLUTION|>--- conflicted
+++ resolved
@@ -417,10 +417,8 @@
 
         UNRESOLVED_REFERENCE.registerFactory(CreateTypeParameterByRefActionFactory)
 
-<<<<<<< HEAD
+        FINAL_UPPER_BOUND.registerFactory(InlineTypeParameterFix)
+
         TYPE_PARAMETER_AS_REIFIED.registerFactory(AddReifiedToTypeParameterOfFunctionFix)
-=======
-        FINAL_UPPER_BOUND.registerFactory(InlineTypeParameterFix)
->>>>>>> 5d659519
     }
 }