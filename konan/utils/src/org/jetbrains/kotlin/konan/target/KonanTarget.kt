/*
 * Copyright 2010-2019 JetBrains s.r.o. and Kotlin Programming Language contributors.
 * Use of this source code is governed by the Apache 2.0 license that can be found in the license/LICENSE.txt file.
 */

package org.jetbrains.kotlin.konan.target

import org.jetbrains.kotlin.konan.target.KonanTarget.*
import org.jetbrains.kotlin.konan.util.Named
import java.io.Serializable
import java.lang.Exception

enum class Family(val exeSuffix:String, val dynamicPrefix: String, val dynamicSuffix: String,
                  val staticPrefix: String, val staticSuffix: String) {
    OSX     ("kexe", "lib", "dylib", "lib", "a"),
    IOS     ("kexe", "lib", "dylib", "lib", "a"),
    TVOS    ("kexe", "lib", "dylib", "lib", "a"),
    WATCHOS ("kexe", "lib", "dylib", "lib", "a"),
    LINUX   ("kexe", "lib", "so"   , "lib", "a"),
    MINGW   ("exe" , ""   , "dll"  , "lib", "a"),
    ANDROID ("so"  , "lib", "so"   , "lib", "a"),
    WASM    ("wasm", ""   , "wasm" , "",    "wasm"),
    ZEPHYR  ("o"   , "lib", "a"    , "lib", "a");

    val isAppleFamily: Boolean
        get() = this == OSX
                || this == IOS
                || this == TVOS
                || this == WATCHOS
}

enum class Architecture(val bitness: Int) {
    X64(64),
    X86(32),
    ARM64(64),
    ARM32(32),
    MIPS32(32),
    MIPSEL32(32),
    WASM32(32);
}

sealed class KonanTarget(override val name: String, val family: Family, val architecture: Architecture) : Named {
    object ANDROID_X64 :    KonanTarget( "android_x64",     Family.ANDROID, Architecture.X64)
    object ANDROID_X86 :    KonanTarget( "android_x86",     Family.ANDROID, Architecture.X86)
    object ANDROID_ARM32 :  KonanTarget( "android_arm32",   Family.ANDROID, Architecture.ARM32)
    object ANDROID_ARM64 :  KonanTarget( "android_arm64",   Family.ANDROID, Architecture.ARM64)
    object IOS_ARM32 :      KonanTarget( "ios_arm32",       Family.IOS,     Architecture.ARM32)
    object IOS_ARM64 :      KonanTarget( "ios_arm64",       Family.IOS,     Architecture.ARM64)
    object IOS_X64 :        KonanTarget( "ios_x64",         Family.IOS,     Architecture.X64)
<<<<<<< HEAD
    object IOSMAC_X64 :     KonanTarget( "iosmac_x64",      Family.IOS,     Architecture.X64)
=======
    object WATCHOS_ARM32 :  KonanTarget( "watchos_arm32",   Family.WATCHOS, Architecture.ARM32)
    object WATCHOS_ARM64 :  KonanTarget( "watchos_arm64",   Family.WATCHOS, Architecture.ARM64)
    object WATCHOS_X86 :    KonanTarget( "watchos_x86",     Family.WATCHOS, Architecture.X86)
    object WATCHOS_X64 :    KonanTarget( "watchos_x64",     Family.WATCHOS, Architecture.X64)
    object TVOS_ARM64 :     KonanTarget( "tvos_arm64",      Family.TVOS,    Architecture.ARM64)
    object TVOS_X64 :       KonanTarget( "tvos_x64",        Family.TVOS,    Architecture.X64)
>>>>>>> 3f28b715
    object LINUX_X64 :      KonanTarget( "linux_x64",       Family.LINUX,   Architecture.X64)
    object MINGW_X86 :      KonanTarget( "mingw_x86",       Family.MINGW,   Architecture.X86)
    object MINGW_X64 :      KonanTarget( "mingw_x64",       Family.MINGW,   Architecture.X64)
    object MACOS_X64 :      KonanTarget( "macos_x64",       Family.OSX,     Architecture.X64)
    object LINUX_ARM64 :    KonanTarget( "linux_arm64",     Family.LINUX,   Architecture.ARM64)
    object LINUX_ARM32_HFP :KonanTarget( "linux_arm32_hfp", Family.LINUX,   Architecture.ARM32)
    object LINUX_MIPS32 :   KonanTarget( "linux_mips32",    Family.LINUX,   Architecture.MIPS32)
    object LINUX_MIPSEL32 : KonanTarget( "linux_mipsel32",  Family.LINUX,   Architecture.MIPSEL32)
    object WASM32 :         KonanTarget( "wasm32",          Family.WASM,    Architecture.WASM32)

    // Tunable targets
    class ZEPHYR(val subName: String, val genericName: String = "zephyr") : KonanTarget("${genericName}_$subName", Family.ZEPHYR, Architecture.ARM32)

    override fun toString() = name
}

fun hostTargetSuffix(host: KonanTarget, target: KonanTarget) =
    if (target == host) host.name else "${host.name}-${target.name}"

enum class CompilerOutputKind {
    PROGRAM {
        override fun suffix(target: KonanTarget?) = ".${target!!.family.exeSuffix}"
    },
    DYNAMIC {
        override fun suffix(target: KonanTarget?) = ".${target!!.family.dynamicSuffix}"
        override fun prefix(target: KonanTarget?) = "${target!!.family.dynamicPrefix}"
    },
    STATIC {
        override fun suffix(target: KonanTarget?) = ".${target!!.family.staticSuffix}"
        override fun prefix(target: KonanTarget?) = "${target!!.family.staticPrefix}"
    },
    FRAMEWORK {
        override fun suffix(target: KonanTarget?): String = ".framework"
    },
    LIBRARY {
        override fun suffix(target: KonanTarget?) = ".klib"
    },
    BITCODE {
        override fun suffix(target: KonanTarget?) = ".bc"
    };

    abstract fun suffix(target: KonanTarget? = null): String
    open fun prefix(target: KonanTarget? = null): String = ""
}

interface TargetManager {
    val target: KonanTarget
    val targetName : String
    fun list() : Unit
    val hostTargetSuffix: String
    val targetSuffix: String
}

private class TargetManagerImpl(val userRequest: String?, val hostManager: HostManager): TargetManager {
    override val target = determineCurrent()
    override val targetName
        get() = target.visibleName

    override fun list() {
        hostManager.enabled.forEach {
            val isDefault = if (it == target) "(default)" else ""
            val aliasList = HostManager.listAliases(it.visibleName).joinToString(", ")
            println(String.format("%1$-30s%2$-10s%3\$s", "${it.visibleName}:", "$isDefault", aliasList))
        }
    }

    fun determineCurrent(): KonanTarget {
        return if (userRequest == null || userRequest == "host") {
            HostManager.host
        } else {
            val resolvedAlias = HostManager.resolveAlias(userRequest)
            hostManager.targets[hostManager.known(resolvedAlias)] ?: error("$resolvedAlias not found")
        }
    }

    override val hostTargetSuffix get() = hostTargetSuffix(HostManager.host, target)
    override val targetSuffix get() = target.name
}

open class HostManager(protected val distribution: Distribution = Distribution(), experimental: Boolean = false) {

    fun targetManager(userRequest: String? = null): TargetManager = TargetManagerImpl(userRequest, this)

    // TODO: need a better way to enumerated predefined targets.
    private val predefinedTargets = listOf(
        ANDROID_ARM32, ANDROID_ARM64, ANDROID_X86, ANDROID_X64,
        IOS_ARM32, IOS_ARM64, IOS_X64,
        WATCHOS_ARM32, WATCHOS_ARM64,
        WATCHOS_X86, WATCHOS_X64,
        TVOS_ARM64, TVOS_X64,
        LINUX_X64, LINUX_ARM32_HFP, LINUX_ARM64, LINUX_MIPS32, LINUX_MIPSEL32,
        MINGW_X64, MINGW_X86,
        MACOS_X64, IOSMAC_X64,
        WASM32)

    private val zephyrSubtargets = distribution.availableSubTarget("zephyr").map { ZEPHYR(it) }

    private val experimentalEnabled = experimental || distribution.experimentalEnabled

    private val configurableSubtargets = zephyrSubtargets

    val targetValues: List<KonanTarget> by lazy {
        predefinedTargets + configurableSubtargets
    }

    val targets = targetValues.associate{ it.visibleName to it }

    fun toKonanTargets(names: Iterable<String>): List<KonanTarget> {
        return names.map {
            if (it == "host") HostManager.host
            else targets[known(resolveAlias(it))] ?: error("not found ${it}")
        }
    }

    fun known(name: String): String {
        if (targets[name] == null) {
            throw TargetSupportException("Unknown target: $name. Use -list_targets to see the list of available targets")
        }
        return name
    }

    fun targetByName(name: String): KonanTarget {
        if (name == "host") return host
        val target = targets[resolveAlias(name)]
        if (target == null) throw TargetSupportException("Unknown target name: $name")
        return target
    }

    val enabledRegularByHost: Map<KonanTarget, Set<KonanTarget>> = mapOf(
        LINUX_X64 to setOf(
            LINUX_X64,
            LINUX_ARM32_HFP,
            LINUX_ARM64,
            LINUX_MIPS32,
            LINUX_MIPSEL32,
            ANDROID_X86,
            ANDROID_X64,
            ANDROID_ARM32,
            ANDROID_ARM64,
            WASM32
        ),
        MINGW_X64 to setOf(
            MINGW_X64,
            MINGW_X86,
            LINUX_X64,
            LINUX_ARM32_HFP,
            LINUX_ARM64,
            ANDROID_X86,
            ANDROID_X64,
            ANDROID_ARM32,
            ANDROID_ARM64,
            WASM32
        ),
        MACOS_X64 to setOf(
            MACOS_X64,
            IOS_ARM32,
            IOS_ARM64,
            IOS_X64,
<<<<<<< HEAD
            IOSMAC_X64,
=======
            WATCHOS_ARM32,
            WATCHOS_ARM64,
            WATCHOS_X86,
            WATCHOS_X64,
            TVOS_ARM64,
            TVOS_X64,
>>>>>>> 3f28b715
            LINUX_X64,
            LINUX_ARM32_HFP,
            LINUX_ARM64,
            ANDROID_X86,
            ANDROID_X64,
            ANDROID_ARM32,
            ANDROID_ARM64,
            WASM32
        )
    )

    val enabledExperimentalByHost: Map<KonanTarget, Set<KonanTarget>> = mapOf(
        LINUX_X64 to setOf(MINGW_X86, MINGW_X64) + zephyrSubtargets,
        MACOS_X64 to setOf(MINGW_X86, MINGW_X64) + zephyrSubtargets,
        MINGW_X64 to setOf<KonanTarget>() + zephyrSubtargets
    )

    val enabledByHost: Map<KonanTarget, Set<KonanTarget>> by lazy {
        val result = enabledRegularByHost.toMutableMap()
        if (experimentalEnabled) {
            enabledExperimentalByHost.forEach { (k, v) ->
                result.merge(k, v) { old, new -> old + new }
            }
        }
        result.toMap()
    }

    val enabledRegular: List<KonanTarget> by lazy {
        enabledRegularByHost[host]?.toList() ?: throw TargetSupportException("Unknown host platform: $host")
    }

    val enabledExperimental: List<KonanTarget> by lazy {
        enabledExperimentalByHost[host]?.toList() ?: throw TargetSupportException("Unknown host platform: $host")
    }

    val enabled : List<KonanTarget>
        get() = if (experimentalEnabled) enabledRegular + enabledExperimental else enabledRegular

    fun isEnabled(target: KonanTarget) = enabled.contains(target)

    companion object {
        fun host_os(): String {
            val javaOsName = System.getProperty("os.name")
            return when {
                javaOsName == "Mac OS X" -> "osx"
                javaOsName == "Linux" -> "linux"
                javaOsName.startsWith("Windows") -> "windows"
                else -> throw TargetSupportException("Unknown operating system: ${javaOsName}")
            }
        }

        @JvmStatic
        fun simpleOsName(): String {
            val hostOs = host_os()
            return if (hostOs == "osx") "macos" else hostOs
        }

        val jniHostPlatformIncludeDir: String
            get() = when(host) {
                KonanTarget.MACOS_X64 -> "darwin"
                KonanTarget.LINUX_X64 -> "linux"
                KonanTarget.MINGW_X64 ->"win32"
                else -> throw TargetSupportException("Unknown host: $host.")
            }

        fun host_arch(): String {
            val javaArch = System.getProperty("os.arch")
            return when (javaArch) {
                "x86_64" -> "x86_64"
                "amd64"  -> "x86_64"
                "arm64"  -> "arm64"
                else -> throw TargetSupportException("Unknown hardware platform: ${javaArch}")
            }
        }

        val host: KonanTarget = when (host_os()) {
            "osx"   -> KonanTarget.MACOS_X64
            "linux" -> KonanTarget.LINUX_X64
            "windows" -> KonanTarget.MINGW_X64
            else -> throw TargetSupportException("Unknown host target: ${host_os()} ${host_arch()}")
        }

        // Note Hotspot-specific VM option enforcing C1-only, critical for decent compilation speed.
        val defaultJvmArgs = listOf("-XX:TieredStopAtLevel=1", "-ea", "-Dfile.encoding=UTF-8")
        val regularJvmArgs = defaultJvmArgs + "-Xmx3G"

        val hostIsMac   = (host.family == Family.OSX)
        val hostIsLinux = (host.family == Family.LINUX)
        val hostIsMingw = (host.family == Family.MINGW)

        val hostSuffix get() = host.name
        @JvmStatic
        val hostName get() = host.name

        val knownTargetTemplates = listOf("zephyr")

        private val targetAliasResolutions = mapOf(
            "linux"       to "linux_x64",
            "macbook"     to "macos_x64",
            "macos"       to "macos_x64",
            "imac"        to "macos_x64",
            "raspberrypi" to "linux_arm32_hfp",
            "iphone32"    to "ios_arm32",
            "iphone"      to "ios_arm64",
            "ipad"        to "ios_arm64",
            "ios"         to "ios_arm64",
            "iphone_sim"  to "ios_x64",
            "iosmac"      to "iosmac_x64",
            "mingw"       to "mingw_x64"
        )

        private val targetAliases: Map<String, List<String>> by lazy {
            val result = mutableMapOf<String, MutableList<String>>()
            targetAliasResolutions.entries.forEach {
                result.getOrPut(it.value, { mutableListOf() } ).add(it.key)
            }
            result
        }

        fun resolveAlias(request: String): String = targetAliasResolutions[request] ?: request

        fun listAliases(target: String): List<String> = targetAliases[target] ?: emptyList()
    }
}

/**
 * Name of a preset used in the 'kotlin-multiplatform' Gradle plugin to represent this target.
 */
val KonanTarget.presetName: String
    get() = when (this) {
        ANDROID_ARM32 -> "androidNativeArm32"
        ANDROID_ARM64 -> "androidNativeArm64"
        ANDROID_X86 -> "androidNativeX86"
        ANDROID_X64 -> "androidNativeX64"
        else -> evaluatePresetName(this.name)
    }

private fun evaluatePresetName(targetName: String): String {
    val nameParts = targetName.split('_').mapNotNull { it.takeIf(String::isNotEmpty) }
    return nameParts.asSequence().drop(1).joinToString("", nameParts.firstOrNull().orEmpty(), transform = String::capitalize)
}

class TargetSupportException (message: String = "", cause: Throwable? = null) : Exception(message, cause)<|MERGE_RESOLUTION|>--- conflicted
+++ resolved
@@ -47,16 +47,13 @@
     object IOS_ARM32 :      KonanTarget( "ios_arm32",       Family.IOS,     Architecture.ARM32)
     object IOS_ARM64 :      KonanTarget( "ios_arm64",       Family.IOS,     Architecture.ARM64)
     object IOS_X64 :        KonanTarget( "ios_x64",         Family.IOS,     Architecture.X64)
-<<<<<<< HEAD
     object IOSMAC_X64 :     KonanTarget( "iosmac_x64",      Family.IOS,     Architecture.X64)
-=======
     object WATCHOS_ARM32 :  KonanTarget( "watchos_arm32",   Family.WATCHOS, Architecture.ARM32)
     object WATCHOS_ARM64 :  KonanTarget( "watchos_arm64",   Family.WATCHOS, Architecture.ARM64)
     object WATCHOS_X86 :    KonanTarget( "watchos_x86",     Family.WATCHOS, Architecture.X86)
     object WATCHOS_X64 :    KonanTarget( "watchos_x64",     Family.WATCHOS, Architecture.X64)
     object TVOS_ARM64 :     KonanTarget( "tvos_arm64",      Family.TVOS,    Architecture.ARM64)
     object TVOS_X64 :       KonanTarget( "tvos_x64",        Family.TVOS,    Architecture.X64)
->>>>>>> 3f28b715
     object LINUX_X64 :      KonanTarget( "linux_x64",       Family.LINUX,   Architecture.X64)
     object MINGW_X86 :      KonanTarget( "mingw_x86",       Family.MINGW,   Architecture.X86)
     object MINGW_X64 :      KonanTarget( "mingw_x64",       Family.MINGW,   Architecture.X64)
@@ -215,16 +212,13 @@
             IOS_ARM32,
             IOS_ARM64,
             IOS_X64,
-<<<<<<< HEAD
             IOSMAC_X64,
-=======
             WATCHOS_ARM32,
             WATCHOS_ARM64,
             WATCHOS_X86,
             WATCHOS_X64,
             TVOS_ARM64,
             TVOS_X64,
->>>>>>> 3f28b715
             LINUX_X64,
             LINUX_ARM32_HFP,
             LINUX_ARM64,
