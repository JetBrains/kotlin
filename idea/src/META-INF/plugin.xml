--- conflicted
+++ resolved
@@ -1597,7 +1597,11 @@
     </intentionAction>
 
     <intentionAction>
-<<<<<<< HEAD
+      <className>org.jetbrains.kotlin.idea.intentions.IndentRawStringIntention</className>
+      <category>Kotlin</category>
+    </intentionAction>
+
+    <intentionAction>
       <className>org.jetbrains.kotlin.idea.intentions.ConvertVarargParameterToArrayIntention</className>
       <category>Kotlin</category>
     </intentionAction>
@@ -1607,13 +1611,6 @@
       <category>Kotlin</category>
     </intentionAction>
 
-
-=======
-      <className>org.jetbrains.kotlin.idea.intentions.IndentRawStringIntention</className>
-      <category>Kotlin</category>
-    </intentionAction>
-
->>>>>>> 54ca2cbb
     <localInspection implementationClass="org.jetbrains.kotlin.idea.intentions.ObjectLiteralToLambdaInspection"
                      displayName="Object literal can be converted to lambda"
                      groupPath="Kotlin"
