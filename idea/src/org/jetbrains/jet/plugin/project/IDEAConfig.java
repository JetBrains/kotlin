/*
 * Copyright 2010-2012 JetBrains s.r.o.
 *
 * Licensed under the Apache License, Version 2.0 (the "License");
 * you may not use this file except in compliance with the License.
 * You may obtain a copy of the License at
 *
 * http://www.apache.org/licenses/LICENSE-2.0
 *
 * Unless required by applicable law or agreed to in writing, software
 * distributed under the License is distributed on an "AS IS" BASIS,
 * WITHOUT WARRANTIES OR CONDITIONS OF ANY KIND, either express or implied.
 * See the License for the specific language governing permissions and
 * limitations under the License.
 */

package org.jetbrains.jet.plugin.project;

import com.intellij.openapi.project.Project;
import org.jetbrains.annotations.NotNull;
import org.jetbrains.k2js.config.EcmaVersion;
import org.jetbrains.k2js.config.ZippedLibrarySourcesConfig;

import static org.jetbrains.jet.plugin.project.JsModuleDetector.getLibLocationAndTargetForProject;

/**
 * @author Pavel Talanov
 */
public final class IDEAConfig extends ZippedLibrarySourcesConfig {
    public IDEAConfig(@NotNull Project project) {
<<<<<<< HEAD
        super(project, getLibLocationAndTargetForProject(project).first, null);
=======
        super(project, getLibLocationAndTargetForProject(project).first, EcmaVersion.defaultVersion());
>>>>>>> 82426e60
    }
}<|MERGE_RESOLUTION|>--- conflicted
+++ resolved
@@ -28,10 +28,6 @@
  */
 public final class IDEAConfig extends ZippedLibrarySourcesConfig {
     public IDEAConfig(@NotNull Project project) {
-<<<<<<< HEAD
-        super(project, getLibLocationAndTargetForProject(project).first, null);
-=======
         super(project, getLibLocationAndTargetForProject(project).first, EcmaVersion.defaultVersion());
->>>>>>> 82426e60
     }
 }