--- conflicted
+++ resolved
@@ -16,14 +16,10 @@
 
 package org.jetbrains.k2js.translate.initializer;
 
-<<<<<<< HEAD
-import com.google.dart.compiler.backend.js.ast.*;
-=======
 import com.google.common.collect.Lists;
 import com.google.dart.compiler.backend.js.ast.JsExpression;
 import com.google.dart.compiler.backend.js.ast.JsInvocation;
 import com.google.dart.compiler.backend.js.ast.JsStatement;
->>>>>>> 82426e60
 import org.jetbrains.annotations.NotNull;
 import org.jetbrains.annotations.Nullable;
 import org.jetbrains.jet.lang.descriptors.NamespaceDescriptor;
@@ -40,27 +36,15 @@
 import java.util.List;
 
 import static org.jetbrains.k2js.translate.general.Translation.translateAsStatement;
-<<<<<<< HEAD
-import static org.jetbrains.k2js.translate.utils.BindingUtils.getDeclarationsForNamespace;
-import static org.jetbrains.k2js.translate.utils.BindingUtils.getPropertyDescriptor;
-import static org.jetbrains.k2js.translate.utils.BindingUtils.getPropertyDescriptorForObjectDeclaration;
-=======
 import static org.jetbrains.k2js.translate.utils.BindingUtils.*;
->>>>>>> 82426e60
 import static org.jetbrains.k2js.translate.utils.PsiUtils.getObjectDeclarationForName;
 
 /**
  * @author Pavel Talanov
  */
-<<<<<<< HEAD
-class InitializerVisitor extends TranslatorVisitor<List<JsStatement>> {
-    static InitializerVisitor create(TranslationContext context) {
-        return context.isEcma5() ? new InitializerEcma5Visitor() : new InitializerVisitor();
-=======
 public abstract class InitializerVisitor extends TranslatorVisitor<List<JsStatement>> {
     static InitializerVisitor create(TranslationContext context) {
         return context.isEcma5() ? new Ecma5InitializerVisitor() : new Ecma3InitializerVisitor();
->>>>>>> 82426e60
     }
 
     @Override
@@ -70,16 +54,6 @@
         if (initializer == null) {
             return Collections.emptyList();
         }
-<<<<<<< HEAD
-        return toStatements(defineMember(context, getPropertyDescriptor(context.bindingContext(), property),
-                                         Translation.translateAsExpression(initializer, context)));
-    }
-
-    @Nullable
-    protected JsExpression defineMember(TranslationContext context, PropertyDescriptor propertyDescriptor, JsExpression value) {
-        return assignmentToBackingField(context, propertyDescriptor, value);
-    }
-=======
         JsExpression initalizerForProperty = generateInitializerForProperty(getPropertyDescriptor(context.bindingContext(), property),
                                                                             Translation.translateAsExpression(initializer, context),
                                                                             context);
@@ -90,7 +64,6 @@
     @Nullable
     protected abstract JsExpression generateInitializerForProperty(@NotNull PropertyDescriptor descriptor,
             @NotNull JsExpression expression, @NotNull TranslationContext context);
->>>>>>> 82426e60
 
     @Override
     @NotNull
@@ -113,24 +86,6 @@
         PropertyDescriptor propertyDescriptor = getPropertyDescriptorForObjectDeclaration(context.bindingContext(), objectName);
         JetObjectDeclaration objectDeclaration = getObjectDeclarationForName(objectName);
         JsInvocation objectValue = ClassTranslator.generateClassCreationExpression(objectDeclaration, context);
-<<<<<<< HEAD
-        return toStatements(defineMember(context, propertyDescriptor, objectValue));
-    }
-
-    private static List<JsStatement> toStatements(@Nullable JsExpression expression) {
-        return expression == null ? Collections.<JsStatement>emptyList() : Collections.<JsStatement>singletonList(expression.makeStmt());
-    }
-
-    protected List<JsStatement> createStatements(List<JetDeclaration> declarations, TranslationContext context) {
-        if (declarations.isEmpty()) {
-            return Collections.emptyList();
-        }
-
-        List<JsStatement> statements = new ArrayList<JsStatement>(declarations.size());
-        for (JetDeclaration declaration : declarations) {
-            statements.addAll(declaration.accept(this, context));
-        }
-=======
         JsExpression initializerForProperty = generateInitializerForProperty(propertyDescriptor, objectValue, context);
         return JsAstUtils.nullableExpressionToStatementList(initializerForProperty);
     }
@@ -142,25 +97,16 @@
         for (JetDeclaration declaration : declarations) {
             statements.addAll(declaration.accept(this, context));
         }
->>>>>>> 82426e60
         return statements;
     }
 
     @NotNull
     public final List<JsStatement> traverseClass(@NotNull JetClassOrObject expression, @NotNull TranslationContext context) {
-<<<<<<< HEAD
-        return createStatements(expression.getDeclarations(), context);
-=======
         return generateInitializerStatements(expression.getDeclarations(), context);
->>>>>>> 82426e60
     }
 
     @NotNull
     public final List<JsStatement> traverseNamespace(@NotNull NamespaceDescriptor namespace, @NotNull TranslationContext context) {
-<<<<<<< HEAD
-        return createStatements(getDeclarationsForNamespace(context.bindingContext(), namespace), context);
-=======
         return generateInitializerStatements(getDeclarationsForNamespace(context.bindingContext(), namespace), context);
->>>>>>> 82426e60
     }
 }