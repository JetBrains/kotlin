--- conflicted
+++ resolved
@@ -5,17 +5,16 @@
 
 package org.jetbrains.kotlin.fir.analysis.checkers.extended.safe.initialization
 
-<<<<<<< HEAD
 import org.jetbrains.kotlin.contracts.description.isDefinitelyVisited
 import org.jetbrains.kotlin.fir.analysis.cfa.util.PropertyInitializationInfo
 import org.jetbrains.kotlin.fir.analysis.cfa.util.PropertyInitializationInfoCollector
 import org.jetbrains.kotlin.fir.analysis.checkers.extended.safe.initialization.Effect.*
-=======
->>>>>>> 5fd8b248
 import org.jetbrains.kotlin.fir.analysis.checkers.extended.safe.initialization.Potential.*
 import org.jetbrains.kotlin.fir.analysis.checkers.extended.safe.initialization._Effect.*
 import org.jetbrains.kotlin.fir.declarations.*
-<<<<<<< HEAD
+import org.jetbrains.kotlin.fir.expressions.FirVariableAssignment
+import org.jetbrains.kotlin.fir.references.FirThisReference
+import org.jetbrains.kotlin.fir.symbols.SymbolInternals
 import org.jetbrains.kotlin.fir.declarations.utils.anonymousInitializers
 import org.jetbrains.kotlin.fir.expressions.FirExpression
 import org.jetbrains.kotlin.fir.resolve.dfa.cfg.NormalPath
@@ -23,11 +22,6 @@
 import org.jetbrains.kotlin.fir.resolve.dfa.controlFlowGraph
 import org.jetbrains.kotlin.fir.symbols.SymbolInternals
 import org.jetbrains.kotlin.fir.symbols.impl.FirPropertySymbol
-=======
-import org.jetbrains.kotlin.fir.expressions.FirVariableAssignment
-import org.jetbrains.kotlin.fir.references.FirThisReference
-import org.jetbrains.kotlin.fir.symbols.SymbolInternals
->>>>>>> 5fd8b248
 
 class CheckingEffects {
 }
@@ -117,11 +111,7 @@
 //                is FirSimpleFunction -> checkBody(dec)
                 is FirField -> TODO()
                 is FirProperty -> {
-<<<<<<< HEAD
                     val (effs, _) = dec.initializer?.let(::analyser) ?: return@map emptyList()
-=======
-                    val (effs, _) = dec.initializer?.let(::analyser) ?: return emptyList()
->>>>>>> 5fd8b248
                     val errors = effs.flatMap { effectChecking(it) }
                     alreadyInitializedVariable.add(dec)
                     errors
@@ -130,11 +120,7 @@
             }
         }
 
-<<<<<<< HEAD
-    fun StateOfClass.checkBody(dec: FirFunction): List<Error> {
-=======
     fun StateOfClass.checkBody(dec: FirFunction): Errors {
->>>>>>> 5fd8b248
         val (effs, _) = dec.body?.let(::analyser) ?: emptyEffsAndPots
         return effs.flatMap { effectChecking(it) }
     }
