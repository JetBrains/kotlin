/*
 * Copyright 2010-2013 JetBrains s.r.o.
 *
 * Licensed under the Apache License, Version 2.0 (the "License");
 * you may not use this file except in compliance with the License.
 * You may obtain a copy of the License at
 *
 * http://www.apache.org/licenses/LICENSE-2.0
 *
 * Unless required by applicable law or agreed to in writing, software
 * distributed under the License is distributed on an "AS IS" BASIS,
 * WITHOUT WARRANTIES OR CONDITIONS OF ANY KIND, either express or implied.
 * See the License for the specific language governing permissions and
 * limitations under the License.
 */

package org.jetbrains.jet.lang.resolve.calls;

import com.google.common.base.Function;
import com.google.common.collect.Lists;
import com.google.common.collect.Maps;
import com.google.common.collect.Sets;
import com.intellij.openapi.progress.ProgressIndicatorProvider;
import com.intellij.psi.PsiElement;
import org.jetbrains.annotations.NotNull;
import org.jetbrains.annotations.Nullable;
import org.jetbrains.jet.lang.descriptors.*;
import org.jetbrains.jet.lang.descriptors.impl.FunctionDescriptorUtil;
import org.jetbrains.jet.lang.psi.*;
import org.jetbrains.jet.lang.resolve.*;
import org.jetbrains.jet.lang.resolve.calls.autocasts.*;
import org.jetbrains.jet.lang.resolve.calls.context.CallCandidateResolutionContext;
import org.jetbrains.jet.lang.resolve.calls.context.CallResolutionContext;
import org.jetbrains.jet.lang.resolve.calls.context.CheckValueArgumentsMode;
import org.jetbrains.jet.lang.resolve.calls.context.ResolveMode;
import org.jetbrains.jet.lang.resolve.calls.inference.*;
import org.jetbrains.jet.lang.resolve.calls.model.ResolvedCall;
import org.jetbrains.jet.lang.resolve.calls.model.ResolvedCallImpl;
import org.jetbrains.jet.lang.resolve.calls.model.ResolvedValueArgument;
import org.jetbrains.jet.lang.resolve.calls.results.ResolutionDebugInfo;
import org.jetbrains.jet.lang.resolve.calls.results.ResolutionStatus;
import org.jetbrains.jet.lang.resolve.calls.tasks.ResolutionTask;
import org.jetbrains.jet.lang.resolve.calls.tasks.TaskPrioritizer;
import org.jetbrains.jet.lang.resolve.calls.util.ExpressionAsFunctionDescriptor;
import org.jetbrains.jet.lang.resolve.scopes.receivers.ExpressionReceiver;
import org.jetbrains.jet.lang.resolve.scopes.receivers.ReceiverValue;
import org.jetbrains.jet.lang.types.*;
import org.jetbrains.jet.lang.types.checker.JetTypeChecker;
import org.jetbrains.jet.lang.types.expressions.DataFlowUtils;
import org.jetbrains.jet.lang.types.expressions.ExpressionTypingUtils;
import org.jetbrains.jet.lang.types.lang.KotlinBuiltIns;

import javax.inject.Inject;
import java.util.ArrayList;
import java.util.List;
import java.util.Map;
import java.util.Set;

import static org.jetbrains.jet.lang.diagnostics.Errors.PROJECTION_ON_NON_CLASS_TYPE_ARGUMENT;
import static org.jetbrains.jet.lang.diagnostics.Errors.SUPER_IS_NOT_AN_EXPRESSION;
import static org.jetbrains.jet.lang.resolve.calls.CallResolverUtil.DONT_CARE;
import static org.jetbrains.jet.lang.resolve.calls.CallResolverUtil.PLACEHOLDER_FUNCTION_TYPE;
import static org.jetbrains.jet.lang.resolve.calls.CallResolverUtil.ResolveArgumentsMode.RESOLVE_FUNCTION_ARGUMENTS;
import static org.jetbrains.jet.lang.resolve.calls.CallResolverUtil.ResolveArgumentsMode.SKIP_FUNCTION_ARGUMENTS;
import static org.jetbrains.jet.lang.resolve.calls.CallTransformer.CallForImplicitInvoke;
import static org.jetbrains.jet.lang.resolve.calls.results.ResolutionStatus.*;
import static org.jetbrains.jet.lang.types.TypeUtils.NO_EXPECTED_TYPE;

public class CandidateResolver {
    @NotNull
    private ArgumentTypeResolver argumentTypeResolver;

    @Inject
    public void setArgumentTypeResolver(@NotNull ArgumentTypeResolver argumentTypeResolver) {
        this.argumentTypeResolver = argumentTypeResolver;
    }

    public <D extends CallableDescriptor, F extends D> void performResolutionForCandidateCall(
            @NotNull CallCandidateResolutionContext<D> context,
            @NotNull ResolutionTask<D, F> task) {

        ProgressIndicatorProvider.checkCanceled();

        ResolvedCallImpl<D> candidateCall = context.candidateCall;
        D candidate = candidateCall.getCandidateDescriptor();

        candidateCall.addStatus(checkReceiverTypeError(context.candidateCall));

        if (ErrorUtils.isError(candidate)) {
            candidateCall.addStatus(SUCCESS);
            argumentTypeResolver.checkTypesWithNoCallee(context.toBasic());
            return;
        }

        if (!checkOuterClassMemberIsAccessible(context)) {
            candidateCall.addStatus(OTHER_ERROR);
            return;
        }


<<<<<<< HEAD
        DeclarationDescriptorWithVisibility
                invisibleMember = Visibilities.findInvisibleMember(candidate, context.scope.getContainingDeclaration());
=======
        DeclarationDescriptorWithVisibility invisibleMember =
                Visibilities.findInvisibleMember(candidate, context.scope.getContainingDeclaration());
>>>>>>> d9539191
        if (invisibleMember != null) {
            candidateCall.addStatus(OTHER_ERROR);
            context.tracing.invisibleMember(context.trace, invisibleMember);
            return;
        }

        if (task.checkArguments == CheckValueArgumentsMode.ENABLED) {
            Set<ValueArgument> unmappedArguments = Sets.newLinkedHashSet();
            ValueArgumentsToParametersMapper.Status
                    argumentMappingStatus = ValueArgumentsToParametersMapper.mapValueArgumentsToParameters(context.call, context.tracing,
                                                                                                            candidateCall, unmappedArguments);
            if (!argumentMappingStatus.isSuccess()) {
                if (argumentMappingStatus == ValueArgumentsToParametersMapper.Status.STRONG_ERROR) {
                    candidateCall.addStatus(RECEIVER_PRESENCE_ERROR);
                }
                else {
                    candidateCall.addStatus(OTHER_ERROR);
                }
                if ((argumentMappingStatus == ValueArgumentsToParametersMapper.Status.ERROR && candidate.getTypeParameters().isEmpty()) ||
                    argumentMappingStatus == ValueArgumentsToParametersMapper.Status.STRONG_ERROR) {
                    argumentTypeResolver.checkTypesWithNoCallee(context.toBasic());
                    return;
                }
                candidateCall.setUnmappedArguments(unmappedArguments);
            }
        }

        List<JetTypeProjection> jetTypeArguments = context.call.getTypeArguments();
        if (jetTypeArguments.isEmpty()) {
            if (!candidate.getTypeParameters().isEmpty()) {
                ResolutionStatus status = inferTypeArguments(context);
                candidateCall.addStatus(status);
            }
            else {
                candidateCall.addStatus(checkAllValueArguments(context, SKIP_FUNCTION_ARGUMENTS).status);
            }
        }
        else {
            // Explicit type arguments passed

            List<JetType> typeArguments = new ArrayList<JetType>();
            for (JetTypeProjection projection : jetTypeArguments) {
                if (projection.getProjectionKind() != JetProjectionKind.NONE) {
                    context.trace.report(PROJECTION_ON_NON_CLASS_TYPE_ARGUMENT.on(projection));
                }
                typeArguments.add(argumentTypeResolver.resolveTypeRefWithDefault(
                        projection.getTypeReference(), context.scope, context.trace, ErrorUtils.createErrorType("Star projection in a call")));
            }
            int expectedTypeArgumentCount = candidate.getTypeParameters().size();
            if (expectedTypeArgumentCount == jetTypeArguments.size()) {

                checkGenericBoundsInAFunctionCall(jetTypeArguments, typeArguments, candidate, context.trace);

                Map<TypeConstructor, TypeProjection>
                        substitutionContext = FunctionDescriptorUtil
                        .createSubstitutionContext((FunctionDescriptor) candidate, typeArguments);
                TypeSubstitutor substitutor = TypeSubstitutor.create(substitutionContext);
                candidateCall.setResultingSubstitutor(substitutor);

                List<TypeParameterDescriptor> typeParameters = candidateCall.getCandidateDescriptor().getTypeParameters();
                for (int i = 0; i < typeParameters.size(); i++) {
                    TypeParameterDescriptor typeParameterDescriptor = typeParameters.get(i);
                    candidateCall.recordTypeArgument(typeParameterDescriptor, typeArguments.get(i));
                }
                candidateCall.addStatus(checkAllValueArguments(context, SKIP_FUNCTION_ARGUMENTS).status);
            }
            else {
                candidateCall.addStatus(OTHER_ERROR);
                context.tracing.wrongNumberOfTypeArguments(context.trace, expectedTypeArgumentCount);
            }
        }

        task.performAdvancedChecks(candidate, context.trace, context.tracing);

        // 'super' cannot be passed as an argument, for receiver arguments expression typer does not track this
        // See TaskPrioritizer for more
        JetSuperExpression superExpression = TaskPrioritizer.getReceiverSuper(candidateCall.getReceiverArgument());
        if (superExpression != null) {
            context.trace.report(SUPER_IS_NOT_AN_EXPRESSION.on(superExpression, superExpression.getText()));
            candidateCall.addStatus(OTHER_ERROR);
        }

        AutoCastUtils.recordAutoCastIfNecessary(candidateCall.getReceiverArgument(), candidateCall.getTrace());
        AutoCastUtils.recordAutoCastIfNecessary(candidateCall.getThisObject(), candidateCall.getTrace());
    }

    private static boolean checkOuterClassMemberIsAccessible(@NotNull CallCandidateResolutionContext<?> context) {
        // In "this@Outer.foo()" the error will be reported on "this@Outer" instead
        if (context.call.getExplicitReceiver().exists()) return true;

        ClassDescriptor candidateThis = getDeclaringClass(context.candidateCall.getCandidateDescriptor());
        if (candidateThis == null || candidateThis.getKind().isObject()) return true;

        return DescriptorResolver.checkHasOuterClassInstance(context.scope, context.trace, context.call.getCallElement(), candidateThis);
    }

    @Nullable
    private static ClassDescriptor getDeclaringClass(@NotNull CallableDescriptor candidate) {
        ReceiverParameterDescriptor expectedThis = candidate.getExpectedThisObject();
        if (expectedThis == null) return null;
        DeclarationDescriptor descriptor = expectedThis.getContainingDeclaration();
        return descriptor instanceof ClassDescriptor ? (ClassDescriptor) descriptor : null;
    }

    public <D extends CallableDescriptor> void completeTypeInferenceDependentOnFunctionLiteralsForCall(
            CallCandidateResolutionContext<D> context
    ) {
        ResolvedCallImpl<D> resolvedCall = context.candidateCall;
        ConstraintSystem constraintSystem = resolvedCall.getConstraintSystem();
        if (!resolvedCall.hasIncompleteTypeParameters() || constraintSystem == null) return;

        // constraints for function literals
        // Value parameters
        for (Map.Entry<ValueParameterDescriptor, ResolvedValueArgument> entry : resolvedCall.getValueArguments().entrySet()) {
            ResolvedValueArgument resolvedValueArgument = entry.getValue();
            ValueParameterDescriptor valueParameterDescriptor = entry.getKey();

            for (ValueArgument valueArgument : resolvedValueArgument.getArguments()) {
                if (!(valueArgument.getArgumentExpression() instanceof JetFunctionLiteralExpression)) continue;

                addConstraintForFunctionLiteral(valueArgument, valueParameterDescriptor, constraintSystem, context);
            }
        }
        resolvedCall.setResultingSubstitutor(constraintSystem.getResultingSubstitutor());
    }

    @Nullable
    public <D extends CallableDescriptor> JetType completeTypeInferenceDependentOnExpectedTypeForCall(
            @NotNull CallCandidateResolutionContext<D> context,
            boolean isInnerCall
    ) {
        ResolvedCallImpl<D> resolvedCall = context.candidateCall;
        assert resolvedCall.hasIncompleteTypeParameters();
        D descriptor = resolvedCall.getCandidateDescriptor();
        ConstraintSystem constraintSystem = resolvedCall.getConstraintSystem();
        assert constraintSystem != null;

        constraintSystem.addSupertypeConstraint(context.expectedType, descriptor.getReturnType(), ConstraintPosition.EXPECTED_TYPE_POSITION);

        ConstraintSystemCompleter constraintSystemCompleter = context.trace.get(
                BindingContext.CONSTRAINT_SYSTEM_COMPLETER, context.call.getCalleeExpression());
        if (constraintSystemCompleter != null) {
            ConstraintSystemImpl backup = (ConstraintSystemImpl) constraintSystem.copy();

            //todo improve error reporting with errors in constraints from completer
            constraintSystemCompleter.completeConstraintSystem(constraintSystem, resolvedCall);
            if (constraintSystem.hasTypeConstructorMismatchAt(ConstraintPosition.FROM_COMPLETER) ||
                (constraintSystem.hasContradiction() && !backup.hasContradiction())) {

                constraintSystem = backup;
                resolvedCall.setConstraintSystem(backup);
            }
        }

        if (constraintSystem.hasContradiction()) {
            return reportInferenceError(context);
        }

        boolean boundsAreSatisfied = ConstraintsUtil.checkBoundsAreSatisfied(constraintSystem, /*substituteOtherTypeParametersInBounds=*/true);
        if (!boundsAreSatisfied || constraintSystem.hasUnknownParameters()) {
            ConstraintSystemImpl copy = (ConstraintSystemImpl) constraintSystem.copy();
            copy.processDeclaredBoundConstraints();
            boundsAreSatisfied = copy.isSuccessful() && ConstraintsUtil.checkBoundsAreSatisfied(copy, /*substituteOtherTypeParametersInBounds=*/true);
            if (boundsAreSatisfied) {
                constraintSystem = copy;
                resolvedCall.setConstraintSystem(constraintSystem);
            }
        }
        if (!constraintSystem.isSuccessful()) {
            return reportInferenceError(context);
        }
        if (!boundsAreSatisfied) {
            context.tracing.upperBoundViolated(context.trace, InferenceErrorData.create(resolvedCall.getCandidateDescriptor(), constraintSystem));
        }
        resolvedCall.setResultingSubstitutor(constraintSystem.getResultingSubstitutor());

        completeNestedCallsInference(context);
        // Here we type check the arguments with inferred types expected
        checkAllValueArguments(context, context.trace, RESOLVE_FUNCTION_ARGUMENTS);

        resolvedCall.setHasUnknownTypeParameters(false);
        ResolutionStatus status = resolvedCall.getStatus();
        if (status == ResolutionStatus.UNKNOWN_STATUS || status == ResolutionStatus.INCOMPLETE_TYPE_INFERENCE) {
            resolvedCall.setStatusToSuccess();
        }
        JetType returnType = resolvedCall.getResultingDescriptor().getReturnType();
        if (isInnerCall) {
            PsiElement callElement = context.call.getCallElement();
            if (callElement instanceof JetCallExpression) {
                DataFlowUtils.checkType(returnType, (JetCallExpression) callElement, context, context.dataFlowInfo);
            }
        }
        return returnType;
    }

    private <D extends CallableDescriptor> JetType reportInferenceError(
            @NotNull CallCandidateResolutionContext<D> context
    ) {
        ResolvedCallImpl<D> resolvedCall = context.candidateCall;
        ConstraintSystem constraintSystem = resolvedCall.getConstraintSystem();

        resolvedCall.setResultingSubstitutor(constraintSystem.getResultingSubstitutor());
        completeNestedCallsInference(context);
        List<JetType> argumentTypes = checkValueArgumentTypes(
                context, resolvedCall, context.trace, RESOLVE_FUNCTION_ARGUMENTS).argumentTypes;
        JetType receiverType = resolvedCall.getReceiverArgument().exists() ? resolvedCall.getReceiverArgument().getType() : null;
        InferenceErrorData.ExtendedInferenceErrorData errorData = InferenceErrorData
                .create(resolvedCall.getCandidateDescriptor(), constraintSystem, argumentTypes, receiverType, context.expectedType);

        context.tracing.typeInferenceFailed(context.trace, errorData);
        resolvedCall.addStatus(ResolutionStatus.OTHER_ERROR);
        if (!CallResolverUtil.hasInferredReturnType(resolvedCall)) return null;
        return resolvedCall.getResultingDescriptor().getReturnType();
    }

    @Nullable
    public <D extends CallableDescriptor> JetType completeNestedCallsInference(
            @NotNull CallCandidateResolutionContext<D> context
    ) {
        ResolvedCallImpl<D> resolvedCall = context.candidateCall;
        ConstraintSystem constraintSystem = context.candidateCall.getConstraintSystem();
        for (Map.Entry<ValueParameterDescriptor, ResolvedValueArgument> entry : resolvedCall.getValueArguments().entrySet()) {
            ValueParameterDescriptor parameterDescriptor = entry.getKey();
            ResolvedValueArgument resolvedArgument = entry.getValue();

            for (ValueArgument argument : resolvedArgument.getArguments()) {
                JetExpression expression = argument.getArgumentExpression();
                if (expression == null) continue;

                JetType effectiveExpectedType = getEffectiveExpectedType(parameterDescriptor, argument);
                JetType expectedType = constraintSystem != null
                                       ? constraintSystem.getCurrentSubstitutor().substitute(effectiveExpectedType, Variance.INVARIANT)
                                       : effectiveExpectedType;

                //todo inner calls should be analyzed, for parenthesized, labeled, if, when expressions as well
                JetVisitor<JetExpression, Void> selectorExpressionFinder = new JetVisitor<JetExpression, Void>() {
                    @Override
                    public JetExpression visitQualifiedExpression(JetQualifiedExpression expression, Void data) {
                        JetExpression selector = expression.getSelectorExpression();
                        return selector != null ? selector.accept(this, null) : null;
                    }

                    @Override
                    public JetExpression visitCallExpression(JetCallExpression expression, Void data) {
                        return expression;
                    }

                    @Override
                    public JetExpression visitSimpleNameExpression(JetSimpleNameExpression expression, Void data) {
                        return expression;
                    }

                    @Override
                    public JetExpression visitJetElement(JetElement element, Void data) {
                        return null;
                    }
                };
                // selector expression is callExpression or simpleNameExpression (if it's inside qualified expression)
                JetExpression selectorExpression = expression.accept(selectorExpressionFinder, null);
                if (selectorExpression == null) continue;

                if (selectorExpression instanceof JetSimpleNameExpression) {
                    if (expression instanceof JetQualifiedExpression) {
                        //todo get rid of this hack, 'checkType' once at the end of the analysis
                        JetType type = context.trace.get(BindingContext.EXPRESSION_TYPE, selectorExpression);
                        DataFlowUtils.checkType(type, expression, context.replaceExpectedType(expectedType));
                    }
                    continue;
                }
                CallCandidateResolutionContext<FunctionDescriptor> storedContextForArgument =
                        context.resolutionResultsCache.getDeferredComputation(CallKey.create(Call.CallType.DEFAULT, selectorExpression));
                //todo assert storedContextForArgument != null
                if (storedContextForArgument == null) continue;

                CallCandidateResolutionContext<FunctionDescriptor> contextForArgument =
                        storedContextForArgument.replaceResolveMode(ResolveMode.TOP_LEVEL_CALL).replaceBindingTrace(context.trace).replaceExpectedType(expectedType);
                JetType type;
                if (contextForArgument.candidateCall.hasIncompleteTypeParameters()) {
                    type = completeTypeInferenceDependentOnExpectedTypeForCall(contextForArgument, true);
                }
                else {
                    type = completeNestedCallsInference(contextForArgument);
                    checkValueArgumentTypes(contextForArgument);
                }

                DataFlowUtils.checkType(type, expression, contextForArgument);
            }
        }
        recordReferenceForInvokeFunction(context);
        return resolvedCall.getResultingDescriptor().getReturnType();
    }

    private static <D extends CallableDescriptor> void recordReferenceForInvokeFunction(CallCandidateResolutionContext<D> context) {
        PsiElement callElement = context.call.getCallElement();
        if (!(callElement instanceof JetCallExpression)) return;

        JetCallExpression callExpression = (JetCallExpression) callElement;
        CallableDescriptor resultingDescriptor = context.candidateCall.getResultingDescriptor();
        if (BindingContextUtils.isCallExpressionWithValidReference(callExpression, context.trace.getBindingContext())) {
            context.trace.record(BindingContext.EXPRESSION_TYPE, callExpression, resultingDescriptor.getReturnType());
            context.trace.record(BindingContext.REFERENCE_TARGET, callExpression, resultingDescriptor);
        }
    }

    private <D extends CallableDescriptor> void addConstraintForFunctionLiteral(
            @NotNull ValueArgument valueArgument,
            @NotNull ValueParameterDescriptor valueParameterDescriptor,
            @NotNull ConstraintSystem constraintSystem,
            @NotNull CallCandidateResolutionContext<D> context
    ) {
        JetExpression argumentExpression = valueArgument.getArgumentExpression();
        assert argumentExpression instanceof JetFunctionLiteralExpression;
        JetType effectiveExpectedType = getEffectiveExpectedType(valueParameterDescriptor, valueArgument);
        JetType expectedType = constraintSystem.getCurrentSubstitutor().substitute(effectiveExpectedType, Variance.INVARIANT);
        if (expectedType == null || !KotlinBuiltIns.getInstance().isFunctionOrExtensionFunctionType(expectedType)
                || CallResolverUtil.hasUnknownFunctionParameter(expectedType)) {
            return;
        }
        boolean hasExpectedReturnType = !CallResolverUtil.hasUnknownReturnType(expectedType);
        if (hasExpectedReturnType) {
            TemporaryBindingTrace traceToResolveFunctionLiteral = TemporaryBindingTrace.create(
                    context.trace, "trace to resolve function literal with expected return type", argumentExpression);

            JetElement statementExpression = JetPsiUtil.getLastStatementInABlock(((JetFunctionLiteralExpression) argumentExpression).getBodyExpression());
            if (statementExpression == null) return;
            boolean[] mismatch = new boolean[1];
            ObservableBindingTrace errorInterceptingTrace = ExpressionTypingUtils.makeTraceInterceptingTypeMismatch(
                    traceToResolveFunctionLiteral, statementExpression, mismatch);
            CallCandidateResolutionContext<D> newContext =
                    context.replaceBindingTrace(errorInterceptingTrace).replaceExpectedType(expectedType);
            JetType type = argumentTypeResolver.getFunctionLiteralTypeInfo((JetFunctionLiteralExpression) argumentExpression, newContext,
                                                                           RESOLVE_FUNCTION_ARGUMENTS).getType();
            if (!mismatch[0]) {
                constraintSystem.addSubtypeConstraint(
                        type, effectiveExpectedType, ConstraintPosition.getValueParameterPosition(valueParameterDescriptor.getIndex()));
                traceToResolveFunctionLiteral.commit();
                return;
            }
        }
        JetType expectedTypeWithoutReturnType = hasExpectedReturnType ? CallResolverUtil.replaceReturnTypeByUnknown(expectedType) : expectedType;
        CallCandidateResolutionContext<D> newContext = context.replaceExpectedType(expectedTypeWithoutReturnType);
        JetType type = argumentTypeResolver.getFunctionLiteralTypeInfo((JetFunctionLiteralExpression) argumentExpression, newContext,
                                                                       RESOLVE_FUNCTION_ARGUMENTS).getType();
        constraintSystem.addSubtypeConstraint(
                type, effectiveExpectedType, ConstraintPosition.getValueParameterPosition(valueParameterDescriptor.getIndex()));
    }

    private <D extends CallableDescriptor> ResolutionStatus inferTypeArguments(CallCandidateResolutionContext<D> context) {
        ResolvedCallImpl<D> candidateCall = context.candidateCall;
        final D candidate = candidateCall.getCandidateDescriptor();

        context.trace.get(ResolutionDebugInfo.RESOLUTION_DEBUG_INFO, context.call.getCallElement());

        ConstraintSystemImpl constraintSystem = new ConstraintSystemImpl();

        // If the call is recursive, e.g.
        //   fun foo<T>(t : T) : T = foo(t)
        // we can't use same descriptor objects for T's as actual type values and same T's as unknowns,
        // because constraints become trivial (T :< T), and inference fails
        //
        // Thus, we replace the parameters of our descriptor with fresh objects (perform alpha-conversion)
        CallableDescriptor candidateWithFreshVariables = FunctionDescriptorUtil.alphaConvertTypeParameters(candidate);


        for (TypeParameterDescriptor typeParameterDescriptor : candidateWithFreshVariables.getTypeParameters()) {
            constraintSystem.registerTypeVariable(typeParameterDescriptor, Variance.INVARIANT); // TODO: variance of the occurrences
        }

        TypeSubstitutor substituteDontCare = ConstraintSystemWithPriorities
                .makeConstantSubstitutor(candidateWithFreshVariables.getTypeParameters(), DONT_CARE);

        // Value parameters
        for (Map.Entry<ValueParameterDescriptor, ResolvedValueArgument> entry : candidateCall.getValueArguments().entrySet()) {
            ResolvedValueArgument resolvedValueArgument = entry.getValue();
            ValueParameterDescriptor valueParameterDescriptor = candidateWithFreshVariables.getValueParameters().get(entry.getKey().getIndex());


            for (ValueArgument valueArgument : resolvedValueArgument.getArguments()) {
                // TODO : more attempts, with different expected types

                // Here we type check expecting an error type (DONT_CARE, substitution with substituteDontCare)
                // and throw the results away
                // We'll type check the arguments later, with the inferred types expected
                boolean[] isErrorType = new boolean[1];
                addConstraintForValueArgument(valueArgument, valueParameterDescriptor, substituteDontCare, constraintSystem,
                                              context, isErrorType, SKIP_FUNCTION_ARGUMENTS);
                if (isErrorType[0]) {
                    candidateCall.argumentHasNoType();
                }
            }
        }

        // Receiver
        // Error is already reported if something is missing
        ReceiverValue receiverArgument = candidateCall.getReceiverArgument();
        ReceiverParameterDescriptor receiverParameter = candidateWithFreshVariables.getReceiverParameter();
        if (receiverArgument.exists() && receiverParameter != null) {
            JetType receiverType =
                    context.candidateCall.isSafeCall()
                    ? TypeUtils.makeNotNullable(receiverArgument.getType())
                    : receiverArgument.getType();
            constraintSystem.addSubtypeConstraint(receiverType, receiverParameter.getType(), ConstraintPosition.RECEIVER_POSITION);
        }

        ConstraintSystem
                constraintSystemWithRightTypeParameters = constraintSystem.replaceTypeVariables(new Function<TypeParameterDescriptor, TypeParameterDescriptor>() {
            @Override
            public TypeParameterDescriptor apply(@Nullable TypeParameterDescriptor typeParameterDescriptor) {
                assert typeParameterDescriptor != null;
                return candidate.getTypeParameters().get(typeParameterDescriptor.getIndex());
            }
        });
        candidateCall.setConstraintSystem(constraintSystemWithRightTypeParameters);


        // Solution
        boolean hasContradiction = constraintSystem.hasContradiction();
        boolean boundsAreSatisfied = ConstraintsUtil.checkBoundsAreSatisfied(constraintSystem, /*substituteOtherTypeParametersInBounds=*/false);
        candidateCall.setHasUnknownTypeParameters(true);
        if (!hasContradiction && boundsAreSatisfied) {
            return INCOMPLETE_TYPE_INFERENCE;
        }
        ValueArgumentsCheckingResult checkingResult = checkAllValueArguments(context, SKIP_FUNCTION_ARGUMENTS);
        ResolutionStatus argumentsStatus = checkingResult.status;
        return OTHER_ERROR.combine(argumentsStatus);
    }

    private void addConstraintForValueArgument(
            @NotNull ValueArgument valueArgument,
            @NotNull ValueParameterDescriptor valueParameterDescriptor,
            @NotNull TypeSubstitutor substitutor,
            @NotNull ConstraintSystem constraintSystem,
            @NotNull CallCandidateResolutionContext<?> context,
            @Nullable boolean[] isErrorType,
            @NotNull CallResolverUtil.ResolveArgumentsMode resolveFunctionArgumentBodies) {

        JetType effectiveExpectedType = getEffectiveExpectedType(valueParameterDescriptor, valueArgument);
        JetExpression argumentExpression = valueArgument.getArgumentExpression();
        TemporaryBindingTrace traceToResolveArgument = TemporaryBindingTrace.create(
                context.trace, "transient trace to resolve argument", argumentExpression);
        JetType expectedType = substitutor.substitute(effectiveExpectedType, Variance.INVARIANT);
        CallResolutionContext<?> newContext = context.replaceBindingTrace(traceToResolveArgument).replaceExpectedType(expectedType);
        JetTypeInfo typeInfoForCall = argumentTypeResolver.getArgumentTypeInfo(argumentExpression, newContext,
                                                                               resolveFunctionArgumentBodies, traceToResolveArgument);
        JetType type = typeInfoForCall.getType();
        constraintSystem.addSubtypeConstraint(type, effectiveExpectedType, ConstraintPosition.getValueParameterPosition(
                valueParameterDescriptor.getIndex()));
        if (isErrorType != null) {
            isErrorType[0] = type == null || ErrorUtils.isErrorType(type);
        }
    }

    private <D extends CallableDescriptor> ValueArgumentsCheckingResult checkAllValueArguments(
            @NotNull CallCandidateResolutionContext<D> context,
            @NotNull CallResolverUtil.ResolveArgumentsMode resolveFunctionArgumentBodies) {
        return checkAllValueArguments(context, context.candidateCall.getTrace(), resolveFunctionArgumentBodies);
    }

    private <D extends CallableDescriptor> ValueArgumentsCheckingResult checkAllValueArguments(
            @NotNull CallCandidateResolutionContext<D> context,
            @NotNull BindingTrace trace,
            @NotNull CallResolverUtil.ResolveArgumentsMode resolveFunctionArgumentBodies
    ) {
        ValueArgumentsCheckingResult checkingResult = checkValueArgumentTypes(
                context, context.candidateCall, trace, resolveFunctionArgumentBodies);
        ResolutionStatus resultStatus = checkingResult.status;
        resultStatus = resultStatus.combine(checkReceiver(context, trace, false));

        return new ValueArgumentsCheckingResult(resultStatus, checkingResult.argumentTypes);
    }

    private static <D extends CallableDescriptor> ResolutionStatus checkReceiver(
            @NotNull CallCandidateResolutionContext<D> context,
            @NotNull BindingTrace trace,
            boolean checkOnlyReceiverTypeError
    ) {
        ResolutionStatus resultStatus = SUCCESS;
        ResolvedCall<D> candidateCall = context.candidateCall;

        resultStatus = resultStatus.combine(checkReceiverTypeError(candidateCall));

        // Comment about a very special case.
        // Call 'b.foo(1)' where class 'Foo' has an extension member 'fun B.invoke(Int)' should be checked two times for safe call (in 'checkReceiver'), because
        // both 'b' (receiver) and 'foo' (this object) might be nullable. In the first case we mark dot, in the second 'foo'.
        // Class 'CallForImplicitInvoke' helps up to recognise this case, and parameter 'implicitInvokeCheck' helps us to distinguish whether we check receiver or this object.

        resultStatus = resultStatus.combine(checkReceiver(
                context, candidateCall, trace,
                candidateCall.getResultingDescriptor().getReceiverParameter(),
                candidateCall.getReceiverArgument(), candidateCall.getExplicitReceiverKind().isReceiver(), false));

        resultStatus = resultStatus.combine(checkReceiver(
                context, candidateCall, trace,
                candidateCall.getResultingDescriptor().getExpectedThisObject(), candidateCall.getThisObject(),
                candidateCall.getExplicitReceiverKind().isThisObject(),
                // for the invocation 'foo(1)' where foo is a variable of function type we should mark 'foo' if there is unsafe call error
                context.call instanceof CallForImplicitInvoke));
        return resultStatus;
    }

    public <D extends CallableDescriptor> ValueArgumentsCheckingResult checkValueArgumentTypes(
            @NotNull CallCandidateResolutionContext<D> context
    ) {
        return checkValueArgumentTypes(context, context.candidateCall, context.trace, RESOLVE_FUNCTION_ARGUMENTS);
    }

    private <D extends CallableDescriptor, C extends CallResolutionContext<C>> ValueArgumentsCheckingResult checkValueArgumentTypes(
            @NotNull CallResolutionContext<C> context,
            @NotNull ResolvedCallImpl<D> candidateCall,
            @NotNull BindingTrace trace,
            @NotNull CallResolverUtil.ResolveArgumentsMode resolveFunctionArgumentBodies) {
        ResolutionStatus resultStatus = SUCCESS;
        List<JetType> argumentTypes = Lists.newArrayList();
        for (Map.Entry<ValueParameterDescriptor, ResolvedValueArgument> entry : candidateCall.getValueArguments().entrySet()) {
            ValueParameterDescriptor parameterDescriptor = entry.getKey();
            ResolvedValueArgument resolvedArgument = entry.getValue();


            for (ValueArgument argument : resolvedArgument.getArguments()) {
                JetExpression expression = argument.getArgumentExpression();
                if (expression == null) continue;

                JetType expectedType = getEffectiveExpectedType(parameterDescriptor, argument);
                if (TypeUtils.dependsOnTypeParameters(expectedType, candidateCall.getCandidateDescriptor().getTypeParameters())) {
                    expectedType = NO_EXPECTED_TYPE;
                }
                CallResolutionContext<?> newContext = context.replaceDataFlowInfo(candidateCall.getDataFlowInfo()).replaceBindingTrace(trace)
                        .replaceExpectedType(expectedType);
                JetTypeInfo typeInfoForCall = argumentTypeResolver.getArgumentTypeInfo(
                        expression, newContext, resolveFunctionArgumentBodies, null);
                JetType type = typeInfoForCall.getType();
                candidateCall.addDataFlowInfo(typeInfoForCall.getDataFlowInfo());

                if (type == null || (ErrorUtils.isErrorType(type) && type != PLACEHOLDER_FUNCTION_TYPE)) {
                    candidateCall.argumentHasNoType();
                    argumentTypes.add(type);
                }
                else {
                    JetType resultingType;
                    if (expectedType == NO_EXPECTED_TYPE || ArgumentTypeResolver.isSubtypeOfForArgumentType(type, expectedType)) {
                        resultingType = type;
                    }
                    else {
                        resultingType = autocastValueArgumentTypeIfPossible(expression, expectedType, type, trace, candidateCall.getDataFlowInfo());
                        if (resultingType == null) {
                            resultingType = type;
                            resultStatus = OTHER_ERROR;
                        }
                    }

                    argumentTypes.add(resultingType);
                }
            }
        }
        return new ValueArgumentsCheckingResult(resultStatus, argumentTypes);
    }

    @Nullable
    private static JetType autocastValueArgumentTypeIfPossible(
            @NotNull JetExpression expression,
            @NotNull JetType expectedType,
            @NotNull JetType actualType,
            @NotNull BindingTrace trace,
            @NotNull DataFlowInfo dataFlowInfo
    ) {
        ExpressionReceiver receiverToCast = new ExpressionReceiver(expression, actualType);
        List<ReceiverValue> variants = AutoCastUtils.getAutoCastVariants(trace.getBindingContext(), dataFlowInfo, receiverToCast);
        for (ReceiverValue receiverValue : variants) {
            JetType possibleType = receiverValue.getType();
            if (ArgumentTypeResolver.isSubtypeOfForArgumentType(possibleType, expectedType)) {
                return possibleType;
            }
        }
        return null;
    }

    private static <D extends CallableDescriptor> ResolutionStatus checkReceiverTypeError(
            @NotNull ResolvedCall<D> candidateCall
    ) {
        D candidateDescriptor = candidateCall.getCandidateDescriptor();
        if (candidateDescriptor instanceof ExpressionAsFunctionDescriptor) return SUCCESS;

        ReceiverParameterDescriptor receiverDescriptor = candidateDescriptor.getReceiverParameter();
        ReceiverParameterDescriptor expectedThisObjectDescriptor = candidateDescriptor.getExpectedThisObject();
        ReceiverParameterDescriptor receiverParameterDescriptor;
        JetType receiverArgumentType;
        if (receiverDescriptor != null && candidateCall.getReceiverArgument().exists()) {
            receiverParameterDescriptor = receiverDescriptor;
            receiverArgumentType = candidateCall.getReceiverArgument().getType();
        }
        else if (expectedThisObjectDescriptor != null && candidateCall.getThisObject().exists()) {
            receiverParameterDescriptor = expectedThisObjectDescriptor;
            receiverArgumentType = candidateCall.getThisObject().getType();
        }
        else {
            return SUCCESS;
        }

        JetType effectiveReceiverArgumentType = TypeUtils.makeNotNullable(receiverArgumentType);
        JetType erasedReceiverType = CallResolverUtil.getErasedReceiverType(receiverParameterDescriptor, candidateDescriptor);

        if (!JetTypeChecker.INSTANCE.isSubtypeOf(effectiveReceiverArgumentType, erasedReceiverType)) {
            return RECEIVER_TYPE_ERROR;
        }
        return SUCCESS;
    }

    private static <D extends CallableDescriptor> ResolutionStatus checkReceiver(
            @NotNull CallCandidateResolutionContext<D> context,
            @NotNull ResolvedCall<D> candidateCall,
            @NotNull BindingTrace trace,
            @Nullable ReceiverParameterDescriptor receiverParameter,
            @NotNull ReceiverValue receiverArgument,
            boolean isExplicitReceiver,
            boolean implicitInvokeCheck
    ) {
        if (receiverParameter == null || !receiverArgument.exists()) return SUCCESS;

        JetType receiverArgumentType = receiverArgument.getType();
        JetType effectiveReceiverArgumentType = TypeUtils.makeNotNullable(receiverArgumentType);
        D candidateDescriptor = candidateCall.getCandidateDescriptor();
        if (!ArgumentTypeResolver.isSubtypeOfForArgumentType(effectiveReceiverArgumentType, receiverParameter.getType())
                && !TypeUtils.dependsOnTypeParameters(receiverParameter.getType(), candidateDescriptor.getTypeParameters())) {
            context.tracing.wrongReceiverType(trace, receiverParameter, receiverArgument);
            return OTHER_ERROR;
        }

        BindingContext bindingContext = trace.getBindingContext();
        boolean safeAccess = isExplicitReceiver && !implicitInvokeCheck && candidateCall.isSafeCall();
        AutoCastServiceImpl autoCastService = new AutoCastServiceImpl(context.dataFlowInfo, bindingContext);
        if (!safeAccess && !receiverParameter.getType().isNullable() && !autoCastService.isNotNull(receiverArgument)) {

            context.tracing.unsafeCall(trace, receiverArgumentType, implicitInvokeCheck);
            return UNSAFE_CALL_ERROR;
        }
        DataFlowValue receiverValue = DataFlowValueFactory.INSTANCE.createDataFlowValue(receiverArgument, bindingContext);
        if (safeAccess && !context.dataFlowInfo.getNullability(receiverValue).canBeNull()) {
            context.tracing.unnecessarySafeCall(trace, receiverArgumentType);
        }
        return SUCCESS;
    }

    private static class ValueArgumentsCheckingResult {

        public final List<JetType> argumentTypes;
        public final ResolutionStatus status;

        private ValueArgumentsCheckingResult(@NotNull ResolutionStatus status, @NotNull List<JetType> argumentTypes) {
            this.status = status;
            this.argumentTypes = argumentTypes;
        }
    }

    @NotNull
    private static JetType getEffectiveExpectedType(ValueParameterDescriptor parameterDescriptor, ValueArgument argument) {
        if (argument.getSpreadElement() != null) {
            if (parameterDescriptor.getVarargElementType() == null) {
                // Spread argument passed to a non-vararg parameter, an error is already reported by ValueArgumentsToParametersMapper
                return DONT_CARE;
            }
            else {
                return parameterDescriptor.getType();
            }
        }
        else {
            if (argument.isNamed()) {
                return parameterDescriptor.getType();
            }
            else {
                JetType varargElementType = parameterDescriptor.getVarargElementType();
                if (varargElementType == null) {
                    return parameterDescriptor.getType();
                }
                return varargElementType;
            }
        }
    }

    private static void checkGenericBoundsInAFunctionCall(
            @NotNull List<JetTypeProjection> jetTypeArguments,
            @NotNull List<JetType> typeArguments,
            @NotNull CallableDescriptor functionDescriptor,
            @NotNull BindingTrace trace) {
        Map<TypeConstructor, TypeProjection> context = Maps.newHashMap();

        List<TypeParameterDescriptor> typeParameters = functionDescriptor.getOriginal().getTypeParameters();
        for (int i = 0, typeParametersSize = typeParameters.size(); i < typeParametersSize; i++) {
            TypeParameterDescriptor typeParameter = typeParameters.get(i);
            JetType typeArgument = typeArguments.get(i);
            context.put(typeParameter.getTypeConstructor(), new TypeProjection(typeArgument));
        }
        TypeSubstitutor substitutor = TypeSubstitutor.create(context);
        for (int i = 0, typeParametersSize = typeParameters.size(); i < typeParametersSize; i++) {
            TypeParameterDescriptor typeParameterDescriptor = typeParameters.get(i);
            JetType typeArgument = typeArguments.get(i);
            JetTypeReference typeReference = jetTypeArguments.get(i).getTypeReference();
            if (typeReference != null) {
                DescriptorResolver.checkBounds(typeReference, typeArgument, typeParameterDescriptor, substitutor, trace);
            }
        }
    }
}<|MERGE_RESOLUTION|>--- conflicted
+++ resolved
@@ -98,13 +98,8 @@
         }
 
 
-<<<<<<< HEAD
-        DeclarationDescriptorWithVisibility
-                invisibleMember = Visibilities.findInvisibleMember(candidate, context.scope.getContainingDeclaration());
-=======
         DeclarationDescriptorWithVisibility invisibleMember =
                 Visibilities.findInvisibleMember(candidate, context.scope.getContainingDeclaration());
->>>>>>> d9539191
         if (invisibleMember != null) {
             candidateCall.addStatus(OTHER_ERROR);
             context.tracing.invisibleMember(context.trace, invisibleMember);
