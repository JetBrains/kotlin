--- conflicted
+++ resolved
@@ -159,14 +159,6 @@
     }
 
     test fun indexOf() {
-<<<<<<< HEAD
-        expect(-1) { array("cat", "dog", "bird").indexOf("mouse") }
-        expect(0) { array("cat", "dog", "bird").indexOf("cat") }
-        expect(1) { array("cat", "dog", "bird").indexOf("dog") }
-        expect(2) { array("cat", "dog", "bird").indexOf("bird") }
-        expect(0) { array(null, "dog", null).indexOf(null)}
-    }
-=======
         expect(-1) { array<Int>().indexOf(45) }
         expect(1) { array(2, 3, 9, 3, 6, 2, 3).indexOf(3) }
         expect(1) { array(1.0, 2.0, 8.0).indexOf(2.0) }
@@ -188,7 +180,6 @@
         expect(13) {Array<Int>(20, { if(it < 10) it else 20 - it }).lastIndexOf(7)}
     }
         
->>>>>>> 823a1c2e
     /*
 
     TODO FIXME ASAP: These currently fail on JS due to missing upto() method on numbers
