package kotlin.jdbc

import java.sql.*
import java.util.ArrayList
import java.util.Collection
import java.util.List
import java.util.Map

/**
 * Executes the specfied block with result set and then closes it
 */
public fun <R> ResultSet.use(block : (ResultSet) -> R) : R {
    try {
        return block(this)
    } finally {
        this.close()
    }
}

/**
* Creates an iterator through a [[ResultSet]]
*/
fun ResultSet.iterator() : Iterator<ResultSet> {
    val rs = this
    return object : Iterator<ResultSet>{
        public override val hasNext : Boolean
        get() = rs.next()

        public override fun next() : ResultSet = rs
    }
}

/**
 * Returns iterable that calls to the specified mapper function for each row
 */
<<<<<<< HEAD
fun <T> ResultSet.getMapped(fn : (ResultSet) -> T) : jet.Iterable<T> {
=======
fun <T> ResultSet.map(fn : (ResultSet) -> T) : jet.Iterable<T> {
>>>>>>> d6e614a2
    val rs = this

    val iterator = object : Iterator<T>{
        public override val hasNext : Boolean
            get() = rs.next()

        public override fun next() : T = fn(rs)
    }

    return object : jet.Iterable<T> {
        public override fun iterator(): Iterator<T> = iterator
    }
}

/**
 * Returns array with column names
 */
fun ResultSet.getColumnNames() : jet.Array<String> {
    val meta = getMetaData().sure()
    return jet.Array<String>(meta.getColumnCount(), {meta.getColumnName(it + 1) ?: it.toString()})
}

/**
 * Return array filled with values from current row in the cursor. Values will have the same order as column's order
 * @columnNames you can specify column names to extract otherwise all columns will be extracted
 */
fun ResultSet.getValues(columnNames : jet.Array<String> = getColumnNames()) : jet.Array<Any?> {
    return jet.Array<Any?>(columnNames.size, {
        this[columnNames[it]]
    })
}

/**
 * Return map filled with values from current row in the cursor. Uses column names as keys for result map.
 * @param columnNames you can specify column names to extract otherwise all columns will be extracted
 */
fun ResultSet.getValuesAsMap(columnNames : jet.Array<String> = getColumnNames()) : java.util.Map<String, Any?> {
    val result = java.util.HashMap<String, Any?>(columnNames.size)

    columnNames.forEach {
        result[it] = this[it]
    }

    return result
}

/**
 * Returns the value at the given column index (starting at 1)
 */
fun ResultSet.get(columnId: Int): Any? = this.getObject(columnId)

/**
 * Returns the value at the given column name
 */
fun ResultSet.get(columnName: String): Any? = this.getObject(columnName)

private fun ResultSet.ensureHasRow() : ResultSet {
    if (!next()) {
        throw IllegalStateException("There are no rows left in cursor")
    }
    return this
}

/**
 * Returns int value from the cursor at first column. May be useful to get result of count(*)
 */
fun ResultSet.singleInt() : Int = ensureHasRow().getInt(1)

/**
 * Returns long value from the cursor at first column.
 */
<<<<<<< HEAD
fun <T> ResultSet.mapTo(result: Collection<T>, fn: (ResultSet) -> T) : Collection<T> {
    for (row in this) {
        val element = fn(row)
        result.add(element)
    }
    return result
}

private fun ResultSet.ensureHasRow() : ResultSet {
    if (!next()) {
        throw IllegalStateException("There are no rows left in cursor")
    }
    return this
}

/**
 * Returns int value from the cursor at first column. May be useful to get result of count(*)
 */
fun ResultSet.singleInt() : Int = ensureHasRow().getInt(1)

/**
 * Returns long value from the cursor at first column.
 */
=======
>>>>>>> d6e614a2
fun ResultSet.singleLong() : Long = ensureHasRow().getLong(1)

/**
 * Returns double value from the cursor at first column.
 */
fun ResultSet.singleDouble() : Double = ensureHasRow().getDouble(1)
<|MERGE_RESOLUTION|>--- conflicted
+++ resolved
@@ -33,11 +33,7 @@
 /**
  * Returns iterable that calls to the specified mapper function for each row
  */
-<<<<<<< HEAD
-fun <T> ResultSet.getMapped(fn : (ResultSet) -> T) : jet.Iterable<T> {
-=======
 fun <T> ResultSet.map(fn : (ResultSet) -> T) : jet.Iterable<T> {
->>>>>>> d6e614a2
     val rs = this
 
     val iterator = object : Iterator<T>{
@@ -109,32 +105,6 @@
 /**
  * Returns long value from the cursor at first column.
  */
-<<<<<<< HEAD
-fun <T> ResultSet.mapTo(result: Collection<T>, fn: (ResultSet) -> T) : Collection<T> {
-    for (row in this) {
-        val element = fn(row)
-        result.add(element)
-    }
-    return result
-}
-
-private fun ResultSet.ensureHasRow() : ResultSet {
-    if (!next()) {
-        throw IllegalStateException("There are no rows left in cursor")
-    }
-    return this
-}
-
-/**
- * Returns int value from the cursor at first column. May be useful to get result of count(*)
- */
-fun ResultSet.singleInt() : Int = ensureHasRow().getInt(1)
-
-/**
- * Returns long value from the cursor at first column.
- */
-=======
->>>>>>> d6e614a2
 fun ResultSet.singleLong() : Long = ensureHasRow().getLong(1)
 
 /**
