/*
 * Copyright 2010-2012 JetBrains s.r.o.
 *
 * Licensed under the Apache License, Version 2.0 (the "License");
 * you may not use this file except in compliance with the License.
 * You may obtain a copy of the License at
 *
 * http://www.apache.org/licenses/LICENSE-2.0
 *
 * Unless required by applicable law or agreed to in writing, software
 * distributed under the License is distributed on an "AS IS" BASIS,
 * WITHOUT WARRANTIES OR CONDITIONS OF ANY KIND, either express or implied.
 * See the License for the specific language governing permissions and
 * limitations under the License.
 */

package org.jetbrains.k2js.test.config;

import com.intellij.openapi.project.Project;
import com.intellij.openapi.util.io.FileUtil;
import org.jetbrains.annotations.NotNull;
import org.jetbrains.annotations.Nullable;
import org.jetbrains.jet.lang.psi.JetFile;
import org.jetbrains.k2js.config.Config;
import org.jetbrains.k2js.config.EcmaVersion;
import org.jetbrains.k2js.utils.JetFileUtils;

import java.io.FileInputStream;
import java.io.IOException;
import java.io.InputStream;
import java.util.ArrayList;
import java.util.List;

/**
 * @author Pavel Talanov
 */
//TODO: review/refactor
public final class TestConfig extends Config {

    @Nullable
    private /*var*/ List<JetFile> jsLibFiles = null;

<<<<<<< HEAD
    public TestConfig(@NotNull Project project) {
        super(project, null);
=======
    public TestConfig(@NotNull Project project, @NotNull EcmaVersion version) {
        super(project, version);
>>>>>>> 82426e60
    }

    @NotNull
    private static List<JetFile> initLibFiles(@NotNull Project project) {
        List<JetFile> libFiles = new ArrayList<JetFile>();
        for (String libFileName : LIB_FILE_NAMES) {
            JetFile file = null;
            try {
                @SuppressWarnings("IOResourceOpenedButNotSafelyClosed")
                InputStream stream = new FileInputStream(LIBRARIES_LOCATION + libFileName);
                try {
                    String text = FileUtil.loadTextAndClose(stream);
                    file = JetFileUtils.createPsiFile(libFileName, text, project);
                }
                catch (IOException e) {
                    e.printStackTrace();
                }
                libFiles.add(file);
            }
            catch (Exception e) {
                //TODO: throw generic exception
                throw new IllegalStateException(e);
            }
        }
        return libFiles;
    }

    @Override
    @NotNull
    public List<JetFile> generateLibFiles() {
        if (jsLibFiles == null) {
            jsLibFiles = initLibFiles(getProject());
        }
        return jsLibFiles;
    }
}<|MERGE_RESOLUTION|>--- conflicted
+++ resolved
@@ -40,13 +40,8 @@
     @Nullable
     private /*var*/ List<JetFile> jsLibFiles = null;
 
-<<<<<<< HEAD
-    public TestConfig(@NotNull Project project) {
-        super(project, null);
-=======
     public TestConfig(@NotNull Project project, @NotNull EcmaVersion version) {
         super(project, version);
->>>>>>> 82426e60
     }
 
     @NotNull
