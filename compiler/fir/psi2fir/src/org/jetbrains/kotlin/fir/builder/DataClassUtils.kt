/*
 * Copyright 2010-2019 JetBrains s.r.o. and Kotlin Programming Language contributors.
 * Use of this source code is governed by the Apache 2.0 license that can be found in the license/LICENSE.txt file.
 */

package org.jetbrains.kotlin.fir.builder

import org.jetbrains.kotlin.descriptors.Modality
import org.jetbrains.kotlin.descriptors.Visibilities
import org.jetbrains.kotlin.fir.FirFunctionTarget
import org.jetbrains.kotlin.fir.FirSession
import org.jetbrains.kotlin.fir.declarations.FirConstructor
import org.jetbrains.kotlin.fir.declarations.FirProperty
import org.jetbrains.kotlin.fir.declarations.impl.FirClassImpl
import org.jetbrains.kotlin.fir.declarations.impl.FirMemberFunctionImpl
import org.jetbrains.kotlin.fir.declarations.impl.FirValueParameterImpl
import org.jetbrains.kotlin.fir.expressions.impl.*
import org.jetbrains.kotlin.fir.references.FirResolvedCallableReferenceImpl
import org.jetbrains.kotlin.fir.symbols.CallableId
import org.jetbrains.kotlin.fir.symbols.impl.FirNamedFunctionSymbol
import org.jetbrains.kotlin.fir.types.FirTypeRef
import org.jetbrains.kotlin.fir.types.impl.FirImplicitTypeRefImpl
import org.jetbrains.kotlin.name.FqName
import org.jetbrains.kotlin.name.Name
import org.jetbrains.kotlin.psi.KtClassOrObject
import org.jetbrains.kotlin.psi.KtParameter
import org.jetbrains.kotlin.psi.KtTypeReference

fun List<Pair<KtParameter?, FirProperty>>.generateComponentFunctions(
    session: FirSession, firClass: FirClassImpl, packageFqName: FqName, classFqName: FqName
) {
    var componentIndex = 1
    for ((ktParameter, firProperty) in this) {
        if (!firProperty.isVal && !firProperty.isVar) continue
        val name = Name.identifier("component$componentIndex")
        componentIndex++
        val symbol = FirNamedFunctionSymbol(CallableId(packageFqName, classFqName, name))
        firClass.addDeclaration(
            FirMemberFunctionImpl(
                session, ktParameter, symbol, name,
                Visibilities.PUBLIC, Modality.FINAL,
                isExpect = false, isActual = false,
                isOverride = false, isOperator = false,
                isInfix = false, isInline = false,
                isTailRec = false, isExternal = false,
                isSuspend = false, receiverTypeRef = null,
                returnTypeRef = FirImplicitTypeRefImpl(ktParameter)
            ).apply {
                val componentFunction = this
                body = FirSingleExpressionBlock(
                    FirReturnExpressionImpl(
<<<<<<< HEAD
                        session, ktParameter,
                        FirQualifiedAccessExpressionImpl(session, ktParameter).apply {
                            val parameterName = firProperty.name
=======
                        ktParameter,
                        FirQualifiedAccessExpressionImpl(ktParameter).apply {
                            val parameterName = ktParameter.nameAsSafeName
>>>>>>> efb938a7
                            calleeReference = FirResolvedCallableReferenceImpl(
                                ktParameter,
                                parameterName, firProperty.symbol
                            )
                        }
                    ).apply {
                        target = FirFunctionTarget(null)
                        target.bind(componentFunction)
                    }
                )
            }
        )
    }
}

private val copyName = Name.identifier("copy")

fun List<Pair<KtParameter?, FirProperty>>.generateCopyFunction(
    session: FirSession, classOrObject: KtClassOrObject?, firClass: FirClassImpl, packageFqName: FqName, classFqName: FqName,
    firPrimaryConstructor: FirConstructor
) {
    val symbol = FirNamedFunctionSymbol(CallableId(packageFqName, classFqName, copyName))
    firClass.addDeclaration(
        FirMemberFunctionImpl(
            session, classOrObject, symbol, copyName,
            Visibilities.PUBLIC, Modality.FINAL,
            isExpect = false, isActual = false,
            isOverride = false, isOperator = false,
            isInfix = false, isInline = false,
            isTailRec = false, isExternal = false,
            isSuspend = false, receiverTypeRef = null,
            returnTypeRef = firPrimaryConstructor.returnTypeRef//FirImplicitTypeRefImpl(session, this)
        ).apply {
            val copyFunction = this
            for ((ktParameter, firProperty) in this@generateCopyFunction) {
                val name = firProperty.name
                valueParameters += FirValueParameterImpl(
                    session, ktParameter, name,
<<<<<<< HEAD
                    firProperty.returnTypeRef,
                    FirQualifiedAccessExpressionImpl(session, ktParameter).apply {
                        calleeReference = FirResolvedCallableReferenceImpl(session, ktParameter, name, firProperty.symbol)
=======
                    ktParameter.typeReference.toFirOrErrorTypeRef(),
                    FirQualifiedAccessExpressionImpl(ktParameter).apply {
                        calleeReference = FirResolvedCallableReferenceImpl(ktParameter, name, firProperty.symbol)
>>>>>>> efb938a7
                    },
                    isCrossinline = false, isNoinline = false, isVararg = false
                )
            }

            body = FirEmptyExpressionBlock()
//            body = FirSingleExpressionBlock(
//                session,
//                FirReturnExpressionImpl(
//                    session, this@generateCopyFunction,
//                    FirFunctionCallImpl(session, this@generateCopyFunction).apply {
//                        calleeReference = FirResolvedCallableReferenceImpl(
//                            session, this@generateCopyFunction, firClass.name,
//                            firPrimaryConstructor.symbol
//                        )
//                    }.apply {
//                        for ((ktParameter, firParameter) in primaryConstructorParameters.zip(valueParameters)) {
//                            this.arguments += FirQualifiedAccessExpressionImpl(session, ktParameter).apply {
//                                calleeReference = FirResolvedCallableReferenceImpl(
//                                    session, ktParameter, firParameter.name, firParameter.symbol
//                                )
//                            }
//                        }
//                    }
//                ).apply {
//                    target = FirFunctionTarget(null)
//                    target.bind(copyFunction)
//                }
//            )
        }
    )
}<|MERGE_RESOLUTION|>--- conflicted
+++ resolved
@@ -49,15 +49,9 @@
                 val componentFunction = this
                 body = FirSingleExpressionBlock(
                     FirReturnExpressionImpl(
-<<<<<<< HEAD
-                        session, ktParameter,
-                        FirQualifiedAccessExpressionImpl(session, ktParameter).apply {
-                            val parameterName = firProperty.name
-=======
                         ktParameter,
                         FirQualifiedAccessExpressionImpl(ktParameter).apply {
-                            val parameterName = ktParameter.nameAsSafeName
->>>>>>> efb938a7
+                            val parameterName = firProperty.name
                             calleeReference = FirResolvedCallableReferenceImpl(
                                 ktParameter,
                                 parameterName, firProperty.symbol
@@ -96,15 +90,9 @@
                 val name = firProperty.name
                 valueParameters += FirValueParameterImpl(
                     session, ktParameter, name,
-<<<<<<< HEAD
                     firProperty.returnTypeRef,
-                    FirQualifiedAccessExpressionImpl(session, ktParameter).apply {
-                        calleeReference = FirResolvedCallableReferenceImpl(session, ktParameter, name, firProperty.symbol)
-=======
-                    ktParameter.typeReference.toFirOrErrorTypeRef(),
                     FirQualifiedAccessExpressionImpl(ktParameter).apply {
                         calleeReference = FirResolvedCallableReferenceImpl(ktParameter, name, firProperty.symbol)
->>>>>>> efb938a7
                     },
                     isCrossinline = false, isNoinline = false, isVararg = false
                 )
