--- conflicted
+++ resolved
@@ -49,8 +49,7 @@
             val firstCallExpression = AbstractCallChainChecker.getCallExpression(firstExpression) ?: return
             val secondCallExpression = secondQualifiedExpression.selectorExpression as? KtCallExpression ?: return
 
-<<<<<<< HEAD
-            val lastArgumentName = if (newName.startsWith("joinTo")) Name.identifier("transform") else null
+            val lastArgumentName = if (newCallText.startsWith("joinTo")) Name.identifier("transform") else null
             if (lastArgumentName != null) {
                 val lastArgument = firstCallExpression.valueArgumentList?.arguments?.singleOrNull()
                 lastArgument?.getArgumentExpression()?.also { lastArgument.replace(factory.createArgument(it, lastArgumentName)) }
@@ -66,11 +65,6 @@
                 else -> ""
             }
 
-=======
-            val lastArgumentPrefix = if (newCallText.startsWith("joinTo")) "transform = " else ""
-            val arguments = secondCallExpression.valueArgumentList?.arguments.orEmpty().map { it.text } +
-                    firstCallExpression.valueArgumentList?.arguments.orEmpty().map { "$lastArgumentPrefix${it.text}" }
->>>>>>> 4219aff5
             val lambdaExpression = firstCallExpression.lambdaArguments.singleOrNull()?.getLambdaExpression()
 
             val newQualifiedExpression = if (lambdaExpression != null) factory.createExpressionByPattern(
