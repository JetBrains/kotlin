--- conflicted
+++ resolved
@@ -2655,36 +2655,34 @@
                      language="kotlin"
     />
 
-<<<<<<< HEAD
+    <localInspection implementationClass="org.jetbrains.kotlin.idea.inspections.SelfAssignmentInspection"
+                     displayName="Assignment of variable to itself"
+                     groupPath="Kotlin"
+                     groupName="Probable bugs"
+                     enabledByDefault="true"
+                     level="WARNING"
+                     language="kotlin"
+    />
+
+    <localInspection implementationClass="org.jetbrains.kotlin.idea.inspections.ImplicitNullableNothingTypeInspection"
+                     displayName="Implicit `Nothing?` type"
+                     groupPath="Kotlin"
+                     groupName="Probable bugs"
+                     enabledByDefault="true"
+                     level="WEAK WARNING"
+                     language="kotlin"
+    />
+
     <localInspection implementationClass="org.jetbrains.kotlin.idea.inspections.RecursiveEqualsCallInspection"
                      displayName="Recursive equals call"
                      groupPath="Kotlin"
                      groupName="Probable bugs"
                      enabledByDefault="true"
                      cleanupTool="true"
-=======
-    <localInspection implementationClass="org.jetbrains.kotlin.idea.inspections.SelfAssignmentInspection"
-                     displayName="Assignment of variable to itself"
-                     groupPath="Kotlin"
-                     groupName="Probable bugs"
-                     enabledByDefault="true"
->>>>>>> 4d124261
-                     level="WARNING"
-                     language="kotlin"
-    />
-
-<<<<<<< HEAD
-=======
-    <localInspection implementationClass="org.jetbrains.kotlin.idea.inspections.ImplicitNullableNothingTypeInspection"
-                     displayName="Implicit `Nothing?` type"
-                     groupPath="Kotlin"
-                     groupName="Probable bugs"
-                     enabledByDefault="true"
-                     level="WEAK WARNING"
-                     language="kotlin"
-    />
-
->>>>>>> 4d124261
+                     level="WARNING"
+                     language="kotlin"
+    />
+
     <referenceImporter implementation="org.jetbrains.kotlin.idea.quickfix.KotlinReferenceImporter"/>
 
     <fileType.fileViewProviderFactory filetype="KJSM" implementationClass="com.intellij.psi.ClassFileViewProviderFactory"/>
