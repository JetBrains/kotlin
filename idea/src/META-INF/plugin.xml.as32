<idea-plugin xmlns:xi="http://www.w3.org/2001/XInclude" version="2" url="http://kotlinlang.org" allow-bundled-update="true">
  <id>org.jetbrains.kotlin</id>

  <name>Kotlin</name>
  <description><![CDATA[
The Kotlin plugin provides language support in IntelliJ IDEA and Android Studio.
<br>
<a href="http://kotlinlang.org/docs/tutorials/getting-started.html">Getting Started in IntelliJ IDEA</a><br>
<a href="http://kotlinlang.org/docs/tutorials/kotlin-android.html">Getting Started in Android Studio</a><br>
<a href="http://slack.kotlinlang.org/">Public Slack</a><br>
<a href="https://youtrack.jetbrains.com/issues/KT">Issue tracker</a><br>
]]></description>
  <version>@snapshot@</version>
  <vendor url="http://www.jetbrains.com">JetBrains</vendor>

  <idea-version since-build="181.4668.68.32.4763614" until-build="181.5281.24.32.*"/>

  <depends>com.intellij.modules.platform</depends>
  <depends>com.intellij.modules.androidstudio</depends>

  <!-- required for Kotlin/Native plugin -->
  <depends optional="true">org.jetbrains.kotlin.native.platform.deps</depends>

  <depends optional="true" config-file="junit.xml">JUnit</depends>
  <depends optional="true" config-file="gradle.xml">org.jetbrains.plugins.gradle</depends>
  <depends optional="true" config-file="maven.xml">org.jetbrains.idea.maven</depends>
  <depends optional="true" config-file="testng-j.xml">TestNG-J</depends>
  <depends optional="true" config-file="kotlin-copyright.xml">com.intellij.copyright</depends>
  <depends optional="true" config-file="android.xml">org.jetbrains.android</depends>
  <depends optional="true" config-file="coverage.xml">Coverage</depends>
  <depends optional="true" config-file="i18n.xml">com.intellij.java-i18n</depends>
  <depends optional="true" config-file="injection.xml">org.intellij.intelliLang</depends>
  <depends optional="true" config-file="decompiler.xml">org.jetbrains.java.decompiler</depends>
  <depends optional="true" config-file="git4idea.xml">Git4Idea</depends>

  <!-- ULTIMATE-PLUGIN-PLACEHOLDER -->

  <!-- CIDR-PLUGIN-PLACEHOLDER-START -->
  <depends>com.intellij.modules.java</depends>
  <depends optional="true" config-file="javaScriptDebug.xml">JavaScriptDebugger</depends>
  <!-- CIDR-PLUGIN-PLACEHOLDER-END -->

  <project-components>
    <component>
      <implementation-class>org.jetbrains.kotlin.idea.highlighter.KotlinBeforeResolveHighlightingPass$Factory</implementation-class>
    </component>
    <component>
      <implementation-class>org.jetbrains.kotlin.idea.refactoring.cutPaste.MoveDeclarationsPassFactory</implementation-class>
      <skipForDefaultProject/>
    </component>
    <component>
      <implementation-class>org.jetbrains.kotlin.idea.highlighter.ScriptExternalHighlightingPass$Factory</implementation-class>
    </component>
    <component>
      <implementation-class>org.jetbrains.kotlin.idea.completion.LookupCancelWatcher</implementation-class>
    </component>
    <component>
      <implementation-class>org.jetbrains.kotlin.idea.project.KotlinCodeBlockModificationListener</implementation-class>
    </component>
    <component>
      <implementation-class>org.jetbrains.kotlin.idea.caches.KotlinPackageContentModificationListener</implementation-class>
    </component>
    <component>
      <interface-class>org.jetbrains.kotlin.idea.completion.CompletionBindingContextProvider</interface-class>
      <implementation-class>org.jetbrains.kotlin.idea.completion.CompletionBindingContextProvider</implementation-class>
    </component>
  </project-components>

  <application-components>
    <component>
      <implementation-class>org.jetbrains.kotlin.idea.PluginStartupComponent</implementation-class>
    </component>

    <component>
      <implementation-class>org.jetbrains.kotlin.idea.versions.KotlinUpdatePluginComponent</implementation-class>
    </component>

  </application-components>

  <actions>
    <action id="Kotlin.NewFile" class="org.jetbrains.kotlin.idea.actions.NewKotlinFileAction">
      <add-to-group group-id="NewGroup" anchor="after" relative-to-action="NewGroup1"/>
    </action>
    <action id="Kotlin.NewScript" class="org.jetbrains.kotlin.idea.actions.NewKotlinScriptAction">
      <add-to-group group-id="NewGroup" anchor="before" relative-to-action="NewFromTemplate"/>
    </action>

    <group id = "ConvertJavaToKotlinGroup">
      <separator/>
      <action id="ConvertJavaToKotlin" class="org.jetbrains.kotlin.idea.actions.JavaToKotlinAction"
              text="Convert Java File to Kotlin File">
        <keyboard-shortcut keymap="$default" first-keystroke="control alt shift K"/>
      </action>
      <add-to-group group-id="CodeMenu" anchor="last"/>
      <add-to-group group-id="ProjectViewPopupMenu" anchor="last"/>
      <add-to-group group-id="EditorTabPopupMenu" anchor="last"/>
    </group>

    <group id="KotlinToolsGroup" popup="true" text="Kotlin" icon="/org/jetbrains/kotlin/idea/icons/kotlin13.png"
           class="org.jetbrains.kotlin.idea.actions.KotlinActionGroup">
      <add-to-group group-id="ToolsMenu" anchor="last"/>
    </group>

    <action id="KotlinConfigureUpdates" class="org.jetbrains.kotlin.idea.actions.ConfigurePluginUpdatesAction"
            text="Configure Kotlin Plugin Updates"
            description="Configure automatic updates for the Kotlin plugin">
      <add-to-group group-id="KotlinToolsGroup"/>
    </action>

    <action id="DecompileKotlinToJava" class="org.jetbrains.kotlin.idea.actions.DecompileKotlinToJavaAction"
            text="Decompile Kotlin To Java">
      <add-to-group group-id="KotlinToolsGroup"/>
    </action>

    <action id="ExtractFunction" class="org.jetbrains.kotlin.idea.refactoring.introduce.extractFunction.ExtractFunctionAction"
            text="_Function..." use-shortcut-of="ExtractMethod">
      <add-to-group group-id="IntroduceActionsGroup" anchor="after" relative-to-action="ExtractMethod"/>
    </action>

    <action id="IntroduceProperty" class="org.jetbrains.kotlin.idea.refactoring.introduce.introduceProperty.IntroducePropertyAction"
            text="P_roperty..." use-shortcut-of="IntroduceField">
      <add-to-group group-id="IntroduceActionsGroup" anchor="after" relative-to-action="IntroduceField"/>
    </action>

    <group id="InternalKotlin" text="IDEA Internal Actions" internal="true">
      <separator/>
      <group id="KotlinInternalGroup" text="Kotlin" popup="true">
        <group id="KotlinCompletionBenchmarkGroup" popup="true" text="Benchmark completion">
          <action id="TopLevelCompletionBenchmarkAction"
                  class="org.jetbrains.kotlin.idea.actions.internal.benchmark.TopLevelCompletionBenchmarkAction"
                  text="Top-level scenario"/>

          <action id="LocalCompletionBenchmarkAction"
                  class="org.jetbrains.kotlin.idea.actions.internal.benchmark.LocalCompletionBenchmarkAction"
                  text="Local scenario"/>
        </group>

        <action id="HighlightingBenchmarkAction"
                class="org.jetbrains.kotlin.idea.actions.internal.benchmark.HighlightingBenchmarkAction"
                text="Benchmark highlighting"/>

        <action id="CacheResetOnProcessCanceledToggleAction"
                class="org.jetbrains.kotlin.idea.actions.internal.CacheResetOnProcessCanceledToggleAction"
                text="Reset caches on ProcessCanceledException"/>

        <action id="CheckComponentsUsageSearchAction" class="org.jetbrains.kotlin.idea.actions.internal.CheckComponentsUsageSearchAction"
                text="Check Component Functions Usage Search"/>

        <action id="FindImplicitNothingAction" class="org.jetbrains.kotlin.idea.actions.internal.FindImplicitNothingAction"
                text="Find Implicit Nothing Calls"/>

        <action id="PrintOutNotPropertyMatches" class="org.jetbrains.kotlin.idea.actions.internal.SearchNotPropertyCandidatesAction"
                text="Search Not Property Candidates"/>

        <action id="StoredExceptionsThrowToggleAction" class="org.jetbrains.kotlin.idea.actions.internal.StoredExceptionsThrowToggleAction"
                text="Throw cached PCE"/>

        <action id="CopyAsDiagnosticTest" class="org.jetbrains.kotlin.idea.actions.internal.CopyAsDiagnosticTestAction"
                text="Copy Current File As Diagnostic Test"/>
      </group>
      <separator/>

      <add-to-group group-id="Internal" anchor="last"/>
    </group>

    <action id="ExtractFunctionToScope" class="org.jetbrains.kotlin.idea.refactoring.introduce.extractFunction.ExtractFunctionToScopeAction"
            text="Function to _Scope...">
      <keyboard-shortcut keymap="$default" first-keystroke="control alt shift M"/>
      <add-to-group group-id="IntroduceActionsGroup" anchor="after" relative-to-action="ExtractFunction"/>
    </action>

    <action id="IntroduceTypeParameter" class="org.jetbrains.kotlin.idea.refactoring.introduce.introduceTypeParameter.IntroduceTypeParameterAction"
            text="T_ype Parameter...">
      <add-to-group group-id="IntroduceActionsGroup" anchor="after" relative-to-action="ExtractFunctionToScope"/>
    </action>

    <action id="IntroduceTypeAlias" class="org.jetbrains.kotlin.idea.refactoring.introduce.introduceTypeAlias.IntroduceTypeAliasAction"
            text="Type _Alias...">
      <keyboard-shortcut keymap="$default" first-keystroke="control alt shift A"/>
      <add-to-group group-id="IntroduceActionsGroup" anchor="after" relative-to-action="IntroduceTypeParameter"/>
    </action>

    <action id="KotlinShellExecute" class="com.intellij.openapi.actionSystem.EmptyAction"
            text="Execute Kotlin Code"
            description="Execute Kotlin code in console">
      <keyboard-shortcut first-keystroke="control ENTER" keymap="$default"/>
    </action>

    <group id="KotlinGenerateGroup">
      <action id="KotlinGenerateTestMethod"
              class="org.jetbrains.kotlin.idea.actions.generate.KotlinGenerateTestSupportActionBase$Test"
              text="Test Function" />
      <action id="KotlinGenerateSetUpMethod"
              class="org.jetbrains.kotlin.idea.actions.generate.KotlinGenerateTestSupportActionBase$SetUp"
              text="SetUp Function" />
      <action id="KotlinGenerateTearDownMethod"
              class="org.jetbrains.kotlin.idea.actions.generate.KotlinGenerateTestSupportActionBase$TearDown"
              text="TearDown Function" />
      <action id="KotlinGenerateDataMethod"
              class="org.jetbrains.kotlin.idea.actions.generate.KotlinGenerateTestSupportActionBase$Data"
              text="Parameters Function" />
      <separator />
      <action id="KotlinGenerateSecondaryConstructor"
              class="org.jetbrains.kotlin.idea.actions.generate.KotlinGenerateSecondaryConstructorAction"
              text="Secondary Constructor" />
      <action id="KotlinGenerateEqualsAndHashCode"
              class="org.jetbrains.kotlin.idea.actions.generate.KotlinGenerateEqualsAndHashcodeAction"
              text="equals() and hashCode()" />
      <action id="KotlinGenerateToString"
              class="org.jetbrains.kotlin.idea.actions.generate.KotlinGenerateToStringAction"
              text="toString()" />

      <add-to-group group-id="GenerateGroup" anchor="first"/>
    </group>
  </actions>

  <extensions defaultExtensionNs="com.intellij">
    <applicationService serviceInterface="org.jetbrains.kotlin.psi.stubs.elements.StubIndexService"
                        serviceImplementation="org.jetbrains.kotlin.idea.stubindex.IdeStubIndexService"/>

    <applicationService serviceInterface="org.jetbrains.kotlin.load.kotlin.KotlinBinaryClassCache"
                        serviceImplementation="org.jetbrains.kotlin.load.kotlin.KotlinBinaryClassCache"/>

    <applicationService serviceInterface="org.jetbrains.kotlin.idea.quickfix.QuickFixes"
                        serviceImplementation="org.jetbrains.kotlin.idea.quickfix.QuickFixes"/>

    <applicationService serviceInterface="org.jetbrains.kotlin.idea.caches.FileAttributeService"
                        serviceImplementation="org.jetbrains.kotlin.idea.caches.FileAttributeServiceImpl"/>

    <applicationService serviceInterface="org.jetbrains.kotlin.idea.KotlinPluginUpdater"
                        serviceImplementation="org.jetbrains.kotlin.idea.KotlinPluginUpdater"/>

    <projectService serviceInterface="org.jetbrains.kotlin.idea.util.ImportInsertHelper"
                    serviceImplementation="org.jetbrains.kotlin.util.ImportInsertHelperImpl"/>

    <applicationService serviceInterface="org.jetbrains.kotlin.psi.KotlinDeclarationNavigationPolicy"
                        serviceImplementation="org.jetbrains.kotlin.idea.decompiler.navigation.KotlinDeclarationNavigationPolicyImpl"/>

    <projectService serviceInterface="org.jetbrains.kotlin.caches.resolve.KotlinCacheService"
                    serviceImplementation="org.jetbrains.kotlin.idea.caches.resolve.KotlinCacheServiceImpl"/>

    <projectService serviceInterface="org.jetbrains.kotlin.load.kotlin.MetadataFinderFactory"
                    serviceImplementation="org.jetbrains.kotlin.idea.vfilefinder.IDEVirtualFileFinderFactory"/>

    <projectService serviceInterface="org.jetbrains.kotlin.load.kotlin.VirtualFileFinderFactory"
                    serviceImplementation="org.jetbrains.kotlin.idea.vfilefinder.IDEVirtualFileFinderFactory"/>

    <projectService serviceInterface="org.jetbrains.kotlin.load.kotlin.ModuleVisibilityManager"
                    serviceImplementation="org.jetbrains.kotlin.idea.util.IdeModuleVisibilityManagerImpl"/>

    <projectService serviceInterface="org.jetbrains.kotlin.resolve.jvm.modules.JavaModuleResolver"
                    serviceImplementation="org.jetbrains.kotlin.idea.modules.IdeJavaModuleResolver"/>

    <projectService serviceInterface="org.jetbrains.kotlin.resolve.ModuleAnnotationsResolver"
                    serviceImplementation="org.jetbrains.kotlin.idea.compiler.IdeModuleAnnotationsResolver"/>

    <projectService serviceInterface="org.jetbrains.kotlin.asJava.LightClassGenerationSupport"
                    serviceImplementation="org.jetbrains.kotlin.idea.caches.resolve.IDELightClassGenerationSupport"/>

    <projectService serviceInterface="org.jetbrains.kotlin.asJava.KotlinAsJavaSupport"
                    serviceImplementation="org.jetbrains.kotlin.idea.caches.resolve.IDEKotlinAsJavaSupport"/>

    <projectService serviceInterface="org.jetbrains.kotlin.psi.KtFileClassProvider"
                    serviceImplementation="org.jetbrains.kotlin.idea.caches.resolve.KtFileClassProviderImpl"/>

    <projectService serviceInterface="org.jetbrains.kotlin.resolve.CodeAnalyzerInitializer"
                    serviceImplementation="org.jetbrains.kotlin.resolve.DummyCodeAnalyzerInitializer"/>

    <projectService serviceInterface="org.jetbrains.kotlin.script.ScriptDefinitionProvider"
                    serviceImplementation="org.jetbrains.kotlin.idea.core.script.ScriptDefinitionsManager"/>

    <projectService serviceInterface="org.jetbrains.kotlin.script.ScriptDependenciesProvider"
                    serviceImplementation="org.jetbrains.kotlin.idea.core.script.IdeScriptDependenciesProvider"/>

    <projectService serviceInterface="org.jetbrains.kotlin.idea.core.script.ScriptDependenciesManager"
                    serviceImplementation="org.jetbrains.kotlin.idea.core.script.ScriptDependenciesManager"/>

    <projectService serviceInterface="org.jetbrains.kotlin.idea.core.script.ScriptDependenciesCache"
                    serviceImplementation="org.jetbrains.kotlin.idea.core.script.ScriptDependenciesCache"/>

    <projectService serviceInterface="org.jetbrains.kotlin.idea.core.script.ScriptDependenciesUpdater"
                    serviceImplementation="org.jetbrains.kotlin.idea.core.script.ScriptDependenciesUpdater"/>

    <projectService serviceInterface="org.jetbrains.kotlin.script.ScriptReportSink"
                    serviceImplementation="org.jetbrains.kotlin.idea.core.script.IdeScriptReportSink"/>

    <projectService serviceInterface="org.jetbrains.kotlin.idea.compiler.configuration.KotlinCommonCompilerArgumentsHolder"
                    serviceImplementation="org.jetbrains.kotlin.idea.compiler.configuration.KotlinCommonCompilerArgumentsHolder"/>

    <projectService serviceInterface="org.jetbrains.kotlin.idea.compiler.configuration.Kotlin2JvmCompilerArgumentsHolder"
                    serviceImplementation="org.jetbrains.kotlin.idea.compiler.configuration.Kotlin2JvmCompilerArgumentsHolder"/>

    <projectService serviceInterface="org.jetbrains.kotlin.idea.compiler.configuration.Kotlin2JsCompilerArgumentsHolder"
                    serviceImplementation="org.jetbrains.kotlin.idea.compiler.configuration.Kotlin2JsCompilerArgumentsHolder"/>

    <projectService serviceInterface="org.jetbrains.kotlin.idea.compiler.configuration.KotlinCompilerSettings"
                    serviceImplementation="org.jetbrains.kotlin.idea.compiler.configuration.KotlinCompilerSettings"/>

    <projectService serviceImplementation="org.jetbrains.kotlin.idea.compiler.configuration.KotlinCompilerWorkspaceSettings"/>

    <projectService serviceInterface="org.jetbrains.kotlin.asJava.classes.KtLightClassForFacade$FacadeStubCache"
                    serviceImplementation="org.jetbrains.kotlin.asJava.classes.KtLightClassForFacade$FacadeStubCache"/>

    <projectService serviceInterface="org.jetbrains.kotlin.resolve.lazy.declarations.DeclarationProviderFactoryService"
                    serviceImplementation="org.jetbrains.kotlin.idea.stubindex.resolve.PluginDeclarationProviderFactoryService"/>

    <projectService serviceInterface="org.jetbrains.kotlin.idea.stubindex.SubpackagesIndexService"
                    serviceImplementation="org.jetbrains.kotlin.idea.stubindex.SubpackagesIndexService"/>

    <projectService serviceInterface="org.jetbrains.kotlin.idea.caches.project.LibraryModificationTracker"
                    serviceImplementation="org.jetbrains.kotlin.idea.caches.project.LibraryModificationTracker"/>

    <projectService serviceInterface="org.jetbrains.kotlin.idea.core.script.ScriptDependenciesModificationTracker"
                    serviceImplementation="org.jetbrains.kotlin.idea.core.script.ScriptDependenciesModificationTracker"/>

    <projectService serviceInterface="org.jetbrains.kotlin.resolve.jvm.KotlinJavaPsiFacade"
                    serviceImplementation="org.jetbrains.kotlin.resolve.jvm.KotlinJavaPsiFacade"/>

    <projectService serviceInterface="org.jetbrains.kotlin.idea.caches.lightClasses.ClsJavaStubByVirtualFileCache"
                    serviceImplementation="org.jetbrains.kotlin.idea.caches.lightClasses.ClsJavaStubByVirtualFileCache"/>

    <projectService serviceInterface="org.jetbrains.kotlin.asJava.classes.LightClassInheritanceHelper"
                    serviceImplementation="org.jetbrains.kotlin.idea.caches.lightClasses.IdeLightClassInheritanceHelper"/>

    <projectService serviceInterface="org.jetbrains.kotlin.config.KotlinFacetSettingsProvider"
                    serviceImplementation="org.jetbrains.kotlin.idea.facet.KotlinFacetSettingsProviderImpl"/>

    <projectService serviceInterface="org.jetbrains.kotlin.idea.framework.LibraryEffectiveKindProvider"
                    serviceImplementation="org.jetbrains.kotlin.idea.framework.LibraryEffectiveKindProviderImpl"/>

    <projectService serviceInterface="org.jetbrains.kotlin.idea.core.NotPropertiesService"
                    serviceImplementation="org.jetbrains.kotlin.idea.intentions.NotPropertiesServiceImpl"/>

    <projectService serviceInterface="org.jetbrains.kotlin.idea.kdoc.SampleResolutionService"
                    serviceImplementation="org.jetbrains.kotlin.idea.kdoc.IdeSampleResolutionService"/>

    <projectService serviceImplementation="org.jetbrains.kotlin.idea.caches.PerModulePackageCacheService"/>

    <projectService serviceInterface="org.jetbrains.kotlin.idea.caches.project.LibraryDependenciesCache"
                    serviceImplementation="org.jetbrains.kotlin.idea.caches.project.LibraryDependenciesCacheImpl"/>

    <projectService serviceInterface="org.jetbrains.kotlin.idea.caches.resolve.IdePackageOracleFactory"
                    serviceImplementation="org.jetbrains.kotlin.idea.caches.resolve.IdePackageOracleFactory"/>

    <projectService serviceInterface="org.jetbrains.kotlin.idea.caches.project.ScriptBinariesScopeCache"
                    serviceImplementation="org.jetbrains.kotlin.idea.caches.project.ScriptBinariesScopeCache"/>

    <projectService serviceInterface="org.jetbrains.kotlin.idea.core.util.ProjectJob"
                    serviceImplementation="org.jetbrains.kotlin.idea.core.util.ProjectJob"/>

    <projectService serviceInterface="org.jetbrains.kotlin.idea.core.script.ScriptModificationListener"
                    serviceImplementation="org.jetbrains.kotlin.idea.core.script.ScriptModificationListener"/>

    <projectService serviceInterface="org.jetbrains.kotlin.resolve.lazy.ProbablyNothingCallableNames"
                    serviceImplementation="org.jetbrains.kotlin.idea.project.ProbablyNothingCallableNamesImpl"/>

    <projectService serviceInterface="org.jetbrains.kotlin.idea.core.script.settings.KotlinScriptingSettings"
                    serviceImplementation="org.jetbrains.kotlin.idea.core.script.settings.KotlinScriptingSettings"/>

    <errorHandler implementation="org.jetbrains.kotlin.idea.reporter.KotlinReportSubmitter"/>

    <internalFileTemplate name="Kotlin File"/>
    <internalFileTemplate name="Kotlin Class"/>
    <internalFileTemplate name="Kotlin Enum"/>
    <internalFileTemplate name="Kotlin Interface"/>
    <internalFileTemplate name="Kotlin Script"/>

    <gotoSymbolContributor implementation="org.jetbrains.kotlin.idea.goto.KotlinGotoSymbolContributor"/>
    <gotoClassContributor implementation="org.jetbrains.kotlin.idea.goto.KotlinGotoClassContributor"/>
    <searchEverywhereClassifier implementation="org.jetbrains.kotlin.idea.goto.KotlinSearchEverywhereClassifier"/>
    <lang.importOptimizer language="kotlin" implementationClass="org.jetbrains.kotlin.idea.imports.KotlinImportOptimizer"/>
    <lang.namesValidator language="kotlin" implementationClass="org.jetbrains.kotlin.idea.refactoring.KotlinNamesValidator"/>

    <fileTypeFactory implementation="org.jetbrains.kotlin.idea.KotlinFileTypeFactory"/>
    <fileTypeFactory implementation="org.jetbrains.kotlin.idea.KotlinJavaScriptMetaFileTypeFactory"/>
    <fileTypeFactory implementation="org.jetbrains.kotlin.idea.KotlinBuiltInFileTypeFactory"/>
    <fileTypeFactory implementation="org.jetbrains.kotlin.idea.KotlinModuleFileFactory"/>

    <compileServer.plugin classpath="jps/kotlin-jps-plugin.jar;kotlin-stdlib.jar;kotlin-reflect.jar;kotlin-plugin.jar;android-extensions-ide.jar;android-extensions-compiler.jar"/>
    <compiler.task execute="BEFORE" implementation="org.jetbrains.kotlin.idea.internal.makeBackup.MakeBackupCompileTask"/>
    <jps.plugin />

    <lang.syntaxHighlighterFactory key="kotlin" implementationClass="org.jetbrains.kotlin.idea.highlighter.KotlinSyntaxHighlighterFactory"/>
    <syntaxHighlighter factoryClass="org.jetbrains.kotlin.idea.decompiler.builtIns.KotlinSyntaxHighlighterProviderForDecompiledBuiltIns"/>
    <lang.braceMatcher language="kotlin" implementationClass="org.jetbrains.kotlin.idea.KotlinPairMatcher"/>
    <lang.parserDefinition language="kotlin" implementationClass="org.jetbrains.kotlin.parsing.KotlinParserDefinition"/>
    <lang.commenter language="kotlin" implementationClass="org.jetbrains.kotlin.idea.KotlinCommenter"/>
    <lang.psiStructureViewFactory language="kotlin" implementationClass="org.jetbrains.kotlin.idea.structureView.KotlinStructureViewFactory"/>
    <structureViewBuilder order="first" key="CLASS" factoryClass="org.jetbrains.kotlin.idea.structureView.KtClsStructureViewBuilderProvider"/>

    <lang.foldingBuilder language="kotlin" implementationClass="org.jetbrains.kotlin.idea.KotlinFoldingBuilder"/>
    <lang.formatter language="kotlin" implementationClass="org.jetbrains.kotlin.idea.formatter.KotlinFormattingModelBuilder"/>
    <preFormatProcessor implementation="org.jetbrains.kotlin.idea.formatter.KotlinPreFormatProcessor"/>
    <lang.findUsagesProvider language="kotlin" implementationClass="org.jetbrains.kotlin.idea.findUsages.KotlinFindUsagesProvider"/>
    <lang.elementManipulator forClass="org.jetbrains.kotlin.psi.KtStringTemplateExpression"
                             implementationClass="org.jetbrains.kotlin.psi.psiUtil.KtStringTemplateExpressionManipulator"/>
    <fileStructureGroupRuleProvider implementation="org.jetbrains.kotlin.idea.findUsages.KotlinDeclarationGroupRuleProvider"/>
    <fileStructureGroupRuleProvider implementation="org.jetbrains.kotlin.idea.findUsages.KotlinDeclarationSecondLevelGroupRuleProvider"/>
    <importFilteringRule implementation="org.jetbrains.kotlin.idea.findUsages.KotlinImportFilteringRule"/>
    <lang.refactoringSupport language="kotlin" implementationClass="org.jetbrains.kotlin.idea.refactoring.KotlinRefactoringSupportProvider"/>
    <lang.surroundDescriptor language="kotlin"
                             implementationClass="org.jetbrains.kotlin.idea.codeInsight.surroundWith.expression.KotlinExpressionSurroundDescriptor"/>
    <lang.surroundDescriptor language="kotlin"
                             implementationClass="org.jetbrains.kotlin.idea.codeInsight.surroundWith.statement.KotlinStatementSurroundDescriptor"/>
    <lang.unwrapDescriptor language="kotlin" implementationClass="org.jetbrains.kotlin.idea.codeInsight.unwrap.KotlinUnwrapDescriptor"/>
    <quoteHandler fileType="Kotlin" className="org.jetbrains.kotlin.idea.editor.KotlinQuoteHandler"/>
    <refactoring.helper implementation="org.jetbrains.kotlin.idea.codeInsight.KotlinRefactoringHelperForDelayedRequests"/>
    <refactoring.helper implementation="org.jetbrains.kotlin.idea.codeInsight.KotlinOptimizeImportsRefactoringHelper"/>
    <refactoring.moveHandler
        id="kotlin.moveFilesOrDirectories"
        implementation="org.jetbrains.kotlin.idea.refactoring.move.moveFilesOrDirectories.KotlinMoveFilesOrDirectoriesHandler"
        order="first"/>
    <refactoring.moveHandler
        id="kotlin.moveTopLevelDeclarations"
        implementation="org.jetbrains.kotlin.idea.refactoring.move.moveDeclarations.MoveKotlinDeclarationsHandler"
        order="first,before kotlin.moveFilesOrDirectories"/>
    <refactoring.moveHandler
        id="kotlinAwareJavaMoveClassesOrPackagesHandler"
        implementation="org.jetbrains.kotlin.idea.refactoring.move.moveClassesOrPackages.KotlinAwareJavaMoveClassesOrPackagesHandler"
        order="first" />
    <moveFileHandler implementation="org.jetbrains.kotlin.idea.refactoring.move.moveFilesOrDirectories.MoveKotlinFileHandler" />
    <moveFileHandler
        implementation="org.jetbrains.kotlin.idea.refactoring.move.moveFilesOrDirectories.FqNameFixingMoveJavaFileHandler"
        order="before java" />
    <refactoring.moveDirectoryWithClassesHelper
        implementation="org.jetbrains.kotlin.idea.refactoring.move.moveFilesOrDirectories.KotlinMoveDirectoryWithClassesHelper"
        order="first" />
    <refactoring.moveClassHandler
        implementation="org.jetbrains.kotlin.idea.refactoring.move.moveFilesOrDirectories.MoveKotlinClassHandler"
        order="first"/>
    <refactoring.moveInnerClassUsagesHandler
        implementationClass="org.jetbrains.kotlin.idea.refactoring.move.MoveJavaInnerClassKotlinUsagesHandler"
        language="kotlin" />
    <refactoring.copyHandler
        id="kotlinClass"
        implementation="org.jetbrains.kotlin.idea.refactoring.copy.CopyKotlinDeclarationsHandler"
        order="first" />
    <refactoring.changeSignatureUsageProcessor
        implementation="org.jetbrains.kotlin.idea.refactoring.changeSignature.KotlinChangeSignatureUsageProcessor"
        order="after javaProcessor" />
    <refactoring.introduceParameterMethodUsagesProcessor
        implementation="org.jetbrains.kotlin.idea.refactoring.introduce.introduceParameter.KotlinIntroduceParameterMethodUsageProcessor"/>
    <inlineActionHandler implementation="org.jetbrains.kotlin.idea.refactoring.inline.KotlinInlineValHandler"/>
    <inlineActionHandler implementation="org.jetbrains.kotlin.idea.refactoring.inline.KotlinInlineFunctionHandler"/>
    <inlineActionHandler implementation="org.jetbrains.kotlin.idea.refactoring.inline.KotlinInlineTypeAliasHandler"/>
    <treeStructureProvider implementation="org.jetbrains.kotlin.idea.projectView.KotlinSelectInProjectViewProvider"/>
    <treeStructureProvider implementation="org.jetbrains.kotlin.idea.projectView.KotlinExpandNodeProjectViewProvider" order="last"/>

    <colorSettingsPage implementation="org.jetbrains.kotlin.idea.highlighter.KotlinColorSettingsPage"/>
    <additionalTextAttributes scheme="Default" file="colorScheme/Default_Kotlin.xml"/>
    <additionalTextAttributes scheme="Darcula" file="colorScheme/Darcula_Kotlin.xml"/>

    <codeStyleSettingsProvider implementation="org.jetbrains.kotlin.idea.formatter.KotlinCodeStyleSettingsProvider"/>
    <langCodeStyleSettingsProvider implementation="org.jetbrains.kotlin.idea.formatter.KotlinLanguageCodeStyleSettingsProvider"/>
    <predefinedCodeStyle implementation="org.jetbrains.kotlin.idea.formatter.KotlinStyleGuideCodeStyle"/>
    <predefinedCodeStyle implementation="org.jetbrains.kotlin.idea.formatter.KotlinObsoleteCodeStyle"/>

    <projectConfigurable instance="org.jetbrains.kotlin.idea.compiler.configuration.KotlinCompilerConfigurableTab"
                         id="project.kotlinCompiler"
                         displayName="Kotlin Compiler"
                         parentId="project.propCompiler"/>

    <applicationConfigurable groupId="language" displayName="Kotlin Updates" id="preferences.language.Kotlin"
                             instance="org.jetbrains.kotlin.idea.configuration.KotlinUpdatesSettingsConfigurable"/>

    <qualifiedNameProvider implementation="org.jetbrains.kotlin.idea.actions.KotlinQualifiedNameProvider"/>

    <codeInsight.parameterInfo language="kotlin" implementationClass="org.jetbrains.kotlin.idea.parameterInfo.KotlinFunctionParameterInfoHandler"/>
    <codeInsight.parameterInfo language="kotlin" implementationClass="org.jetbrains.kotlin.idea.parameterInfo.KotlinArrayAccessParameterInfoHandler"/>
    <codeInsight.parameterInfo language="kotlin" implementationClass="org.jetbrains.kotlin.idea.parameterInfo.KotlinClassTypeArgumentInfoHandler"/>
    <codeInsight.parameterInfo language="kotlin" implementationClass="org.jetbrains.kotlin.idea.parameterInfo.KotlinFunctionTypeArgumentInfoHandler"/>
    <codeInsight.parameterNameHints language="kotlin" implementationClass="org.jetbrains.kotlin.idea.parameterInfo.KotlinInlayParameterHintsProvider"/>

    <codeInsight.gotoSuper language="kotlin" implementationClass="org.jetbrains.kotlin.idea.codeInsight.GotoSuperActionHandler"/>

    <codeInsight.template.postfixTemplateProvider language="kotlin"
                                                  implementationClass="org.jetbrains.kotlin.idea.codeInsight.postfix.KtPostfixTemplateProvider"/>

    <codeInsight.linkHandler prefix="#kotlinClass/" handlerClass="org.jetbrains.kotlin.idea.highlighter.markers.KotlinClassTooltipLinkHandler"/>

    <defaultHighlightingSettingProvider language="kotlin" implementation="org.jetbrains.kotlin.idea.highlighter.KotlinDefaultHighlightingSettingsProvider"/>

    <typeDeclarationProvider implementation="org.jetbrains.kotlin.idea.codeInsight.KotlinTypeDeclarationProvider"/>

    <completion.contributor language="kotlin"
                            id="KotlinCompletionContributor"
                            order="first"
                            implementationClass="org.jetbrains.kotlin.idea.completion.KotlinCompletionContributor"/>
    <completion.contributor language="kotlin"
                            implementationClass="org.jetbrains.kotlin.idea.completion.KDocCompletionContributor"/>

    <completion.confidence language="kotlin" implementationClass="com.intellij.codeInsight.completion.UnfocusedNameIdentifier"/>
    <completion.confidence language="kotlin" implementationClass="com.intellij.codeInsight.completion.AlwaysFocusLookup" order="last"/>
    <completion.confidence language="kotlin" implementationClass="org.jetbrains.kotlin.idea.completion.confidence.EnableAutopopupInStringTemplate"/>
    <completion.confidence language="kotlin" implementationClass="com.intellij.codeInsight.completion.SkipAutopopupInStrings"/>

    <lookup.charFilter implementation="org.jetbrains.kotlin.idea.completion.KotlinCompletionCharFilter"/>
    <lookup.actionProvider implementation="org.jetbrains.kotlin.idea.completion.KotlinExcludeFromCompletionLookupActionProvider"/>

    <statistician key="completion" implementationClass="org.jetbrains.kotlin.idea.completion.KotlinCompletionStatistician"/>
    <statistician key="proximity" implementationClass="org.jetbrains.kotlin.idea.completion.KotlinProximityStatistician"/>

    <weigher key="completion" implementationClass="org.jetbrains.kotlin.idea.completion.KotlinLookupElementProximityWeigher" id="kotlin.proximity" order="after proximity"/>

    <psi.referenceContributor language="kotlin" implementation="org.jetbrains.kotlin.idea.references.KotlinReferenceContributor"/>
    <psi.referenceContributor
        id="kotlinFilePathReferenceContributor"
        language="kotlin"
        implementation="org.jetbrains.kotlin.idea.references.KotlinFilePathReferenceContributor"/>
    <psi.referenceContributor
        id="kotlinDefaultAnnotationMethodImplicitReferenceContributor"
        language="kotlin"
        implementation="org.jetbrains.kotlin.idea.references.KotlinDefaultAnnotationMethodImplicitReferenceContributor"/>

    <psi.treeChangePreprocessor implementation="org.jetbrains.kotlin.idea.caches.KotlinPackageStatementPsiTreeChangePreprocessor"/>

    <renamePsiElementProcessor id="KotlinAwareJavaGetter"
                               implementation="org.jetbrains.kotlin.idea.refactoring.rename.KotlinAwareJavaGetterRenameProcessor"
                               order="first"/>
    <renamePsiElementProcessor id="KotlinClass"
                               implementation="org.jetbrains.kotlin.idea.refactoring.rename.RenameKotlinClassifierProcessor"
                               order="first"/>
    <renamePsiElementProcessor implementation="org.jetbrains.kotlin.idea.refactoring.rename.RenameKotlinFunctionProcessor"
                               id="KotlinFunction"
                               order="first"/>
    <renamePsiElementProcessor implementation="org.jetbrains.kotlin.idea.refactoring.rename.RenameKotlinPropertyProcessor"
                               id="KotlinProperty"
                               order="first"/>
    <renamePsiElementProcessor implementation="org.jetbrains.kotlin.idea.refactoring.rename.RenameKotlinParameterProcessor"
                               id="KotlinParameter"
                               order="first"/>
    <renamePsiElementProcessor implementation="org.jetbrains.kotlin.idea.refactoring.rename.RenameKotlinFileProcessor"
                               id="KotlinFile"
                               order="first"/>
    <renamePsiElementProcessor implementation="org.jetbrains.kotlin.idea.refactoring.rename.RenameKotlinTypeParameterProcessor"
                               id="KotlinTypeParameter"/>
    <renamePsiElementProcessor implementation="org.jetbrains.kotlin.idea.refactoring.rename.RenameJavaSyntheticPropertyHandler$Processor"
                               id="JavaSyntheticPropertyFromKotlin"/>
    <renameHandler implementation="org.jetbrains.kotlin.idea.refactoring.rename.KotlinRenameDispatcherHandler"/>
    <renameHandler implementation="org.jetbrains.kotlin.idea.refactoring.rename.KotlinDirectoryAsPackageRenameHandler"/>
    <automaticRenamerFactory implementation="org.jetbrains.kotlin.idea.refactoring.rename.AutomaticVariableRenamerFactory"/>
    <automaticRenamerFactory implementation="org.jetbrains.kotlin.idea.refactoring.rename.AutomaticVariableRenamerFactoryForJavaClass"/>
    <automaticRenamerFactory implementation="org.jetbrains.kotlin.idea.refactoring.rename.AutomaticVariableInJavaRenamerFactory"/>
    <automaticRenamerFactory implementation="org.jetbrains.kotlin.idea.refactoring.rename.AutomaticInheritorRenamerFactory"/>
    <automaticRenamerFactory implementation="org.jetbrains.kotlin.idea.refactoring.rename.AutomaticOverloadsRenamerFactory"/>
    <automaticRenamerFactory implementation="org.jetbrains.kotlin.idea.refactoring.rename.KotlinAutomaticTestRenamerFactory"/>
    <automaticRenamerFactory implementation="org.jetbrains.kotlin.idea.refactoring.rename.AutomaticParameterRenamerFactory"/>
    <vetoRenameCondition implementation="org.jetbrains.kotlin.idea.refactoring.KotlinVetoRenameCondition"/>
    <renameInputValidator implementation="org.jetbrains.kotlin.idea.refactoring.rename.KotlinDeclarationRenameInputValidator"/>
    <rename.inplace.resolveSnapshotProvider
        language="kotlin"
        implementationClass="org.jetbrains.kotlin.idea.refactoring.rename.KotlinResolveSnapshotProvider"/>

    <spellchecker.support implementationClass="org.jetbrains.kotlin.idea.codeInsight.spellchecker.KotlinSpellcheckingStrategy" language="kotlin"/>

    <liveTemplateContext implementation="org.jetbrains.kotlin.idea.liveTemplates.KotlinTemplateContextType$Generic"/>
    <liveTemplateContext implementation="org.jetbrains.kotlin.idea.liveTemplates.KotlinTemplateContextType$TopLevel"/>
    <liveTemplateContext implementation="org.jetbrains.kotlin.idea.liveTemplates.KotlinTemplateContextType$Statement"/>
    <liveTemplateContext implementation="org.jetbrains.kotlin.idea.liveTemplates.KotlinTemplateContextType$Class"/>
    <liveTemplateContext implementation="org.jetbrains.kotlin.idea.liveTemplates.KotlinTemplateContextType$Expression"/>
    <liveTemplateContext implementation="org.jetbrains.kotlin.idea.liveTemplates.KotlinTemplateContextType$Comment"/>
    <liveTemplateContext implementation="org.jetbrains.kotlin.idea.liveTemplates.KotlinTemplateContextType$ObjectDeclaration"/>
    <defaultLiveTemplatesProvider implementation="org.jetbrains.kotlin.idea.liveTemplates.KotlinLiveTemplatesProvider"/>
    <liveTemplateMacro implementation="org.jetbrains.kotlin.idea.liveTemplates.macro.AnyVariableMacro"/>
    <liveTemplateMacro implementation="org.jetbrains.kotlin.idea.liveTemplates.macro.SuitableVariableMacro"/>
    <liveTemplateMacro implementation="org.jetbrains.kotlin.idea.liveTemplates.macro.FunctionParametersMacro"/>
    <liveTemplateMacro implementation="org.jetbrains.kotlin.idea.liveTemplates.macro.AnonymousSuperMacro"/>
    <liveTemplateMacro implementation="org.jetbrains.kotlin.idea.liveTemplates.macro.SuggestVariableNameMacro"/>
    <liveTemplateMacro implementation="org.jetbrains.kotlin.idea.liveTemplates.macro.KotlinClassNameMacro"/>
    <liveTemplateMacro implementation="org.jetbrains.kotlin.idea.liveTemplates.macro.KotlinFunctionNameMacro"/>
    <liveTemplateMacro implementation="org.jetbrains.kotlin.idea.liveTemplates.macro.KotlinPackageNameMacro"/>
    <liveTemplateOptionalProcessor implementation="org.jetbrains.kotlin.idea.liveTemplates.KotlinShortenFQNamesProcessor"/>

    <annotator language="kotlin" implementationClass="org.jetbrains.kotlin.idea.highlighter.KotlinPsiCheckerAndHighlightingUpdater"/>
    <highlightRangeExtension implementation="org.jetbrains.kotlin.idea.highlighter.KotlinPsiChecker"/>
    <daemon.changeLocalityDetector implementation="org.jetbrains.kotlin.idea.highlighter.KotlinChangeLocalityDetector"/>

    <annotator language="kotlin" implementationClass="org.jetbrains.kotlin.idea.highlighter.DebugInfoAnnotator"/>
    <annotator language="kotlin" implementationClass="org.jetbrains.kotlin.idea.highlighter.DuplicateJvmSignatureAnnotator"/>
    <annotator language="kotlin" implementationClass="org.jetbrains.kotlin.idea.highlighter.PlatformExpectedAnnotator"/>
    <problemHighlightFilter implementation="org.jetbrains.kotlin.idea.highlighter.KotlinProblemHighlightFilter"/>

    <highlightVisitor implementation="org.jetbrains.kotlin.idea.highlighter.KotlinRainbowVisitor"/>

    <annotator language="JAVA" implementationClass="org.jetbrains.kotlin.idea.java.UnimplementedKotlinInterfaceMemberAnnotator"/>

    <extendWordSelectionHandler implementation="org.jetbrains.kotlin.idea.editor.wordSelection.KotlinStatementGroupSelectioner"/>
    <extendWordSelectionHandler implementation="org.jetbrains.kotlin.idea.editor.wordSelection.KotlinCodeBlockSelectioner"/>
    <extendWordSelectionHandler implementation="org.jetbrains.kotlin.idea.editor.wordSelection.KotlinDocCommentSelectioner"/>
    <extendWordSelectionHandler implementation="org.jetbrains.kotlin.idea.editor.wordSelection.KotlinCallExpressionWithLambdaSelectioner"/>
    <extendWordSelectionHandler implementation="org.jetbrains.kotlin.idea.editor.wordSelection.KotlinDeclarationSelectioner"/>
    <extendWordSelectionHandler implementation="org.jetbrains.kotlin.idea.editor.wordSelection.KotlinListSelectioner"/>
    <extendWordSelectionHandler implementation="org.jetbrains.kotlin.idea.editor.wordSelection.KotlinStringLiteralSelectioner"/>
    <extendWordSelectionHandler implementation="org.jetbrains.kotlin.idea.editor.wordSelection.KotlinInvokedExpressionSelectioner"/>
    <extendWordSelectionHandler implementation="org.jetbrains.kotlin.idea.editor.wordSelection.KotlinTypeSelectioner"/>
    <extendWordSelectionHandler implementation="org.jetbrains.kotlin.idea.editor.wordSelection.KotlinSuperTypeSelectioner"/>
    <extendWordSelectionHandler implementation="org.jetbrains.kotlin.idea.editor.wordSelection.KotlinBracketsSelectioner"/>
    <basicWordSelectionFilter implementation="org.jetbrains.kotlin.idea.editor.wordSelection.KotlinWordSelectionFilter"/>

    <typedHandler implementation="org.jetbrains.kotlin.idea.editor.KotlinTypedHandler"/>
    <typedHandler implementation="org.jetbrains.kotlin.idea.kdoc.KDocTypedHandler"/>
    <typedHandler implementation="org.jetbrains.kotlin.idea.editor.KotlinRawStringTypedHandler"/>
    <enterHandlerDelegate implementation="org.jetbrains.kotlin.idea.editor.KotlinEnterHandler"
                          id="KotlinEnterHandler" order="before EnterBetweenBracesHandler"/>
    <enterHandlerDelegate implementation="org.jetbrains.kotlin.idea.editor.KotlinMultilineStringEnterHandler"
                          id="KotlinMultilineStringEnterHandler" order="before EnterBetweenBracesHandler"/>
    <lang.smartEnterProcessor language="kotlin" implementationClass="org.jetbrains.kotlin.idea.editor.KotlinSmartEnterHandler"/>
    <backspaceHandlerDelegate implementation="org.jetbrains.kotlin.idea.editor.KotlinBackspaceHandler"/>
    <backspaceHandlerDelegate implementation="org.jetbrains.kotlin.idea.editor.KotlinStringTemplateBackspaceHandler"/>
    <backspaceHandlerDelegate implementation="org.jetbrains.kotlin.idea.editor.KotlinRawStringBackspaceHandler"/>

    <copyPastePostProcessor implementation="org.jetbrains.kotlin.idea.conversion.copy.ConvertJavaCopyPasteProcessor"/>
    <copyPastePostProcessor implementation="org.jetbrains.kotlin.idea.conversion.copy.ConvertTextJavaCopyPasteProcessor"/>
    <copyPastePostProcessor implementation="org.jetbrains.kotlin.idea.codeInsight.KotlinCopyPasteReferenceProcessor"/>
    <copyPastePreProcessor implementation="org.jetbrains.kotlin.idea.editor.KotlinLiteralCopyPasteProcessor"/>
    <copyPastePostProcessor implementation="org.jetbrains.kotlin.idea.refactoring.cutPaste.MoveDeclarationsCopyPasteProcessor"/>

    <filePasteProvider implementation="org.jetbrains.kotlin.idea.conversion.copy.KotlinFilePasteProvider" order="first"/>

    <breadcrumbsInfoProvider implementation="org.jetbrains.kotlin.idea.codeInsight.KotlinBreadcrumbsInfoProvider"/>

    <lang.documentationProvider language="JAVA" implementationClass="org.jetbrains.kotlin.idea.KotlinQuickDocumentationProvider" order="first"/>
    <documentationProvider implementation="org.jetbrains.kotlin.idea.KotlinQuickDocumentationProvider"/>

    <codeInsight.lineMarkerProvider language="kotlin" implementationClass="org.jetbrains.kotlin.idea.highlighter.markers.KotlinLineMarkerProvider"/>
    <codeInsight.lineMarkerProvider language="kotlin" implementationClass="org.jetbrains.kotlin.idea.highlighter.KotlinRecursiveCallLineMarkerProvider"/>
    <codeInsight.lineMarkerProvider language="kotlin" implementationClass="org.jetbrains.kotlin.idea.highlighter.KotlinSuspendCallLineMarkerProvider"/>
    <runLineMarkerContributor language="kotlin" implementationClass="org.jetbrains.kotlin.idea.highlighter.KotlinRunLineMarkerContributor"/>
    <runLineMarkerContributor language="kotlin" implementationClass="org.jetbrains.kotlin.idea.highlighter.KotlinTestRunLineMarkerContributor"/>

    <iconProvider implementation="org.jetbrains.kotlin.idea.KotlinIconProvider"/>

    <itemPresentationProvider implementationClass="org.jetbrains.kotlin.idea.presentation.KtFunctionPresenter"
                              forClass="org.jetbrains.kotlin.psi.KtFunction"/>
    <itemPresentationProvider implementationClass="org.jetbrains.kotlin.idea.presentation.KtDefaultDeclarationPresenter"
                              forClass="org.jetbrains.kotlin.psi.KtClass"/>
    <itemPresentationProvider implementationClass="org.jetbrains.kotlin.idea.presentation.KtDefaultDeclarationPresenter"
                              forClass="org.jetbrains.kotlin.psi.KtObjectDeclaration"/>
    <itemPresentationProvider implementationClass="org.jetbrains.kotlin.idea.presentation.KtDefaultDeclarationPresenter"
                              forClass="org.jetbrains.kotlin.psi.KtProperty"/>
    <itemPresentationProvider implementationClass="org.jetbrains.kotlin.idea.presentation.KtDefaultDeclarationPresenter"
                              forClass="org.jetbrains.kotlin.psi.KtParameter"/>
    <itemPresentationProvider implementationClass="org.jetbrains.kotlin.idea.presentation.KtDefaultDeclarationPresenter"
                              forClass="org.jetbrains.kotlin.psi.KtTypeAlias"/>

    <gotoTargetRendererProvider id="JetGotoTargetRenderProvider" implementation="org.jetbrains.kotlin.idea.KotlinGotoTargetRenderProvider"
                                order="first"/>
    <elementDescriptionProvider
        implementation="org.jetbrains.kotlin.idea.findUsages.KotlinElementDescriptionProvider"
        order="first"/>
    <elementDescriptionProvider
        implementation="org.jetbrains.kotlin.idea.findUsages.KotlinNonCodeSearchElementDescriptionProvider"/>
    <highlightUsagesHandlerFactory implementation="org.jetbrains.kotlin.idea.highlighter.KotlinHighlightExitPointsHandlerFactory"/>
    <highlightUsagesHandlerFactory implementation="org.jetbrains.kotlin.idea.highlighter.KotlinHighlightImplicitItHandlerFactory"/>
    <findUsagesHandlerFactory implementation="org.jetbrains.kotlin.idea.findUsages.KotlinFindUsagesHandlerFactory"/>
    <usageTypeProvider implementation="org.jetbrains.kotlin.idea.findUsages.KotlinUsageTypeProvider"/>

    <refactoring.safeDeleteProcessor
        id="kotlinProcessor"
        implementation="org.jetbrains.kotlin.idea.refactoring.safeDelete.KotlinSafeDeleteProcessor"
        order="before javaProcessor"/>
    <refactoring.safeDelete.JavaSafeDeleteDelegate
        id="kotlinJavaSafeDeleteDelegate"
        language="kotlin"
        implementationClass="org.jetbrains.kotlin.idea.refactoring.safeDelete.KotlinJavaSafeDeleteDelegate"/>

    <codeInsight.implementMethod language="kotlin" implementationClass="org.jetbrains.kotlin.idea.core.overrideImplement.ImplementMembersHandler"/>
    <codeInsight.overrideMethod language="kotlin" implementationClass="org.jetbrains.kotlin.idea.core.overrideImplement.OverrideMembersHandler"/>

    <typeHierarchyProvider language="kotlin" implementationClass="org.jetbrains.kotlin.idea.hierarchy.KotlinTypeHierarchyProviderBySuperTypeCallEntry"/>
    <typeHierarchyProvider language="kotlin" implementationClass="org.jetbrains.kotlin.idea.hierarchy.KotlinTypeHierarchyProvider"/>
    <typeHierarchyProvider language="JAVA" implementationClass="org.jetbrains.kotlin.idea.hierarchy.KotlinTypeHierarchyProviderBySuperTypeCallEntry" order="last"/>
    <callHierarchyProvider
        language="kotlin"
        implementationClass="org.jetbrains.kotlin.idea.hierarchy.calls.KotlinCallHierarchyProvider" />
    <hierarchy.referenceProcessor implementation="org.jetbrains.kotlin.idea.hierarchy.calls.KotlinCallReferenceProcessor"/>
    <methodHierarchyProvider
        language="kotlin"
        implementationClass="org.jetbrains.kotlin.idea.hierarchy.overrides.KotlinOverrideHierarchyProvider" />

    <java.elementFinder implementation="org.jetbrains.kotlin.asJava.finder.JavaElementFinder"/>
    <java.elementFinder implementation="org.jetbrains.kotlin.idea.core.script.KotlinScriptDependenciesClassFinder"/>
    <java.shortNamesCache implementation="org.jetbrains.kotlin.idea.caches.KotlinShortNamesCache"/>

    <stubElementTypeHolder class="org.jetbrains.kotlin.psi.stubs.elements.KtStubElementTypes"/>
    <stubIndex implementation="org.jetbrains.kotlin.idea.stubindex.KotlinExactPackagesIndex"/>
    <stubIndex implementation="org.jetbrains.kotlin.idea.stubindex.KotlinTopLevelClassByPackageIndex"/>
    <stubIndex implementation="org.jetbrains.kotlin.idea.stubindex.KotlinTopLevelFunctionByPackageIndex"/>
    <stubIndex implementation="org.jetbrains.kotlin.idea.stubindex.KotlinTopLevelPropertyByPackageIndex"/>
    <stubIndex implementation="org.jetbrains.kotlin.idea.stubindex.KotlinTopLevelTypeAliasByPackageIndex"/>
    <stubIndex implementation="org.jetbrains.kotlin.idea.stubindex.KotlinClassShortNameIndex"/>
    <stubIndex implementation="org.jetbrains.kotlin.idea.stubindex.KotlinFullClassNameIndex"/>
    <stubIndex implementation="org.jetbrains.kotlin.idea.stubindex.KotlinPropertyShortNameIndex"/>
    <stubIndex implementation="org.jetbrains.kotlin.idea.stubindex.KotlinFunctionShortNameIndex"/>
    <stubIndex implementation="org.jetbrains.kotlin.idea.stubindex.KotlinTypeAliasShortNameIndex"/>
    <stubIndex implementation="org.jetbrains.kotlin.idea.stubindex.KotlinSuperClassIndex"/>
    <stubIndex implementation="org.jetbrains.kotlin.idea.stubindex.KotlinTopLevelFunctionFqnNameIndex"/>
    <stubIndex implementation="org.jetbrains.kotlin.idea.stubindex.KotlinTopLevelPropertyFqnNameIndex"/>
    <stubIndex implementation="org.jetbrains.kotlin.idea.stubindex.KotlinTopLevelTypeAliasFqNameIndex"/>
    <stubIndex implementation="org.jetbrains.kotlin.idea.stubindex.KotlinTopLevelExtensionsByReceiverTypeIndex"/>
    <stubIndex implementation="org.jetbrains.kotlin.idea.stubindex.KotlinAnnotationsIndex"/>
    <stubIndex implementation="org.jetbrains.kotlin.idea.stubindex.KotlinProbablyNothingFunctionShortNameIndex"/>
    <stubIndex implementation="org.jetbrains.kotlin.idea.stubindex.KotlinProbablyNothingPropertyShortNameIndex"/>
    <stubIndex implementation="org.jetbrains.kotlin.idea.stubindex.KotlinFileFacadeFqNameIndex"/>
    <stubIndex implementation="org.jetbrains.kotlin.idea.stubindex.KotlinFilePartClassIndex"/>
    <stubIndex implementation="org.jetbrains.kotlin.idea.stubindex.KotlinFileFacadeClassByPackageIndex"/>
    <stubIndex implementation="org.jetbrains.kotlin.idea.stubindex.KotlinFileFacadeShortNameIndex"/>
    <stubIndex implementation="org.jetbrains.kotlin.idea.stubindex.KotlinMultifileClassPartIndex"/>
    <stubIndex implementation="org.jetbrains.kotlin.idea.stubindex.KotlinScriptFqnIndex"/>
    <stubIndex implementation="org.jetbrains.kotlin.idea.stubindex.KotlinTypeAliasByExpansionShortNameIndex"/>
    <stubIndex implementation="org.jetbrains.kotlin.idea.stubindex.KotlinOverridableInternalMembersShortNameIndex"/>

    <psi.classFileDecompiler implementation="org.jetbrains.kotlin.idea.decompiler.classFile.KotlinClassFileDecompiler"/>
    <psi.classFileDecompiler implementation="org.jetbrains.kotlin.idea.decompiler.js.KotlinJavaScriptMetaFileDecompiler"/>
    <psi.classFileDecompiler implementation="org.jetbrains.kotlin.idea.decompiler.builtIns.KotlinBuiltInDecompiler"/>

    <fileBasedIndex implementation="org.jetbrains.kotlin.idea.versions.KotlinJvmMetadataVersionIndex"/>
    <fileBasedIndex implementation="org.jetbrains.kotlin.idea.versions.KotlinJsMetadataVersionIndex"/>
    <fileBasedIndex implementation="org.jetbrains.kotlin.idea.vfilefinder.KotlinClassFileIndex"/>
    <fileBasedIndex implementation="org.jetbrains.kotlin.idea.vfilefinder.KotlinJavaScriptMetaFileIndex"/>
    <fileBasedIndex implementation="org.jetbrains.kotlin.idea.vfilefinder.KotlinMetadataFileIndex"/>
    <fileBasedIndex implementation="org.jetbrains.kotlin.idea.vfilefinder.KotlinMetadataFilePackageIndex"/>
    <fileBasedIndex implementation="org.jetbrains.kotlin.idea.vfilefinder.KotlinModuleMappingIndex"/>
    <fileBasedIndex implementation="org.jetbrains.kotlin.idea.vfilefinder.KotlinPackageSourcesMemberNamesIndex"/>
    <fileBasedIndex implementation="org.jetbrains.kotlin.idea.vfilefinder.KotlinJvmModuleAnnotationsIndex"/>

    <idIndexer filetype="Kotlin" implementationClass="org.jetbrains.kotlin.idea.search.KotlinIdIndexer"/>
    <todoIndexer filetype="Kotlin" implementationClass="org.jetbrains.kotlin.idea.search.KotlinTodoIndexer"/>
    <indexPatternBuilder implementation="org.jetbrains.kotlin.idea.search.KotlinIndexPatternBuilder"/>

    <attachSourcesProvider implementation="org.jetbrains.kotlin.idea.actions.DecompileKotlinToJavaActionProvider"/>

    <referencesSearch implementation="org.jetbrains.kotlin.idea.search.ideaExtensions.KotlinReferencesSearcher"/>
    <directClassInheritorsSearch implementation="org.jetbrains.kotlin.idea.search.ideaExtensions.KotlinDirectInheritorsSearcher"/>
    <overridingMethodsSearch implementation="org.jetbrains.kotlin.idea.search.ideaExtensions.KotlinOverridingMethodsWithGenericsSearcher"/>
    <definitionsScopedSearch implementation="org.jetbrains.kotlin.idea.search.ideaExtensions.KotlinDefinitionsSearcher"/>
    <annotatedElementsSearch implementation="org.jetbrains.kotlin.idea.search.ideaExtensions.KotlinAnnotatedElementsSearcher"/>
    <classesWithAnnotatedMembersSearch implementation="org.jetbrains.kotlin.idea.search.ideaExtensions.KotlinClassesWithAnnotatedMembersSearcher"/>
    <methodReferencesSearch implementation="org.jetbrains.kotlin.idea.search.ideaExtensions.KotlinPropertyAccessorsReferenceSearcher"/>
    <methodReferencesSearch implementation="org.jetbrains.kotlin.idea.search.ideaExtensions.KotlinConstructorDelegationCallReferenceSearcher"/>
    <methodReferencesSearch implementation="org.jetbrains.kotlin.idea.search.ideaExtensions.KotlinOverridingMethodReferenceSearcher"/>
    <methodReferencesSearch implementation="org.jetbrains.kotlin.idea.search.ideaExtensions.KotlinConventionMethodReferencesSearcher"/>
    <methodReferencesSearch implementation="org.jetbrains.kotlin.idea.search.ideaExtensions.DefaultAnnotationMethodKotlinImplicitReferenceSearcher"/>

    <readWriteAccessDetector implementation="org.jetbrains.kotlin.idea.search.ideaExtensions.KotlinReadWriteAccessDetector" id="kotlin"/>

    <applicationService serviceInterface="org.jetbrains.kotlin.idea.editor.KotlinEditorOptions"
                        serviceImplementation="org.jetbrains.kotlin.idea.editor.KotlinEditorOptions"/>
    <editorSmartKeysConfigurable instance="org.jetbrains.kotlin.idea.editor.KotlinEditorOptionsConfigurable"/>

    <applicationService serviceInterface="org.jetbrains.kotlin.idea.refactoring.KotlinRefactoringSettings"
                        serviceImplementation="org.jetbrains.kotlin.idea.refactoring.KotlinRefactoringSettings"/>

    <statementUpDownMover id="jetExpression"
                          implementation="org.jetbrains.kotlin.idea.codeInsight.upDownMover.KotlinExpressionMover"
                          order="before declaration" />

    <statementUpDownMover id="jetDeclaration"
                          implementation="org.jetbrains.kotlin.idea.codeInsight.upDownMover.KotlinDeclarationMover"
                          order="before jetExpression" />

    <moveLeftRightHandler language="kotlin" implementationClass="org.jetbrains.kotlin.idea.codeInsight.KotlinMoveLeftRightHandler"/>

    <joinLinesHandler implementation="org.jetbrains.kotlin.idea.joinLines.JoinDeclarationAndAssignmentHandler"/>
    <joinLinesHandler implementation="org.jetbrains.kotlin.idea.joinLines.JoinBlockIntoSingleStatementHandler"/>
    <joinLinesHandler implementation="org.jetbrains.kotlin.idea.joinLines.JoinStatementsAddSemicolonHandler"/>
    <joinLinesHandler implementation="org.jetbrains.kotlin.idea.joinLines.JoinToStringTemplateHandler"/>

    <targetElementEvaluator
        language="kotlin"
        implementationClass="org.jetbrains.kotlin.idea.search.ideaExtensions.KotlinTargetElementEvaluator" />

    <targetElementUtilExtender implementation="org.jetbrains.kotlin.idea.search.ideaExtensions.KotlinTargetElementEvaluator"/>

    <refactoring.pullUpHelperFactory
        language="kotlin"
        implementationClass="org.jetbrains.kotlin.idea.refactoring.pullUp.KotlinPullUpHelperFactory"/>
    <refactoring.pullUpHelperFactory
        language="JAVA"
        order="first"
        implementationClass="org.jetbrains.kotlin.idea.refactoring.pullUp.JavaToKotlinPullUpHelperFactory"/>

    <lang.refactoringSupport.classMembersRefactoringSupport
        language="kotlin"
        implementationClass="org.jetbrains.kotlin.idea.refactoring.memberInfo.KotlinClassMembersRefactoringSupport"/>

    <refactoring.pushDown
        language="kotlin"
        implementationClass="org.jetbrains.kotlin.idea.refactoring.pushDown.JavaToKotlinPushDownDelegate"/>

    <problemFileHighlightFilter implementation="org.jetbrains.kotlin.idea.projectView.KotlinProblemFileHighlightFilter"/>

    <codeInsight.typeInfo language="kotlin" implementationClass="org.jetbrains.kotlin.idea.codeInsight.KotlinExpressionTypeProvider"/>

    <testCreator language="kotlin" implementationClass="org.jetbrains.kotlin.idea.testIntegration.KotlinTestCreator"/>
    <testFinder implementation="org.jetbrains.kotlin.idea.testIntegration.KotlinTestFinder"/>

    <constantExpressionEvaluator
        language="kotlin"
        implementationClass="org.jetbrains.kotlin.idea.KotlinLightConstantExpressionEvaluator"/>

    <annotationSupport language="kotlin" implementationClass="com.intellij.psi.impl.source.tree.java.JavaAnnotationSupport"/>

    <createFromTemplateHandler implementation="org.jetbrains.kotlin.idea.actions.KotlinCreateFromTemplateHandler"/>
    <defaultTemplatePropertiesProvider implementation="org.jetbrains.kotlin.idea.actions.KotlinDefaultTemplatePropertiesProvider" order="last"/>

    <nameSuggestionProvider implementation="org.jetbrains.kotlin.idea.core.KotlinNameSuggestionProvider"/>

    <usageToPsiElementProvider implementation="org.jetbrains.kotlin.idea.codeInsight.KotlinUsageToPsiElementProvider"/>

    <facetType implementation="org.jetbrains.kotlin.idea.facet.KotlinFacetTypeImpl"/>

    <lang.sliceProvider language="kotlin" implementationClass="org.jetbrains.kotlin.idea.slicer.KotlinSliceProvider"/>

    <usageContextPanelProvider implementation="org.jetbrains.kotlin.idea.slicer.KotlinUsageContextDataInflowPanel$Provider"/>
    <usageContextPanelProvider implementation="org.jetbrains.kotlin.idea.slicer.KotlinUsageContextDataOutflowPanel$Provider"/>

    <gotoRelatedProvider implementation="org.jetbrains.kotlin.idea.goto.KotlinExpectOrActualGotoRelatedProvider"/>

    <declarationRangeHandler key="org.jetbrains.kotlin.psi.KtClassOrObject"
                             implementationClass="org.jetbrains.kotlin.idea.codeInsight.KotlinClassDeclarationRangeHandler"/>

    <declarationRangeHandler key="org.jetbrains.kotlin.psi.KtDeclarationWithBody"
                             implementationClass="org.jetbrains.kotlin.idea.codeInsight.KotlinFunDeclarationRangeHandler"/>

    <lang.jvm.actions.jvmElementActionsFactory implementation="org.jetbrains.kotlin.idea.quickfix.crossLanguage.KotlinElementActionsFactory"/>

    <resolveScopeEnlarger implementation="org.jetbrains.kotlin.idea.CommonModuleResolveScopeEnlarger"/>

    <sdkType implementation="org.jetbrains.kotlin.idea.framework.KotlinSdkType"/>

    <moduleConfigurationEditorProvider implementation="org.jetbrains.kotlin.idea.roots.ui.NonJvmKotlinModuleEditorsProvider"/>

    <projectStructure.sourceRootEditHandler implementation="org.jetbrains.kotlin.idea.roots.ui.KotlinModuleSourceRootEditHandler$Source"/>
    <projectStructure.sourceRootEditHandler implementation="org.jetbrains.kotlin.idea.roots.ui.KotlinModuleSourceRootEditHandler$TestSource"/>
    <projectStructure.sourceRootEditHandler implementation="org.jetbrains.kotlin.idea.roots.ui.KotlinModuleSourceRootEditHandler$Resource"/>
    <projectStructure.sourceRootEditHandler implementation="org.jetbrains.kotlin.idea.roots.ui.KotlinModuleSourceRootEditHandler$TestResource"/>

    <project.converterProvider implementation="org.jetbrains.kotlin.idea.roots.KotlinNonJvmSourceRootConverterProvider"/>

    <intentionAction>
      <className>org.jetbrains.kotlin.idea.intentions.FoldInitializerAndIfToElvisIntention</className>
      <category>Kotlin</category>
    </intentionAction>

    <intentionAction>
      <className>org.jetbrains.kotlin.idea.intentions.ImportMemberIntention</className>
      <category>Kotlin</category>
    </intentionAction>

    <intentionAction>
      <className>org.jetbrains.kotlin.idea.intentions.ImportAllMembersIntention</className>
      <category>Kotlin</category>
    </intentionAction>

    <intentionAction>
      <className>org.jetbrains.kotlin.idea.intentions.SpecifyTypeExplicitlyIntention</className>
      <category>Kotlin</category>
    </intentionAction>

    <intentionAction>
      <className>org.jetbrains.kotlin.idea.intentions.SpecifyTypeExplicitlyInDestructuringAssignmentIntention</className>
      <category>Kotlin</category>
    </intentionAction>

    <intentionAction>
      <className>org.jetbrains.kotlin.idea.intentions.RemoveExplicitTypeIntention</className>
      <category>Kotlin</category>
    </intentionAction>

    <intentionAction>
      <className>org.jetbrains.kotlin.idea.intentions.ConvertToBlockBodyIntention</className>
      <category>Kotlin</category>
    </intentionAction>

    <intentionAction>
      <className>org.jetbrains.kotlin.idea.intentions.conventionNameCalls.ReplaceContainsIntention</className>
      <category>Kotlin</category>
    </intentionAction>

    <intentionAction>
      <className>org.jetbrains.kotlin.idea.intentions.conventionNameCalls.ReplaceInvokeIntention</className>
      <category>Kotlin</category>
    </intentionAction>

    <intentionAction>
      <className>org.jetbrains.kotlin.idea.intentions.conventionNameCalls.ReplaceCallWithUnaryOperatorIntention</className>
      <category>Kotlin</category>
    </intentionAction>

    <intentionAction>
      <className>org.jetbrains.kotlin.idea.intentions.branchedTransformations.intentions.FoldIfToReturnAsymmetricallyIntention</className>
      <category>Kotlin</category>
    </intentionAction>

    <intentionAction>
      <className>org.jetbrains.kotlin.idea.intentions.branchedTransformations.intentions.UnfoldAssignmentToIfIntention</className>
      <category>Kotlin</category>
    </intentionAction>

    <intentionAction>
      <className>org.jetbrains.kotlin.idea.intentions.branchedTransformations.intentions.UnfoldPropertyToIfIntention</className>
      <category>Kotlin</category>
    </intentionAction>

    <intentionAction>
      <className>org.jetbrains.kotlin.idea.intentions.branchedTransformations.intentions.UnfoldAssignmentToWhenIntention</className>
      <category>Kotlin</category>
    </intentionAction>

    <intentionAction>
      <className>org.jetbrains.kotlin.idea.intentions.branchedTransformations.intentions.UnfoldPropertyToWhenIntention</className>
      <category>Kotlin</category>
    </intentionAction>

    <intentionAction>
      <className>org.jetbrains.kotlin.idea.intentions.branchedTransformations.intentions.UnfoldReturnToIfIntention</className>
      <category>Kotlin</category>
    </intentionAction>

    <intentionAction>
      <className>org.jetbrains.kotlin.idea.intentions.branchedTransformations.intentions.UnfoldReturnToWhenIntention</className>
      <category>Kotlin</category>
    </intentionAction>

    <intentionAction>
      <className>org.jetbrains.kotlin.idea.intentions.branchedTransformations.intentions.DoubleBangToIfThenIntention</className>
      <category>Kotlin</category>
    </intentionAction>

    <intentionAction>
      <className>org.jetbrains.kotlin.idea.intentions.branchedTransformations.intentions.IfThenToDoubleBangIntention</className>
      <category>Kotlin</category>
    </intentionAction>

    <intentionAction>
      <className>org.jetbrains.kotlin.idea.intentions.branchedTransformations.intentions.ElvisToIfThenIntention</className>
      <category>Kotlin</category>
    </intentionAction>

    <intentionAction>
      <className>org.jetbrains.kotlin.idea.intentions.branchedTransformations.intentions.SafeAccessToIfThenIntention</className>
      <category>Kotlin</category>
    </intentionAction>

    <intentionAction>
      <className>org.jetbrains.kotlin.idea.intentions.branchedTransformations.intentions.IfToWhenIntention</className>
      <category>Kotlin</category>
    </intentionAction>

    <intentionAction>
      <className>org.jetbrains.kotlin.idea.intentions.branchedTransformations.intentions.WhenToIfIntention</className>
      <category>Kotlin</category>
    </intentionAction>

    <intentionAction>
      <className>org.jetbrains.kotlin.idea.intentions.branchedTransformations.intentions.FlattenWhenIntention</className>
      <category>Kotlin</category>
    </intentionAction>

    <intentionAction>
      <className>org.jetbrains.kotlin.idea.intentions.branchedTransformations.intentions.EliminateWhenSubjectIntention</className>
      <category>Kotlin</category>
    </intentionAction>

    <intentionAction>
      <className>org.jetbrains.kotlin.idea.intentions.branchedTransformations.intentions.MergeWhenIntention</className>
      <category>Kotlin</category>
    </intentionAction>

    <intentionAction>
      <className>org.jetbrains.kotlin.idea.intentions.RemoveUnnecessaryParenthesesIntention</className>
      <category>Kotlin</category>
    </intentionAction>

    <intentionAction>
      <className>org.jetbrains.kotlin.idea.intentions.RemoveExplicitTypeArgumentsIntention</className>
      <category>Kotlin</category>
    </intentionAction>

    <intentionAction>
      <className>org.jetbrains.kotlin.idea.intentions.RemoveExplicitSuperQualifierIntention</className>
      <category>Kotlin</category>
    </intentionAction>

    <intentionAction>
      <className>org.jetbrains.kotlin.idea.intentions.RemoveCurlyBracesFromTemplateIntention</className>
      <category>Kotlin</category>
    </intentionAction>

    <intentionAction>
      <className>org.jetbrains.kotlin.idea.intentions.InsertCurlyBracesToTemplateIntention</className>
      <category>Kotlin</category>
    </intentionAction>

    <intentionAction>
      <className>org.jetbrains.kotlin.idea.intentions.MoveLambdaInsideParenthesesIntention</className>
      <category>Kotlin</category>
    </intentionAction>

    <intentionAction>
      <className>org.jetbrains.kotlin.idea.intentions.InsertExplicitTypeArgumentsIntention</className>
      <category>Kotlin</category>
    </intentionAction>

    <intentionAction>
      <className>org.jetbrains.kotlin.idea.intentions.declarations.SplitPropertyDeclarationIntention</className>
      <category>Kotlin</category>
    </intentionAction>

    <intentionAction>
      <className>org.jetbrains.kotlin.idea.intentions.declarations.ConvertMemberToExtensionIntention</className>
      <category>Kotlin</category>
    </intentionAction>

    <intentionAction>
      <className>org.jetbrains.kotlin.idea.intentions.ReconstructTypeInCastOrIsIntention</className>
      <category>Kotlin</category>
    </intentionAction>

    <intentionAction>
      <className>org.jetbrains.kotlin.idea.intentions.InfixCallToOrdinaryIntention</className>
      <category>Kotlin</category>
    </intentionAction>

    <intentionAction>
      <className>org.jetbrains.kotlin.idea.intentions.ToInfixCallIntention</className>
      <category>Kotlin</category>
    </intentionAction>

    <intentionAction>
      <className>org.jetbrains.kotlin.idea.intentions.ReplaceExplicitFunctionLiteralParamWithItIntention</className>
      <category>Kotlin</category>
    </intentionAction>

    <intentionAction>
      <className>org.jetbrains.kotlin.idea.intentions.ReplaceItWithExplicitFunctionLiteralParamIntention</className>
      <category>Kotlin</category>
    </intentionAction>

    <intentionAction>
      <className>org.jetbrains.kotlin.idea.intentions.ReplaceSubstringWithDropLastIntention</className>
      <category>Kotlin</category>
    </intentionAction>

    <intentionAction>
      <className>org.jetbrains.kotlin.idea.intentions.ReplaceSubstringWithSubstringAfterIntention</className>
      <category>Kotlin</category>
    </intentionAction>

    <intentionAction>
      <className>org.jetbrains.kotlin.idea.intentions.ReplaceSubstringWithSubstringBeforeIntention</className>
      <category>Kotlin</category>
    </intentionAction>

    <intentionAction>
      <className>org.jetbrains.kotlin.idea.intentions.ReplaceSubstringWithTakeIntention</className>
      <category>Kotlin</category>
    </intentionAction>

    <intentionAction>
      <className>org.jetbrains.kotlin.idea.intentions.RemoveBracesIntention</className>
      <category>Kotlin</category>
    </intentionAction>

    <intentionAction>
      <className>org.jetbrains.kotlin.idea.intentions.AddBracesIntention</className>
      <category>Kotlin</category>
    </intentionAction>

    <intentionAction>
      <className>org.jetbrains.kotlin.idea.intentions.ConvertNegatedBooleanSequenceIntention</className>
      <category>Kotlin</category>
    </intentionAction>

    <intentionAction>
      <className>org.jetbrains.kotlin.idea.intentions.ConvertBinaryExpressionWithDemorgansLawIntention</className>
      <category>Kotlin</category>
    </intentionAction>

    <intentionAction>
      <className>org.jetbrains.kotlin.idea.intentions.SimplifyBooleanWithConstantsIntention</className>
      <category>Kotlin</category>
    </intentionAction>

    <intentionAction>
      <className>org.jetbrains.kotlin.idea.intentions.AddForLoopIndicesIntention</className>
      <category>Kotlin</category>
    </intentionAction>

    <intentionAction>
      <className>org.jetbrains.kotlin.idea.intentions.RemoveForLoopIndicesIntention</className>
      <category>Kotlin</category>
    </intentionAction>

    <intentionAction>
      <className>org.jetbrains.kotlin.idea.intentions.loopToCallChain.UseWithIndexIntention</className>
      <category>Kotlin</category>
    </intentionAction>

    <intentionAction>
      <className>org.jetbrains.kotlin.idea.intentions.SwapBinaryExpressionIntention</className>
      <category>Kotlin</category>
    </intentionAction>

    <intentionAction>
      <className>org.jetbrains.kotlin.idea.intentions.SwapStringEqualsIgnoreCaseIntention</className>
      <category>Kotlin</category>
    </intentionAction>

    <intentionAction>
      <className>org.jetbrains.kotlin.idea.intentions.SplitIfIntention</className>
      <category>Kotlin</category>
    </intentionAction>

    <intentionAction>
      <className>org.jetbrains.kotlin.idea.intentions.ReplaceWithOrdinaryAssignmentIntention</className>
      <category>Kotlin</category>
    </intentionAction>

    <intentionAction>
      <className>org.jetbrains.kotlin.idea.intentions.ConvertAssertToIfWithThrowIntention</className>
      <category>Kotlin</category>
    </intentionAction>

    <intentionAction>
      <className>org.jetbrains.kotlin.idea.intentions.ConvertIfWithThrowToAssertIntention</className>
      <category>Kotlin</category>
    </intentionAction>

    <intentionAction>
      <className>org.jetbrains.kotlin.idea.intentions.SpecifyExplicitLambdaSignatureIntention</className>
      <category>Kotlin</category>
    </intentionAction>

    <intentionAction>
      <className>org.jetbrains.kotlin.idea.intentions.RemoveExplicitLambdaParameterTypesIntention</className>
      <category>Kotlin</category>
    </intentionAction>

    <intentionAction>
      <className>org.jetbrains.kotlin.idea.intentions.ConvertForEachToForLoopIntention</className>
      <category>Kotlin</category>
    </intentionAction>

    <intentionAction>
      <className>org.jetbrains.kotlin.idea.intentions.ConvertToForEachFunctionCallIntention</className>
      <category>Kotlin</category>
    </intentionAction>

    <intentionAction>
      <className>org.jetbrains.kotlin.idea.intentions.ConvertToStringTemplateIntention</className>
      <category>Kotlin</category>
    </intentionAction>

    <intentionAction>
      <className>org.jetbrains.kotlin.idea.intentions.ConvertToRawStringTemplateIntention</className>
      <category>Kotlin</category>
    </intentionAction>

    <intentionAction>
      <className>org.jetbrains.kotlin.idea.intentions.OperatorToFunctionIntention</className>
      <category>Kotlin</category>
    </intentionAction>

    <intentionAction>
      <className>org.jetbrains.kotlin.idea.intentions.ConvertToConcatenatedStringIntention</className>
      <category>Kotlin</category>
    </intentionAction>

    <intentionAction>
      <className>org.jetbrains.kotlin.idea.intentions.ConvertFunctionToPropertyIntention</className>
      <category>Kotlin</category>
    </intentionAction>

    <intentionAction>
      <className>org.jetbrains.kotlin.idea.intentions.ConvertPropertyToFunctionIntention</className>
      <category>Kotlin</category>
    </intentionAction>

    <intentionAction>
      <className>org.jetbrains.kotlin.idea.intentions.ConvertReceiverToParameterIntention</className>
      <category>Kotlin</category>
    </intentionAction>

    <intentionAction>
      <className>org.jetbrains.kotlin.idea.intentions.ConvertParameterToReceiverIntention</className>
      <category>Kotlin</category>
    </intentionAction>

    <intentionAction>
      <className>org.jetbrains.kotlin.idea.intentions.ConvertPropertyInitializerToGetterIntention</className>
      <category>Kotlin</category>
    </intentionAction>

    <intentionAction>
      <className>org.jetbrains.kotlin.idea.intentions.InvertIfConditionIntention</className>
      <category>Kotlin</category>
    </intentionAction>

    <intentionAction>
      <className>org.jetbrains.kotlin.idea.refactoring.move.changePackage.ChangePackageIntention</className>
      <category>Kotlin</category>
    </intentionAction>

    <intentionAction>
      <className>org.jetbrains.kotlin.idea.refactoring.move.moveDeclarations.MoveDeclarationToSeparateFileIntention</className>
      <category>Kotlin</category>
    </intentionAction>

    <intentionAction>
      <className>org.jetbrains.kotlin.idea.intentions.ChangeVisibilityModifierIntention$Public</className>
      <category>Kotlin</category>
    </intentionAction>

    <intentionAction>
      <className>org.jetbrains.kotlin.idea.intentions.ChangeVisibilityModifierIntention$Private</className>
      <category>Kotlin</category>
    </intentionAction>

    <intentionAction>
      <className>org.jetbrains.kotlin.idea.intentions.ChangeVisibilityModifierIntention$Protected</className>
      <category>Kotlin</category>
    </intentionAction>

    <intentionAction>
      <className>org.jetbrains.kotlin.idea.intentions.ChangeVisibilityModifierIntention$Internal</className>
      <category>Kotlin</category>
    </intentionAction>

    <intentionAction>
      <className>org.jetbrains.kotlin.idea.intentions.AddNameToArgumentIntention</className>
      <category>Kotlin</category>
    </intentionAction>

    <intentionAction>
      <className>org.jetbrains.kotlin.idea.intentions.ReplaceUnderscoreWithParameterNameIntention</className>
      <category>Kotlin</category>
    </intentionAction>

    <intentionAction>
      <className>org.jetbrains.kotlin.idea.intentions.AddJvmOverloadsIntention</className>
      <category>Kotlin</category>
    </intentionAction>

    <intentionAction>
      <className>org.jetbrains.kotlin.idea.intentions.AddJvmStaticIntention</className>
      <category>Kotlin</category>
    </intentionAction>

    <intentionAction>
      <className>org.jetbrains.kotlin.idea.intentions.RemoveArgumentNameIntention</className>
      <category>Kotlin</category>
    </intentionAction>

    <intentionAction>
      <className>org.jetbrains.kotlin.idea.intentions.IterateExpressionIntention</className>
      <category>Kotlin</category>
    </intentionAction>

    <intentionAction>
      <className>org.jetbrains.kotlin.idea.intentions.UsePropertyAccessSyntaxIntention</className>
      <category>Kotlin</category>
    </intentionAction>

    <intentionAction>
      <className>org.jetbrains.kotlin.idea.quickfix.AddConstModifierIntention</className>
      <category>Kotlin</category>
    </intentionAction>

    <intentionAction>
      <className>org.jetbrains.kotlin.idea.intentions.IntroduceBackingPropertyIntention</className>
      <category>Kotlin</category>
    </intentionAction>

    <intentionAction>
      <className>org.jetbrains.kotlin.idea.intentions.JoinDeclarationAndAssignmentIntention</className>
      <category>Kotlin</category>
    </intentionAction>

    <intentionAction>
      <className>org.jetbrains.kotlin.idea.testIntegration.KotlinCreateTestIntention</className>
      <category>Kotlin</category>
    </intentionAction>

    <intentionAction>
      <className>org.jetbrains.kotlin.idea.intentions.AddOperatorModifierIntention</className>
      <category>Kotlin</category>
    </intentionAction>

    <intentionAction>
      <className>org.jetbrains.kotlin.idea.intentions.ObjectLiteralToLambdaIntention</className>
      <category>Kotlin</category>
    </intentionAction>

    <intentionAction>
      <className>org.jetbrains.kotlin.idea.intentions.DestructureIntention</className>
      <category>Kotlin</category>
    </intentionAction>

    <intentionAction>
      <className>org.jetbrains.kotlin.idea.intentions.AnonymousFunctionToLambdaIntention</className>
      <category>Kotlin</category>
    </intentionAction>

    <intentionAction>
      <className>org.jetbrains.kotlin.idea.intentions.ImplementAbstractMemberIntention</className>
      <category>Kotlin</category>
    </intentionAction>

    <intentionAction>
      <className>org.jetbrains.kotlin.idea.intentions.ImplementAbstractMemberAsConstructorParameterIntention</className>
      <category>Kotlin</category>
    </intentionAction>

    <intentionAction>
      <className>org.jetbrains.kotlin.idea.intentions.AddValVarToConstructorParameterAction$Intention</className>
      <category>Kotlin</category>
    </intentionAction>

    <intentionAction>
      <className>org.jetbrains.kotlin.idea.intentions.MoveMemberToCompanionObjectIntention</className>
      <category>Kotlin</category>
    </intentionAction>

    <intentionAction>
      <className>org.jetbrains.kotlin.idea.intentions.MoveMemberOutOfCompanionObjectIntention</className>
      <category>Kotlin</category>
    </intentionAction>

    <intentionAction>
      <className>org.jetbrains.kotlin.idea.intentions.CreateKotlinSubClassIntention</className>
      <category>Kotlin</category>
    </intentionAction>

    <intentionAction>
      <className>org.jetbrains.kotlin.idea.intentions.ToRawStringLiteralIntention</className>
      <category>Kotlin</category>
    </intentionAction>

    <intentionAction>
      <className>org.jetbrains.kotlin.idea.intentions.ToOrdinaryStringLiteralIntention</className>
      <category>Kotlin</category>
    </intentionAction>

    <intentionAction>
      <className>org.jetbrains.kotlin.idea.intentions.IntroduceVariableIntention</className>
      <category>Kotlin</category>
    </intentionAction>

    <intentionAction>
      <className>org.jetbrains.kotlin.idea.intentions.RemoveSingleExpressionStringTemplateIntention</className>
      <category>Kotlin</category>
    </intentionAction>

    <intentionAction>
      <className>org.jetbrains.kotlin.idea.intentions.ReplaceUntilWithRangeToIntention</className>
      <category>Kotlin</category>
    </intentionAction>

    <intentionAction>
      <className>org.jetbrains.kotlin.idea.intentions.RemoveEmptyParenthesesFromLambdaCallIntention</className>
      <category>Kotlin</category>
    </intentionAction>

    <intentionAction>
      <className>org.jetbrains.kotlin.idea.intentions.ConvertCamelCaseTestFunctionToSpacedIntention</className>
      <category>Kotlin</category>
    </intentionAction>

    <intentionAction>
      <className>org.jetbrains.kotlin.idea.intentions.ReplaceSingleLineLetIntention</className>
      <category>Kotlin</category>
    </intentionAction>

    <intentionAction>
      <className>org.jetbrains.kotlin.idea.intentions.copyConcatenatedStringToClipboard.CopyConcatenatedStringToClipboardIntention</className>
      <category>Kotlin</category>
    </intentionAction>

    <intentionAction>
      <className>org.jetbrains.kotlin.idea.intentions.ReplaceMathMaxWithCoerceAtLeastIntention</className>
      <category>Kotlin</category>
    </intentionAction>

    <intentionAction>
      <className>org.jetbrains.kotlin.idea.intentions.ReplaceMathMinWithCoerceAtMostIntention</className>
      <category>Kotlin</category>
    </intentionAction>

    <intentionAction>
      <className>org.jetbrains.kotlin.idea.intentions.ConvertPrimaryConstructorToSecondaryIntention</className>
      <category>Kotlin</category>
    </intentionAction>

    <intentionAction>
      <className>org.jetbrains.kotlin.idea.intentions.ConvertSecondaryConstructorToPrimaryIntention</className>
      <category>Kotlin</category>
    </intentionAction>

    <intentionAction>
      <className>org.jetbrains.kotlin.idea.intentions.ReplaceSizeCheckWithIsNotEmptyIntention</className>
      <category>Kotlin</category>
    </intentionAction>

    <intentionAction>
      <className>org.jetbrains.kotlin.idea.intentions.ReplaceSizeZeroCheckWithIsEmptyIntention</className>
      <category>Kotlin</category>
    </intentionAction>

    <intentionAction>
      <className>org.jetbrains.kotlin.idea.intentions.RemoveEmptyClassBodyIntention</className>
      <category>Kotlin</category>
    </intentionAction>

    <intentionAction>
      <className>org.jetbrains.kotlin.idea.intentions.ConvertEnumToSealedClassIntention</className>
      <category>Kotlin</category>
    </intentionAction>

    <intentionAction>
      <className>org.jetbrains.kotlin.idea.intentions.ConvertSealedClassToEnumIntention</className>
      <category>Kotlin</category>
    </intentionAction>

    <intentionAction>
      <className>org.jetbrains.kotlin.idea.intentions.RemoveRedundantCallsOfConversionMethodsIntention</className>
      <category>Kotlin</category>
    </intentionAction>

    <intentionAction>
      <className>org.jetbrains.kotlin.idea.intentions.RemoveEmptyPrimaryConstructorIntention</className>
      <category>Kotlin</category>
    </intentionAction>

    <intentionAction>
      <className>org.jetbrains.kotlin.idea.intentions.RemoveEmptySecondaryConstructorBodyIntention</className>
      <category>Kotlin</category>
    </intentionAction>

    <intentionAction>
      <className>org.jetbrains.kotlin.idea.intentions.ConvertTryFinallyToUseCallIntention</className>
      <category>Kotlin</category>
    </intentionAction>

    <intentionAction>
      <className>org.jetbrains.kotlin.idea.intentions.AddNamesToCallArgumentsIntention</className>
      <category>Kotlin</category>
    </intentionAction>

    <intentionAction>
      <className>org.jetbrains.kotlin.idea.intentions.ConvertFunctionTypeParameterToReceiverIntention</className>
      <category>Kotlin</category>
    </intentionAction>

    <intentionAction>
      <className>org.jetbrains.kotlin.idea.intentions.ConvertFunctionTypeReceiverToParameterIntention</className>
      <category>Kotlin</category>
    </intentionAction>

    <intentionAction>
      <className>org.jetbrains.kotlin.idea.intentions.ConvertTwoComparisonsToRangeCheckIntention</className>
      <category>Kotlin</category>
    </intentionAction>

    <intentionAction>
      <className>org.jetbrains.kotlin.idea.intentions.ConvertRangeCheckToTwoComparisonsIntention</className>
      <category>Kotlin</category>
    </intentionAction>

    <intentionAction>
      <className>org.jetbrains.kotlin.idea.intentions.RenameFileToMatchClassIntention</className>
      <category>Kotlin</category>
    </intentionAction>

    <intentionAction>
      <className>org.jetbrains.kotlin.idea.intentions.ConvertObjectLiteralToClassIntention</className>
      <category>Kotlin</category>
    </intentionAction>

    <intentionAction>
      <className>org.jetbrains.kotlin.idea.intentions.MergeIfsIntention</className>
      <category>Kotlin</category>
    </intentionAction>

    <intentionAction>
      <className>org.jetbrains.kotlin.idea.intentions.AddMissingDestructuringIntention</className>
      <category>Kotlin</category>
    </intentionAction>

    <intentionAction>
      <className>org.jetbrains.kotlin.idea.intentions.ConvertToApplyIntention</className>
      <category>Kotlin</category>
    </intentionAction>

    <intentionAction>
      <className>org.jetbrains.kotlin.idea.intentions.ConvertToWithIntention</className>
      <category>Kotlin</category>
    </intentionAction>

    <intentionAction>
      <className>org.jetbrains.kotlin.idea.intentions.ConvertToRunIntention</className>
      <category>Kotlin</category>
    </intentionAction>

    <intentionAction>
      <className>org.jetbrains.kotlin.idea.intentions.MovePropertyToClassBodyIntention</className>
      <category>Kotlin</category>
    </intentionAction>

    <intentionAction>
      <className>org.jetbrains.kotlin.idea.intentions.MovePropertyToConstructorIntention</className>
      <category>Kotlin</category>
    </intentionAction>

    <intentionAction>
      <className>org.jetbrains.kotlin.idea.intentions.AddOpenModifierIntention</className>
      <category>Kotlin</category>
    </intentionAction>

    <intentionAction>
      <className>org.jetbrains.kotlin.idea.intentions.ValToObjectIntention</className>
      <category>Kotlin</category>
    </intentionAction>

    <intentionAction>
      <className>org.jetbrains.kotlin.idea.intentions.ChopParameterListIntention</className>
      <category>Kotlin</category>
    </intentionAction>

    <intentionAction>
      <className>org.jetbrains.kotlin.idea.intentions.ChopArgumentListIntention</className>
      <category>Kotlin</category>
    </intentionAction>

    <intentionAction>
      <className>org.jetbrains.kotlin.idea.intentions.NullableBooleanEqualityCheckToElvisIntention</className>
      <category>Kotlin</category>
    </intentionAction>

    <intentionAction>
      <className>org.jetbrains.kotlin.idea.intentions.ReplaceAddWithPlusAssignIntention</className>
      <category>Kotlin</category>
    </intentionAction>

    <intentionAction>
      <className>org.jetbrains.kotlin.idea.intentions.ConvertClassToSealedClassIntention</className>
      <category>Kotlin</category>
    </intentionAction>

    <intentionAction>
      <className>org.jetbrains.kotlin.idea.intentions.AddPropertyAccessorsIntention</className>
      <category>Kotlin</category>
    </intentionAction>

    <intentionAction>
      <className>org.jetbrains.kotlin.idea.intentions.AddPropertyGetterIntention</className>
      <category>Kotlin</category>
    </intentionAction>

    <intentionAction>
      <className>org.jetbrains.kotlin.idea.intentions.AddPropertySetterIntention</className>
      <category>Kotlin</category>
    </intentionAction>

    <intentionAction>
      <className>org.jetbrains.kotlin.idea.intentions.MoveMemberToTopLevelIntention</className>
      <category>Kotlin</category>
    </intentionAction>

    <intentionAction>
      <className>org.jetbrains.kotlin.idea.intentions.ReplaceSubstringWithIndexingOperationIntention</className>
      <category>Kotlin</category>
    </intentionAction>

    <intentionAction>
      <className>org.jetbrains.kotlin.idea.intentions.ConvertUnsafeCastCallToUnsafeCastIntention</className>
      <category>Kotlin</category>
    </intentionAction>

    <intentionAction>
      <className>org.jetbrains.kotlin.idea.intentions.ConvertUnsafeCastToUnsafeCastCallIntention</className>
      <category>Kotlin</category>
    </intentionAction>

    <intentionAction>
      <className>org.jetbrains.kotlin.idea.intentions.RemoveLabeledReturnInLambdaIntention</className>
      <category>Kotlin</category>
    </intentionAction>

    <intentionAction>
      <className>org.jetbrains.kotlin.idea.intentions.AddLabeledReturnInLambdaIntention</className>
      <category>Kotlin</category>
    </intentionAction>

    <intentionAction>
      <className>org.jetbrains.kotlin.idea.intentions.AddAnnotationUseSiteTargetIntention</className>
      <category>Kotlin</category>
    </intentionAction>

    <intentionAction>
      <className>org.jetbrains.kotlin.idea.intentions.JoinParameterListIntention</className>
      <category>Kotlin</category>
    </intentionAction>

    <intentionAction>
      <className>org.jetbrains.kotlin.idea.intentions.JoinArgumentListIntention</className>
      <category>Kotlin</category>
    </intentionAction>

    <intentionAction>
      <className>org.jetbrains.kotlin.idea.intentions.ConvertLineCommentToBlockCommentIntention</className>
      <category>Kotlin</category>
    </intentionAction>

    <intentionAction>
      <className>org.jetbrains.kotlin.idea.intentions.ConvertBlockCommentToLineCommentIntention</className>
      <category>Kotlin</category>
    </intentionAction>

    <intentionAction>
      <className>org.jetbrains.kotlin.idea.intentions.IndentRawStringIntention</className>
      <category>Kotlin</category>
    </intentionAction>

    <intentionAction>
      <className>org.jetbrains.kotlin.idea.intentions.ConvertVarargParameterToArrayIntention</className>
      <category>Kotlin</category>
    </intentionAction>

    <intentionAction>
      <className>org.jetbrains.kotlin.idea.intentions.ConvertArrayParameterToVarargIntention</className>
      <category>Kotlin</category>
    </intentionAction>

    <intentionAction>
      <className>org.jetbrains.kotlin.idea.intentions.LambdaToAnonymousFunctionIntention</className>
      <category>Kotlin</category>
    </intentionAction>

    <intentionAction>
      <className>org.jetbrains.kotlin.idea.intentions.AddWhenRemainingBranchesIntention</className>
      <category>Kotlin</category>
    </intentionAction>

    <lang.inspectionSuppressor language="kotlin" implementationClass="org.jetbrains.kotlin.idea.inspections.KotlinInspectionSuppressor"/>

    <localInspection implementationClass="org.jetbrains.kotlin.idea.intentions.ObjectLiteralToLambdaInspection"
                     displayName="Object literal can be converted to lambda"
                     groupPath="Kotlin"
                     groupName="Style issues"
                     enabledByDefault="true"
                     level="INFO"
                     language="kotlin"
    />

    <localInspection implementationClass="org.jetbrains.kotlin.idea.inspections.SimplifyAssertNotNullInspection"
                     displayName="‘assert’ call can be replaced with ‘!!’ or ‘?:'"
                     groupPath="Kotlin"
                     groupName="Style issues"
                     enabledByDefault="true"
                     level="INFO"
                     language="kotlin"
    />

    <localInspection implementationClass="org.jetbrains.kotlin.idea.inspections.ReformatInspection"
                     displayName="File is not formatted according to project settings"
                     groupPath="Kotlin"
                     groupName="Style issues"
                     enabledByDefault="false"
                     level="WEAK WARNING"
                     language="kotlin"
    />

    <localInspection implementationClass="org.jetbrains.kotlin.idea.inspections.DeprecatedCallableAddReplaceWithInspection"
                     displayName="@Deprecated annotation without 'replaceWith' argument"
                     groupPath="Kotlin"
                     groupName="Other problems"
                     enabledByDefault="true"
                     level="INFO"
                     language="kotlin"
    />

    <localInspection implementationClass="org.jetbrains.kotlin.idea.intentions.ConvertToStringTemplateInspection"
                     displayName="String concatenation that can be converted to string template"
                     groupPath="Kotlin"
                     groupName="Style issues"
                     enabledByDefault="true"
                     level="INFO"
                     language="kotlin"
    />

    <localInspection implementationClass="org.jetbrains.kotlin.idea.inspections.conventionNameCalls.ReplaceGetOrSetInspection"
                     displayName="Explicit 'get' or 'set' call"
                     groupPath="Kotlin"
                     groupName="Style issues"
                     enabledByDefault="true"
                     level="INFO"
                     language="kotlin"
    />

    <localInspection implementationClass="org.jetbrains.kotlin.idea.intentions.branchedTransformations.intentions.IfThenToElvisInspection"
                     displayName="If-Then foldable to '?:'"
                     groupPath="Kotlin"
                     groupName="Style issues"
                     enabledByDefault="true"
                     level="INFO"
                     language="kotlin"
    />

    <localInspection implementationClass="org.jetbrains.kotlin.idea.inspections.branchedTransformations.IfThenToSafeAccessInspection"
                     displayName="If-Then foldable to '?.'"
                     groupPath="Kotlin"
                     groupName="Style issues"
                     enabledByDefault="true"
                     level="INFO"
                     language="kotlin"
    />

    <localInspection implementationClass="org.jetbrains.kotlin.idea.intentions.FoldInitializerAndIfToElvisInspection"
                     displayName="If-Null return/break/... foldable to '?:'"
                     groupPath="Kotlin"
                     groupName="Style issues"
                     enabledByDefault="true"
                     level="INFO"
                     language="kotlin"
    />

    <localInspection implementationClass="org.jetbrains.kotlin.idea.intentions.RemoveExplicitTypeArgumentsInspection"
                     displayName="Unnecessary type argument"
                     groupPath="Kotlin"
                     groupName="Redundant constructs"
                     enabledByDefault="true"
                     level="WEAK WARNING"
                     language="kotlin"
    />

    <localInspection implementationClass="org.jetbrains.kotlin.idea.intentions.RemoveExplicitSuperQualifierInspection"
                     displayName="Unnecessary supertype qualification"
                     groupPath="Kotlin"
                     groupName="Redundant constructs"
                     enabledByDefault="true"
                     cleanupTool="true"
                     level="WEAK WARNING"
                     language="kotlin"
    />

    <localInspection implementationClass="org.jetbrains.kotlin.idea.inspections.SimplifyNegatedBinaryExpressionInspection"
                     displayName="Negated boolean expression that can be simplified"
                     groupPath="Kotlin"
                     groupName="Style issues"
                     enabledByDefault="true"
                     level="WEAK WARNING"
                     language="kotlin"
    />

    <localInspection implementationClass="org.jetbrains.kotlin.idea.inspections.ReplaceWithOperatorAssignmentInspection"
                     displayName="Assignment that can be replaced with operator assignment"
                     groupPath="Kotlin"
                     groupName="Style issues"
                     enabledByDefault="true"
                     level="WEAK WARNING"
                     language="kotlin"
    />

    <localInspection implementationClass="org.jetbrains.kotlin.idea.inspections.branchedTransformations.IntroduceWhenSubjectInspection"
                     displayName="'when' that can be simplified by introducing an argument"
                     groupPath="Kotlin"
                     groupName="Style issues"
                     enabledByDefault="true"
                     level="WEAK WARNING"
                     language="kotlin"
    />

    <localInspection implementationClass="org.jetbrains.kotlin.idea.intentions.RemoveCurlyBracesFromTemplateInspection"
                     displayName="Redundant curly braces in string template"
                     groupPath="Kotlin"
                     groupName="Redundant constructs"
                     enabledByDefault="true"
                     level="WEAK WARNING"
                     language="kotlin"
    />

    <localInspection implementationClass="org.jetbrains.kotlin.idea.intentions.SimplifyBooleanWithConstantsInspection"
                     displayName="Boolean expression that can be simplified"
                     groupPath="Kotlin"
                     groupName="Style issues"
                     enabledByDefault="true"
                     level="WEAK WARNING"
                     language="kotlin"
    />

    <localInspection implementationClass="org.jetbrains.kotlin.idea.intentions.UsePropertyAccessSyntaxInspection"
                     displayName="Accessor call that can be replaced with property access syntax"
                     shortName="UsePropertyAccessSyntax"
                     groupPath="Kotlin"
                     groupName="Style issues"
                     cleanupTool="true"
                     enabledByDefault="true"
                     level="WEAK WARNING"
                     language="kotlin"
    />

    <localInspection implementationClass="org.jetbrains.kotlin.idea.inspections.UnusedSymbolInspection"
                     displayName="Unused symbol"
                     groupPath="Kotlin"
                     groupName="Redundant constructs"
                     enabledByDefault="true"
                     level="WARNING"
                     runForWholeFile="true"
                     language="kotlin"
    />

    <localInspection implementationClass="org.jetbrains.kotlin.idea.inspections.UnusedReceiverParameterInspection"
                     displayName="Unused receiver parameter"
                     groupPath="Kotlin"
                     groupName="Redundant constructs"
                     enabledByDefault="true"
                     level="WARNING"
                     language="kotlin"
    />

    <localInspection implementationClass="org.jetbrains.kotlin.idea.inspections.KotlinUnusedImportInspection"
                     displayName="Unused import directive"
                     groupPath="Kotlin"
                     groupName="Redundant constructs"
                     enabledByDefault="true"
                     level="WARNING"
                     runForWholeFile="true"
                     language="kotlin"
    />

    <localInspection implementationClass="org.jetbrains.kotlin.idea.inspections.RedundantSamConstructorInspection"
                     displayName="Redundant SAM constructor"
                     groupPath="Kotlin"
                     groupName="Redundant constructs"
                     enabledByDefault="true"
                     level="WARNING"
                     language="kotlin"
    />

    <localInspection implementationClass="org.jetbrains.kotlin.idea.inspections.UnsafeCastFromDynamicInspection"
                     displayName="Implicit (unsafe) cast from dynamic type"
                     groupPath="Kotlin"
                     groupName="Probable bugs"
                     enabledByDefault="true"
                     level="INFO"
                     language="kotlin"
    />

    <localInspection implementationClass="org.jetbrains.kotlin.idea.inspections.OverridingDeprecatedMemberInspection"
                     shortName="OverridingDeprecatedMember"
                     displayName="Overriding deprecated member"
                     groupPath="Kotlin"
                     groupName="Other problems"
                     enabledByDefault="true"
                     level="WARNING"
                     language="kotlin"
    />

    <localInspection implementationClass="org.jetbrains.kotlin.idea.kdoc.KDocUnresolvedReferenceInspection"
                     displayName="Unresolved reference in KDoc"
                     groupPath="Kotlin"
                     groupName="Probable bugs"
                     enabledByDefault="true"
                     level="WARNING"
                     language="kotlin"
    />

    <localInspection implementationClass="org.jetbrains.kotlin.idea.inspections.kdoc.KDocMissingDocumentationInspection"
                     displayName="Missing KDoc comments for public declarations"
                     groupPath="Kotlin"
                     groupName="Other problems"
                     enabledByDefault="false"
                     level="WARNING"
                     language="kotlin"
    />

    <localInspection implementationClass="org.jetbrains.kotlin.idea.refactoring.move.changePackage.PackageDirectoryMismatchInspection"
                     displayName="Package name does not match containing directory"
                     groupPath="Kotlin"
                     groupName="Java interop issues"
                     enabledByDefault="true"
                     level="WARNING"
                     language="kotlin"
    />

    <localInspection implementationClass="org.jetbrains.kotlin.idea.inspections.KotlinCleanupInspection"
                     shortName="KotlinDeprecation"
                     displayName="Usage of redundant or deprecated syntax or deprecated symbols"
                     groupPath="Kotlin"
                     groupName="Migration"
                     enabledByDefault="true"
                     cleanupTool="true"
                     level="WARNING"
                     language="kotlin"
    />

    <localInspection implementationClass="org.jetbrains.kotlin.idea.intentions.RemoveForLoopIndicesInspection"
                     displayName="Unused loop index"
                     groupPath="Kotlin"
                     groupName="Redundant constructs"
                     enabledByDefault="true"
                     level="WARNING"
                     language="kotlin"
    />

    <localInspection implementationClass="org.jetbrains.kotlin.idea.intentions.loopToCallChain.LoopToCallChainInspection"
                     displayName="Loop can be replaced with stdlib operations"
                     groupPath="Kotlin"
                     groupName="Style issues"
                     enabledByDefault="true"
                     level="INFORMATION"
    />

    <localInspection implementationClass="org.jetbrains.kotlin.idea.intentions.loopToCallChain.UseWithIndexInspection"
                     displayName="Manually incremented index variable can be replaced with use of 'withIndex()'"
                     groupPath="Kotlin"
                     groupName="Style issues"
                     enabledByDefault="true"
                     level="INFO"
    />

    <localInspection implementationClass="org.jetbrains.kotlin.idea.inspections.ConflictingExtensionPropertyInspection"
                     displayName="Extension property conflicting with synthetic one"
                     groupPath="Kotlin"
                     groupName="Probable bugs"
                     enabledByDefault="true"
                     level="WARNING"
                     language="kotlin"
    />

    <localInspection implementationClass="org.jetbrains.kotlin.idea.inspections.EqualsOrHashCodeInspection"
                     displayName="equals() and hashCode() not paired"
                     groupPath="Kotlin"
                     groupName="Probable bugs"
                     enabledByDefault="true"
                     level="WARNING"
                     language="kotlin"
    />

    <localInspection implementationClass="org.jetbrains.kotlin.idea.inspections.RedundantVisibilityModifierInspection"
                     displayName="Redundant visibility modifier"
                     groupPath="Kotlin"
                     groupName="Redundant constructs"
                     enabledByDefault="true"
                     cleanupTool="true"
                     level="WARNING"
                     language="kotlin"
    />

    <localInspection implementationClass="org.jetbrains.kotlin.idea.intentions.DestructureInspection"
                     displayName="Use destructuring declaration"
                     groupPath="Kotlin"
                     groupName="Style issues"
                     enabledByDefault="false"
                     cleanupTool="false"
                     level="INFO"
                     language="kotlin"
    />

    <localInspection implementationClass="org.jetbrains.kotlin.idea.inspections.CanBeValInspection"
                     displayName="Local 'var' is never modified and can be declared as 'val'"
                     groupPath="Kotlin"
                     groupName="Style issues"
                     enabledByDefault="true"
                     level="WARNING"
                     language="kotlin"
    />

    <localInspection implementationClass="org.jetbrains.kotlin.idea.inspections.ArrayInDataClassInspection"
                     displayName="Array property in data class"
                     groupPath="Kotlin"
                     groupName="Probable bugs"
                     enabledByDefault="true"
                     level="WEAK WARNING"
                     language="kotlin"
    />

    <localInspection implementationClass="org.jetbrains.kotlin.idea.inspections.ProtectedInFinalInspection"
                     displayName="'protected' visibility is effectively 'private' in a final class"
                     groupPath="Kotlin"
                     groupName="Style issues"
                     enabledByDefault="true"
                     level="WEAK WARNING"
                     language="kotlin"
    />

    <localInspection implementationClass="org.jetbrains.kotlin.idea.inspections.AddVarianceModifierInspection"
                     displayName="Type parameter can have 'in' or 'out' variance"
                     groupPath="Kotlin"
                     groupName="Style issues"
                     enabledByDefault="true"
                     level="INFORMATION"
                     language="kotlin"
    />

    <localInspection implementationClass="org.jetbrains.kotlin.idea.inspections.CanBeParameterInspection"
                     displayName="Constructor parameter is never used as a property"
                     groupPath="Kotlin"
                     groupName="Redundant constructs"
                     enabledByDefault="true"
                     level="WARNING"
                     language="kotlin"
    />

    <localInspection implementationClass="org.jetbrains.kotlin.idea.inspections.RedundantModalityModifierInspection"
                     displayName="Redundant modality modifier"
                     groupPath="Kotlin"
                     groupName="Redundant constructs"
                     enabledByDefault="true"
                     cleanupTool="true"
                     level="WARNING"
                     language="kotlin"
    />

    <localInspection implementationClass="org.jetbrains.kotlin.idea.inspections.RedundantSemicolonInspection"
                     displayName="Redundant semicolon"
                     groupPath="Kotlin"
                     groupName="Redundant constructs"
                     enabledByDefault="true"
                     cleanupTool="true"
                     level="WARNING"
                     language="kotlin"
    />

    <localInspection implementationClass="org.jetbrains.kotlin.idea.inspections.RedundantUnitReturnTypeInspection"
                     displayName="Redundant 'Unit' return type"
                     groupPath="Kotlin"
                     groupName="Redundant constructs"
                     enabledByDefault="true"
                     cleanupTool="true"
                     level="WARNING"
                     language="kotlin"
    />

    <localInspection implementationClass="org.jetbrains.kotlin.idea.inspections.RedundantIfInspection"
                     displayName="Redundant 'if' statement"
                     groupPath="Kotlin"
                     groupName="Redundant constructs"
                     enabledByDefault="true"
                     cleanupTool="true"
                     level="WEAK WARNING"
                     language="kotlin"
    />

    <localInspection implementationClass="org.jetbrains.kotlin.idea.inspections.LeakingThisInspection"
                     displayName="Leaking 'this' in constructor"
                     groupPath="Kotlin"
                     groupName="Probable bugs"
                     enabledByDefault="true"
                     level="WARNING"
                     language="kotlin"
    />

    <localInspection implementationClass="org.jetbrains.kotlin.idea.inspections.HasPlatformTypeInspection"
                     displayName="Function or property has platform type"
                     groupPath="Kotlin"
                     groupName="Java interop issues"
                     enabledByDefault="true"
                     level="WEAK WARNING"
                     language="kotlin"
    />

    <localInspection implementationClass="org.jetbrains.kotlin.idea.inspections.CanBePrimaryConstructorPropertyInspection"
                     displayName="Property is explicitly assigned to constructor parameter"
                     groupPath="Kotlin"
                     groupName="Redundant constructs"
                     enabledByDefault="true"
                     level="WARNING"
                     language="kotlin"
    />

    <localInspection implementationClass="org.jetbrains.kotlin.idea.intentions.ConvertLambdaToReferenceInspection"
                     displayName="Can be replaced with function reference"
                     groupPath="Kotlin"
                     groupName="Style issues"
                     enabledByDefault="true"
                     level="INFORMATION"
                     language="kotlin"
    />

    <localInspection implementationClass="org.jetbrains.kotlin.idea.intentions.ConvertReferenceToLambdaInspection"
                     displayName="Can be replaced with lambda"
                     groupPath="Kotlin"
                     groupName="Style issues"
                     enabledByDefault="true"
                     level="INFORMATION"
                     language="kotlin"
    />

    <localInspection implementationClass="org.jetbrains.kotlin.idea.inspections.RemoveSetterParameterTypeInspection"
                     displayName="Redundant setter parameter type"
                     groupPath="Kotlin"
                     groupName="Redundant constructs"
                     enabledByDefault="true"
                     level="WARNING"
                     language="kotlin"
    />

    <localInspection implementationClass="org.jetbrains.kotlin.idea.inspections.conventionNameCalls.ReplaceCallWithBinaryOperatorInspection"
                     displayName="Can be replaced with binary operator"
                     groupPath="Kotlin"
                     groupName="Style issues"
                     enabledByDefault="true"
                     level="WEAK WARNING"
                     language="kotlin"
    />

    <localInspection implementationClass="org.jetbrains.kotlin.idea.intentions.RemoveSingleExpressionStringTemplateInspection"
                     displayName="Remove redundant string template"
                     groupPath="Kotlin"
                     groupName="Redundant constructs"
                     enabledByDefault="true"
                     level="WARNING"
                     language="kotlin"
    />

    <localInspection implementationClass="org.jetbrains.kotlin.idea.inspections.RemoveToStringInStringTemplateInspection"
                     displayName="Remove redundant call to 'toString()' in string template"
                     groupPath="Kotlin"
                     groupName="Redundant constructs"
                     enabledByDefault="true"
                     cleanupTool="true"
                     level="WEAK WARNING"
                     language="kotlin"
    />

    <localInspection implementationClass="org.jetbrains.kotlin.idea.intentions.RemoveEmptyParenthesesFromLambdaCallInspection"
                     displayName="Remove unnecessary parentheses from function call with lambda"
                     groupPath="Kotlin"
                     groupName="Redundant constructs"
                     enabledByDefault="true"
                     cleanupTool="true"
                     level="INFO"
                     language="kotlin"
    />

    <localInspection implementationClass="org.jetbrains.kotlin.idea.inspections.ReplaceArrayEqualityOpWithArraysEqualsInspection"
                     displayName="Replace '==' with 'Arrays.equals'"
                     groupPath="Kotlin"
                     groupName="Probable bugs"
                     enabledByDefault="true"
                     level="WARNING"
                     language="kotlin"
    />

    <localInspection implementationClass="org.jetbrains.kotlin.idea.intentions.ReplaceSingleLineLetInspection"
                     displayName="Replace single line .let"
                     groupPath="Kotlin"
                     groupName="Redundant constructs"
                     enabledByDefault="true"
                     level="WARNING"
                     language="kotlin"
    />

    <localInspection implementationClass="org.jetbrains.kotlin.idea.intentions.ConvertSecondaryConstructorToPrimaryInspection"
                     displayName="Convert to primary constructor"
                     groupPath="Kotlin"
                     groupName="Style issues"
                     enabledByDefault="true"
                     level="WARNING"
                     language="kotlin"
    />

    <localInspection implementationClass="org.jetbrains.kotlin.idea.intentions.ReplaceSizeCheckWithIsNotEmptyInspection"
                     displayName="Replace size check with 'isNotEmpty()'"
                     groupPath="Kotlin"
                     groupName="Style issues"
                     enabledByDefault="true"
                     level="WEAK WARNING"
                     language="kotlin"
    />

    <localInspection implementationClass="org.jetbrains.kotlin.idea.intentions.ReplaceSizeZeroCheckWithIsEmptyInspection"
                     displayName="Replace size zero check with 'isEmpty()'"
                     groupPath="Kotlin"
                     groupName="Style issues"
                     enabledByDefault="true"
                     level="WEAK WARNING"
                     language="kotlin"
    />

    <localInspection implementationClass="org.jetbrains.kotlin.idea.intentions.RemoveEmptyClassBodyInspection"
                     displayName="Replace empty class body"
                     groupPath="Kotlin"
                     groupName="Redundant constructs"
                     enabledByDefault="true"
                     cleanupTool="true"
                     level="INFO"
                     language="kotlin"
    />

    <localInspection implementationClass="org.jetbrains.kotlin.idea.intentions.RemoveRedundantCallsOfConversionMethodsInspection"
                     displayName="Remove redundant calls of conversion methods"
                     groupPath="Kotlin"
                     groupName="Redundant constructs"
                     enabledByDefault="true"
                     level="WARNING"
                     language="kotlin"
    />

    <localInspection implementationClass="org.jetbrains.kotlin.idea.intentions.RemoveEmptyPrimaryConstructorInspection"
                     displayName="Remove empty primary constructor"
                     groupPath="Kotlin"
                     groupName="Redundant constructs"
                     enabledByDefault="true"
                     cleanupTool="true"
                     level="WEAK WARNING"
                     language="kotlin"
    />

    <localInspection implementationClass="org.jetbrains.kotlin.idea.intentions.RemoveEmptySecondaryConstructorBodyInspection"
                     displayName="Remove empty constructor body"
                     groupPath="Kotlin"
                     groupName="Redundant constructs"
                     enabledByDefault="true"
                     cleanupTool="true"
                     level="WEAK WARNING"
                     language="kotlin"
    />

    <localInspection implementationClass="org.jetbrains.kotlin.idea.intentions.JoinDeclarationAndAssignmentInspection"
                     displayName="Join declaration and assignment"
                     groupPath="Kotlin"
                     groupName="Style issues"
                     enabledByDefault="true"
                     level="WEAK WARNING"
                     language="kotlin"
    />

    <localInspection implementationClass="org.jetbrains.kotlin.idea.intentions.ConvertTryFinallyToUseCallInspection"
                     displayName="Convert try / finally to use() call"
                     groupPath="Kotlin"
                     groupName="Style issues"
                     enabledByDefault="true"
                     level="WEAK WARNING"
                     language="kotlin"
    />

    <localInspection implementationClass="org.jetbrains.kotlin.idea.intentions.ConvertTwoComparisonsToRangeCheckInspection"
                     displayName="Convert two comparisons to 'in'"
                     groupPath="Kotlin"
                     groupName="Style issues"
                     enabledByDefault="true"
                     level="INFO"
                     language="kotlin"
    />

    <localInspection implementationClass="org.jetbrains.kotlin.idea.inspections.UnusedEqualsInspection"
                     displayName="Unused equals expression"
                     groupPath="Kotlin"
                     groupName="Redundant constructs"
                     enabledByDefault="true"
                     level="WARNING"
                     language="kotlin"
    />

    <localInspection implementationClass="org.jetbrains.kotlin.idea.inspections.DataClassPrivateConstructorInspection"
                     displayName="Private data class constructor is exposed via the 'copy' method"
                     groupPath="Kotlin"
                     groupName="Probable bugs"
                     enabledByDefault="true"
                     level="WARNING"
                     language="kotlin"
    />

    <localInspection implementationClass="org.jetbrains.kotlin.idea.inspections.DestructuringWrongNameInspection"
                     displayName="Variable in destructuring declaration uses name of a wrong data class property"
                     groupPath="Kotlin"
                     groupName="Probable bugs"
                     enabledByDefault="true"
                     level="WARNING"
                     language="kotlin"
    />

    <localInspection implementationClass="org.jetbrains.kotlin.idea.inspections.UnusedLambdaExpressionBodyInspection"
                     displayName="Unused return value of a function with lambda expression body"
                     groupPath="Kotlin"
                     groupName="Probable bugs"
                     enabledByDefault="true"
                     level="WARNING"
                     language="kotlin"
    />

    <localInspection implementationClass="org.jetbrains.kotlin.idea.inspections.KotlinInternalInJavaInspection"
                     displayName="Usage of Kotlin internal declarations from Java"
                     groupPath="Kotlin"
                     groupName="Java interop issues"
                     enabledByDefault="true"
                     level="ERROR"
                     language="JAVA"
    />

    <localInspection implementationClass="org.jetbrains.kotlin.idea.inspections.MoveSuspiciousCallableReferenceIntoParenthesesInspection"
                     displayName="Suspicious callable reference used as lambda result"
                     groupPath="Kotlin"
                     groupName="Probable bugs"
                     enabledByDefault="true"
                     level="WEAK WARNING"
                     language="kotlin"
    />

    <localInspection implementationClass="org.jetbrains.kotlin.idea.inspections.CopyWithoutNamedArgumentsInspection"
                     displayName="'copy' method of data class is called without named arguments"
                     groupPath="Kotlin"
                     groupName="Style issues"
                     enabledByDefault="true"
                     level="WEAK WARNING"
                     language="kotlin"
    />

    <localInspection implementationClass="org.jetbrains.kotlin.idea.inspections.ReplaceArrayOfWithLiteralInspection"
                     displayName="'arrayOf' call can be replaced with array literal [...]"
                     groupPath="Kotlin"
                     groupName="Style issues"
                     enabledByDefault="true"
                     level="WEAK WARNING"
                     language="kotlin"
    />

    <localInspection implementationClass="org.jetbrains.kotlin.idea.inspections.RecursivePropertyAccessorInspection"
                     displayName="Recursive property accessor"
                     groupPath="Kotlin"
                     groupName="Probable bugs"
                     enabledByDefault="true"
                     level="WARNING"
                     language="kotlin"
    />

    <localInspection implementationClass="org.jetbrains.kotlin.idea.inspections.ReplaceRangeToWithUntilInspection"
                     displayName="'rangeTo' or the '..' call can be replaced with 'until'"
                     groupPath="Kotlin"
                     groupName="Style issues"
                     enabledByDefault="true"
                     level="WEAK WARNING"
                     language="kotlin"
    />

    <localInspection implementationClass="org.jetbrains.kotlin.idea.inspections.MemberVisibilityCanBePrivateInspection"
                     displayName="Class member can have 'private' visibility"
                     groupPath="Kotlin"
                     groupName="Style issues"
                     enabledByDefault="true"
                     level="INFO"
                     language="kotlin"
    />

    <localInspection implementationClass="org.jetbrains.kotlin.idea.inspections.NullableBooleanElvisInspection"
                     displayName="Equality check can be used instead of elvis for nullable boolean check"
                     groupPath="Kotlin"
                     groupName="Style issues"
                     enabledByDefault="true"
                     cleanupTool="true"
                     level="INFO"
                     language="kotlin"
    />

    <localInspection implementationClass="org.jetbrains.kotlin.idea.inspections.WrapUnaryOperatorInspection"
                     displayName="Ambiguous unary operator use with number constant"
                     groupPath="Kotlin"
                     groupName="Probable bugs"
                     enabledByDefault="true"
                     level="WEAK WARNING"
                     language="kotlin"
    />

    <localInspection implementationClass="org.jetbrains.kotlin.idea.inspections.EmptyRangeInspection"
                     displayName="Range with start greater than endInclusive is empty"
                     groupPath="Kotlin"
                     groupName="Probable bugs"
                     enabledByDefault="true"
                     level="WARNING"
                     language="kotlin"
    />

    <localInspection implementationClass="org.jetbrains.kotlin.idea.inspections.RemoveRedundantSpreadOperatorInspection"
                     displayName="Redundant spread operator"
                     groupPath="Kotlin"
                     groupName="Redundant constructs"
                     enabledByDefault="true"
                     level="WARNING"
                     language="kotlin"
    />

    <localInspection implementationClass="org.jetbrains.kotlin.idea.inspections.collections.UselessCallOnNotNullInspection"
                     displayName="Useless call on not-null type"
                     groupPath="Kotlin"
                     groupName="Probable bugs"
                     enabledByDefault="true"
                     level="WARNING"
                     language="kotlin"
    />

    <localInspection implementationClass="org.jetbrains.kotlin.idea.inspections.RedundantExplicitTypeInspection"
                     displayName="Explicitly given type is redundant here"
                     groupPath="Kotlin"
                     groupName="Redundant constructs"
                     enabledByDefault="true"
                     level="WARNING"
                     language="kotlin"
    />

    <localInspection implementationClass="org.jetbrains.kotlin.idea.inspections.collections.UselessCallOnCollectionInspection"
                     displayName="Useless call on collection type"
                     groupPath="Kotlin"
                     groupName="Probable bugs"
                     enabledByDefault="true"
                     level="WARNING"
                     language="kotlin"
    />

    <localInspection implementationClass="org.jetbrains.kotlin.idea.inspections.collections.SimplifiableCallChainInspection"
                     displayName="Call chain on collection type can be simplified"
                     groupPath="Kotlin"
                     groupName="Style issues"
                     enabledByDefault="true"
                     level="WEAK WARNING"
                     language="kotlin"
    />

    <localInspection implementationClass="org.jetbrains.kotlin.idea.inspections.UseExpressionBodyInspection"
                     displayName="Expression body syntax is preferable here"
                     groupPath="Kotlin"
                     groupName="Style issues"
                     enabledByDefault="true"
                     level="INFORMATION"
                     language="kotlin"
    />

    <localInspection implementationClass="org.jetbrains.kotlin.idea.inspections.LiftReturnOrAssignmentInspection"
                     displayName="Return or assignment can be lifted out"
                     groupPath="Kotlin"
                     groupName="Style issues"
                     enabledByDefault="true"
                     level="INFO"
                     language="kotlin"
    />

    <localInspection implementationClass="org.jetbrains.kotlin.idea.inspections.CascadeIfInspection"
                     displayName="Cascade if can be replaced with when"
                     groupPath="Kotlin"
                     groupName="Style issues"
                     enabledByDefault="true"
                     level="INFO"
                     language="kotlin"
    />

    <localInspection implementationClass="org.jetbrains.kotlin.idea.inspections.NullChecksToSafeCallInspection"
                     displayName="Null-checks replaceable with safe-calls"
                     groupPath="Kotlin"
                     groupName="Redundant constructs"
                     enabledByDefault="true"
                     level="WEAK WARNING"
                     language="kotlin"
    />

    <localInspection implementationClass="org.jetbrains.kotlin.idea.inspections.ConstantConditionIfInspection"
                     displayName="Condition of 'if' expression is constant"
                     groupPath="Kotlin"
                     groupName="Redundant constructs"
                     enabledByDefault="true"
                     level="WEAK WARNING"
                     language="kotlin"
    />

    <localInspection implementationClass="org.jetbrains.kotlin.idea.inspections.UnnecessaryVariableInspection"
                     displayName="Unnecessary local variable"
                     groupPath="Kotlin"
                     groupName="Redundant constructs"
                     enabledByDefault="true"
                     level="WEAK WARNING"
                     language="kotlin"
    />

    <localInspection implementationClass="org.jetbrains.kotlin.idea.inspections.KotlinDoubleNegationInspection"
                     displayName="Redundant double negation"
                     groupPath="Kotlin"
                     groupName="Redundant constructs"
                     enabledByDefault="true"
                     cleanupTool="true"
                     level="WEAK WARNING"
                     language="kotlin"
    />

    <localInspection implementationClass="org.jetbrains.kotlin.idea.inspections.WhenWithOnlyElseInspection"
                     displayName="'when' has only 'else' branch and can be simplified"
                     groupPath="Kotlin"
                     groupName="Redundant constructs"
                     enabledByDefault="true"
                     level="WEAK WARNING"
                     language="kotlin"
    />

    <localInspection implementationClass="org.jetbrains.kotlin.idea.inspections.RedundantLambdaArrowInspection"
                     displayName="Redundant lambda arrow"
                     groupPath="Kotlin"
                     groupName="Redundant constructs"
                     enabledByDefault="true"
                     level="WEAK WARNING"
                     language="kotlin"
    />

    <localInspection implementationClass="org.jetbrains.kotlin.idea.inspections.ClassNameInspection"
                     language="kotlin"
                     groupPath="Kotlin"
                     groupName="Naming conventions"
                     enabledByDefault="true"
                     displayName="Class naming convention"
                     level="WEAK WARNING"/>

    <localInspection implementationClass="org.jetbrains.kotlin.idea.inspections.EnumEntryNameInspection"
                     language="kotlin"
                     groupPath="Kotlin"
                     groupName="Naming conventions"
                     enabledByDefault="true"
                     displayName="Enum entry naming convention"
                     level="WEAK WARNING"/>

    <localInspection implementationClass="org.jetbrains.kotlin.idea.inspections.FunctionNameInspection"
                     language="kotlin"
                     groupPath="Kotlin"
                     groupName="Naming conventions"
                     enabledByDefault="true"
                     displayName="Function naming convention"
                     level="WEAK WARNING"/>

    <localInspection implementationClass="org.jetbrains.kotlin.idea.inspections.TestFunctionNameInspection"
                     language="kotlin"
                     groupPath="Kotlin"
                     groupName="Naming conventions"
                     enabledByDefault="true"
                     displayName="Test function naming convention"
                     level="WEAK WARNING"/>

    <localInspection implementationClass="org.jetbrains.kotlin.idea.inspections.PropertyNameInspection"
                     language="kotlin"
                     groupPath="Kotlin"
                     groupName="Naming conventions"
                     enabledByDefault="true"
                     displayName="Property naming convention"
                     level="WEAK WARNING"/>

    <localInspection implementationClass="org.jetbrains.kotlin.idea.inspections.ObjectPropertyNameInspection"
                     language="kotlin"
                     groupPath="Kotlin"
                     groupName="Naming conventions"
                     enabledByDefault="true"
                     displayName="Object property naming convention"
                     level="WEAK WARNING"/>

    <localInspection implementationClass="org.jetbrains.kotlin.idea.inspections.PrivatePropertyNameInspection"
                     language="kotlin"
                     groupPath="Kotlin"
                     groupName="Naming conventions"
                     enabledByDefault="true"
                     displayName="Private property naming convention"
                     level="WEAK WARNING"/>

    <localInspection implementationClass="org.jetbrains.kotlin.idea.inspections.ConstPropertyNameInspection"
                     language="kotlin"
                     groupPath="Kotlin"
                     groupName="Naming conventions"
                     enabledByDefault="true"
                     displayName="Const property naming convention"
                     level="WEAK WARNING"/>

    <localInspection implementationClass="org.jetbrains.kotlin.idea.inspections.LocalVariableNameInspection"
                     language="kotlin"
                     groupPath="Kotlin"
                     groupName="Naming conventions"
                     enabledByDefault="true"
                     displayName="Local variable naming convention"
                     level="WEAK WARNING"/>

    <localInspection implementationClass="org.jetbrains.kotlin.idea.inspections.PackageNameInspection"
                     language="kotlin"
                     groupPath="Kotlin"
                     groupName="Naming conventions"
                     enabledByDefault="true"
                     displayName="Package naming convention"
                     level="WEAK WARNING"/>

    <localInspection implementationClass="org.jetbrains.kotlin.idea.inspections.KotlinRedundantOverrideInspection"
                     displayName="Redundant overriding method"
                     groupPath="Kotlin"
                     groupName="Redundant constructs"
                     enabledByDefault="true"
                     cleanupTool="true"
                     level="WEAK WARNING"
                     language="kotlin"
    />

    <localInspection implementationClass="org.jetbrains.kotlin.idea.inspections.SuspiciousEqualsCombination"
                     displayName="Suspicious combination of == and ==="
                     groupPath="Kotlin"
                     groupName="Probable bugs"
                     enabledByDefault="true"
                     level="WEAK WARNING"
                     language="kotlin"
    />

    <localInspection implementationClass="org.jetbrains.kotlin.idea.inspections.RedundantGetterInspection"
                     displayName="Redundant property getter"
                     groupPath="Kotlin"
                     groupName="Redundant constructs"
                     enabledByDefault="true"
                     cleanupTool="true"
                     level="WEAK WARNING"
                     language="kotlin"/>

    <localInspection implementationClass="org.jetbrains.kotlin.idea.inspections.RemoveRedundantBackticksInspection"
                     displayName="Remove redundant backticks"
                     groupPath="Kotlin"
                     groupName="Redundant constructs"
                     enabledByDefault="true"
                     level="WARNING"
                     language="kotlin"/>

    <localInspection implementationClass="org.jetbrains.kotlin.idea.inspections.RedundantSetterInspection"
                     displayName="Redundant property setter"
                     groupPath="Kotlin"
                     groupName="Redundant constructs"
                     enabledByDefault="true"
                     cleanupTool="true"
                     level="WEAK WARNING"
                     language="kotlin"
    />

    <localInspection implementationClass="org.jetbrains.kotlin.idea.inspections.MigrateDiagnosticSuppressionInspection"
                     displayName="Diagnostic name should be replaced"
                     groupPath="Kotlin"
                     groupName="Other problems"
                     enabledByDefault="true"
                     cleanupTool="true"
                     level="WARNING"
                     language="kotlin"
    />

    <localInspection implementationClass="org.jetbrains.kotlin.idea.inspections.ExplicitThisInspection"
                     displayName="Redundant explicit 'this'"
                     groupPath="Kotlin"
                     groupName="Redundant constructs"
                     enabledByDefault="true"
                     level="INFORMATION"
                     language="kotlin"
    />


    <localInspection implementationClass="org.jetbrains.kotlin.idea.inspections.ImplicitThisInspection"
                     displayName="Implicit 'this'"
                     groupPath="Kotlin"
                     groupName="Style issues"
                     enabledByDefault="true"
                     level="INFORMATION"
                     language="kotlin"
    />

    <localInspection implementationClass="org.jetbrains.kotlin.idea.inspections.RedundantUnitExpressionInspection"
                     displayName="Redundant 'Unit'"
                     groupPath="Kotlin"
                     groupName="Redundant constructs"
                     enabledByDefault="true"
                     level="WARNING"
                     language="kotlin"
    />

    <localInspection implementationClass="org.jetbrains.kotlin.idea.inspections.SelfAssignmentInspection"
                     displayName="Assignment of variable to itself"
                     groupPath="Kotlin"
                     groupName="Probable bugs"
                     enabledByDefault="true"
                     level="WARNING"
                     language="kotlin"
    />

    <localInspection implementationClass="org.jetbrains.kotlin.idea.inspections.ImplicitNullableNothingTypeInspection"
                     displayName="Implicit `Nothing?` type"
                     groupPath="Kotlin"
                     groupName="Probable bugs"
                     enabledByDefault="true"
                     level="WEAK WARNING"
                     language="kotlin"
    />

    <localInspection implementationClass="org.jetbrains.kotlin.idea.inspections.SimplifyWhenWithBooleanConstantConditionInspection"
                     displayName="Simplifiable 'when'"
                     groupPath="Kotlin"
                     groupName="Redundant constructs"
                     enabledByDefault="true"
                     level="WEAK WARNING"
                     language="kotlin"
    />

    <localInspection implementationClass="org.jetbrains.kotlin.idea.inspections.JavaCollectionsStaticMethodInspection"
                     displayName="Java Collections static method call can be replaced with Kotlin stdlib"
                     groupPath="Kotlin"
                     groupName="Style issues"
                     enabledByDefault="true"
                     level="WEAK WARNING"
                     language="kotlin"
    />

    <localInspection implementationClass="org.jetbrains.kotlin.idea.inspections.JavaCollectionsStaticMethodOnImmutableListInspection"
                     displayName="Call of Java mutator method on immutable Kotlin collection"
                     groupPath="Kotlin"
                     groupName="Java interop issues"
                     enabledByDefault="true"
                     level="WARNING"
                     language="kotlin"
    />

    <localInspection implementationClass="org.jetbrains.kotlin.idea.inspections.RecursiveEqualsCallInspection"
                     displayName="Recursive equals call"
                     groupPath="Kotlin"
                     groupName="Probable bugs"
                     enabledByDefault="true"
                     level="WARNING"
                     language="kotlin"
    />

    <localInspection implementationClass="org.jetbrains.kotlin.idea.inspections.ReplaceToWithInfixFormInspection"
                     displayName="Replace ’to’ with infix form"
                     groupPath="Kotlin"
                     groupName="Style issues"
                     enabledByDefault="true"
                     level="WEAK WARNING"
                     language="kotlin"
    />

    <localInspection implementationClass="org.jetbrains.kotlin.idea.inspections.ReplacePutWithAssignmentInspection"
                     displayName="map.put() can be converted to assignment"
                     groupPath="Kotlin"
                     groupName="Style issues"
                     enabledByDefault="true"
                     level="WEAK WARNING"
                     language="kotlin"
    />

    <localInspection implementationClass="org.jetbrains.kotlin.idea.inspections.RedundantSuspendModifierInspection"
                     displayName="Redundant 'suspend' modifier"
                     groupPath="Kotlin"
                     groupName="Redundant constructs"
                     enabledByDefault="true"
                     level="WARNING"
                     language="kotlin"
    />

    <localInspection implementationClass="org.jetbrains.kotlin.idea.inspections.SortModifiersInspection"
                     displayName="Non-canonical modifier order"
                     groupPath="Kotlin"
                     groupName="Style issues"
                     enabledByDefault="true"
                     level="WEAK WARNING"
                     language="kotlin"
                     cleanupTool="true"
    />

    <localInspection implementationClass="org.jetbrains.kotlin.idea.inspections.MayBeConstantInspection"
                     displayName="Might be 'const'"
                     groupPath="Kotlin"
                     groupName="Style issues"
                     enabledByDefault="true"
                     level="WEAK WARNING"
                     language="kotlin"
    />

    <localInspection implementationClass="org.jetbrains.kotlin.idea.inspections.FakeJvmFieldConstantInspection"
                     displayName="Kotlin non-const property used as annotation argument"
                     groupPath="Kotlin"
                     groupName="Java interop issues"
                     enabledByDefault="true"
                     level="WARNING"
                     language="JAVA"
    />

    <localInspection implementationClass="org.jetbrains.kotlin.idea.inspections.RedundantObjectTypeCheckInspection"
                     displayName="Redundant type checks for object"
                     groupPath="Kotlin"
                     groupName="Style issues"
                     enabledByDefault="true"
                     level="INFORMATION"
                     language="kotlin"
    />

    <localInspection implementationClass="org.jetbrains.kotlin.idea.inspections.ScopeFunctionConversionInspection"
                     displayName="Scope function can be converted to another one"
                     groupPath="Kotlin"
                     groupName="Style issues"
                     enabledByDefault="true"
                     level="INFORMATION"
                     language="kotlin"
    />

    <localInspection implementationClass="org.jetbrains.kotlin.idea.inspections.PlatformExtensionReceiverOfInlineInspection"
                     displayName="Unsafe call of inline function with nullable extension receiver"
                     groupPath="Kotlin"
                     groupName="Java interop issues"
                     enabledByDefault="true"
                     level="WARNING"
                     language="kotlin"
    />

    <localInspection implementationClass="org.jetbrains.kotlin.idea.inspections.RedundantNotNullExtensionReceiverOfInlineInspection"
                     displayName="Not-null extension receiver of inline function can be made nullable"
                     groupPath="Kotlin"
                     groupName="Java interop issues"
                     enabledByDefault="false"
                     level="INFORMATION"
                     language="kotlin"
    />

    <localInspection implementationClass="org.jetbrains.kotlin.idea.inspections.ConvertPairConstructorToToFunctionInspection"
                     displayName="Convert Pair constructor to 'to' function"
                     groupPath="Kotlin"
                     groupName="Style issues"
                     enabledByDefault="true"
                     level="INFORMATION"
                     language="kotlin"
    />

    <localInspection implementationClass="org.jetbrains.kotlin.idea.inspections.RedundantCompanionReferenceInspection"
                     displayName="Redundant Companion reference"
                     groupPath="Kotlin"
                     groupName="Redundant constructs"
                     enabledByDefault="true"
                     level="WARNING"
                     language="kotlin"
    />

    <localInspection implementationClass="org.jetbrains.kotlin.idea.inspections.PublicApiImplicitTypeInspection"
                     displayName="Public API declaration has implicit return type"
                     groupPath="Kotlin"
                     groupName="Other problems"
                     enabledByDefault="false"
                     level="WEAK WARNING"
                     language="kotlin"
    />

    <localInspection implementationClass="org.jetbrains.kotlin.idea.inspections.CanSealedSubClassBeObjectInspection"
                     displayName="Sealed sub-class without state and overridden equals"
                     groupPath="Kotlin"
                     groupName="Probable bugs"
                     enabledByDefault="true"
                     level="WEAK WARNING"
                     language="kotlin"
    />

    <localInspection implementationClass="org.jetbrains.kotlin.idea.inspections.MoveLambdaOutsideParenthesesInspection"
                     displayName="Lambda argument inside parentheses"
                     groupPath="Kotlin"
                     groupName="Style issues"
                     enabledByDefault="true"
                     level="WEAK WARNING"
                     language="kotlin"
    />

    <localInspection implementationClass="org.jetbrains.kotlin.idea.inspections.MainFunctionReturnUnitInspection"
                     displayName="Entry point function should return Unit"
                     groupPath="Kotlin"
                     groupName="Probable bugs"
                     enabledByDefault="true"
                     level="WARNING"
                     language="kotlin"
    />

    <localInspection implementationClass="org.jetbrains.kotlin.idea.inspections.coroutines.RedundantAsyncInspection"
                     displayName="Redundant 'async' call"
                     groupPath="Kotlin"
                     groupName="Style issues"
                     enabledByDefault="true"
                     level="WEAK WARNING"
                     language="kotlin"
    />

    <localInspection implementationClass="org.jetbrains.kotlin.idea.inspections.coroutines.DeferredResultUnusedInspection"
                     displayName="Deferred result is never used"
                     groupPath="Kotlin"
                     groupName="Probable bugs"
                     enabledByDefault="true"
                     level="WARNING"
                     language="kotlin"
    />

    <localInspection implementationClass="org.jetbrains.kotlin.idea.inspections.ReplaceStringFormatWithLiteralInspection"
                     displayName="Replace with string templates"
                     groupPath="Kotlin"
                     groupName="Style issues"
                     enabledByDefault="true"
                     level="INFORMATION"
                     language="kotlin"
    />
    
    <localInspection implementationClass="org.jetbrains.kotlin.idea.inspections.NestedLambdaShadowedImplicitParameterInspection"
                     displayName="Nested lambda has shadowed implicit parameter"
                     groupPath="Kotlin"
                     groupName="Style issues"
                     enabledByDefault="true"
                     level="WARNING"
                     language="kotlin"
    />

    <localInspection implementationClass="org.jetbrains.kotlin.idea.inspections.ReplaceToStringWithStringTemplateInspection"
                     displayName="Replace 'toString' with string template"
                     groupPath="Kotlin"
                     groupName="Style issues"
                     enabledByDefault="true"
                     level="INFORMATION"
                     language="kotlin"
    />

<<<<<<< HEAD
    <localInspection implementationClass="org.jetbrains.kotlin.idea.inspections.collections.ConvertCallChainIntoSequenceInspection"
                     displayName="Call chain on collection should be converted into 'Sequence'"
                     groupPath="Kotlin"
                     groupName="Style issues"
                     enabledByDefault="true"
=======
    <localInspection implementationClass="org.jetbrains.kotlin.idea.inspections.migration.FromClosedRangeMigrationInspection"
                     displayName="MIN_VALUE step in fromClosedRange() since 1.3"
                     groupPath="Kotlin"
                     groupName="Migration"
                     enabledByDefault="false"
>>>>>>> 5241b37a
                     level="WEAK WARNING"
                     language="kotlin"
    />

<<<<<<< HEAD
=======
    <localInspection implementationClass="org.jetbrains.kotlin.idea.inspections.migration.ObsoleteExperimentalCoroutinesInspection"
                     displayName="Experimental coroutines usages are deprecated since 1.3"
                     groupPath="Kotlin"
                     groupName="Migration"
                     enabledByDefault="true"
                     cleanupTool="true"
                     level="ERROR"
                     language="kotlin"
    />

>>>>>>> 5241b37a
    <referenceImporter implementation="org.jetbrains.kotlin.idea.quickfix.KotlinReferenceImporter"/>

    <fileType.fileViewProviderFactory filetype="KJSM" implementationClass="com.intellij.psi.ClassFileViewProviderFactory"/>
    <filetype.stubBuilder filetype="KJSM" implementationClass="com.intellij.psi.impl.compiled.ClassFileStubBuilder"/>
    <filetype.decompiler filetype="KJSM" implementationClass="com.intellij.psi.impl.compiled.ClassFileDecompiler"/>

    <fileType.fileViewProviderFactory filetype="kotlin_builtins" implementationClass="com.intellij.psi.ClassFileViewProviderFactory"/>
    <filetype.stubBuilder filetype="kotlin_builtins" implementationClass="com.intellij.psi.impl.compiled.ClassFileStubBuilder"/>
    <filetype.decompiler filetype="kotlin_builtins" implementationClass="com.intellij.psi.impl.compiled.ClassFileDecompiler"/>

    <pathMacroExpandableProtocol protocol="kotlin-js-meta"/>

    <deadCode implementation="org.jetbrains.kotlin.idea.inspections.KotlinJUnitStaticEntryPoint"/>

    <!--kotlin script specific extensions-->
    <java.shortNamesCache implementation="org.jetbrains.kotlin.idea.core.script.dependencies.JavaClassesInScriptDependenciesShortNameCache"/>
    <indexedRootsProvider implementation="org.jetbrains.kotlin.idea.core.script.dependencies.KotlinScriptDependenciesIndexableSetContributor"/>
    <psi.clsCustomNavigationPolicy implementation="org.jetbrains.kotlin.idea.core.script.dependencies.ScriptDependencySourceNavigationPolicyForJavaClasses"/>
    <resolveScopeProvider implementation="org.jetbrains.kotlin.idea.core.script.dependencies.KotlinScriptResolveScopeProvider"/>
    <resolveScopeProvider implementation="org.jetbrains.kotlin.idea.core.script.dependencies.ScriptDependenciesResolveScopeProvider"/>

    <statistics.usagesCollector implementation="org.jetbrains.kotlin.idea.formatter.KotlinFormatterUsageCollector" />
    <statistics.usagesCollector implementation="org.jetbrains.kotlin.idea.parameterInfo.KotlinInlayParameterHintsUsageCollector" />

    <checkinHandlerFactory implementation="org.jetbrains.kotlin.idea.vcs.BunchFileCheckInHandlerFactory"/>
  </extensions>

  <!-- CIDR-PLUGIN-EXCLUDE-START -->
  <xi:include href="jvm.xml" xpointer="xpointer(/idea-plugin/*)"/>
  <!-- CIDR-PLUGIN-EXCLUDE-END -->

  <xi:include href="tipsAndTricks.xml" xpointer="xpointer(/idea-plugin/*)"/>

  <xi:include href="extensions/ide.xml" xpointer="xpointer(/idea-plugin/*)"/>

  <extensionPoints>
    <xi:include href="extensions/compiler.xml" xpointer="xpointer(/idea-plugin/extensionPoints/*)"/>

    <extensionPoint qualifiedName="org.jetbrains.kotlin.pluginUpdateVerifier"
                    interface="org.jetbrains.kotlin.idea.update.PluginUpdateVerifier"/>
  </extensionPoints>

  <extensions defaultExtensionNs="org.jetbrains.kotlin">
    <quickFixContributor implementation="org.jetbrains.kotlin.idea.quickfix.QuickFixRegistrar"/>

    <renameHandler implementation="org.jetbrains.kotlin.idea.refactoring.rename.RenameKotlinImplicitLambdaParameter"/>
    <renameHandler implementation="org.jetbrains.kotlin.idea.refactoring.rename.RenameDynamicMemberHandler"/>
    <renameHandler implementation="org.jetbrains.kotlin.idea.refactoring.rename.RenameOnSecondaryConstructorHandler"/>
    <renameHandler implementation="org.jetbrains.kotlin.idea.refactoring.rename.RenameJavaSyntheticPropertyHandler"/>
    <renameHandler implementation="org.jetbrains.kotlin.idea.refactoring.rename.RenameSyntheticDeclarationByReferenceHandler"/>
    <renameHandler implementation="org.jetbrains.kotlin.idea.refactoring.rename.JavaMemberByKotlinReferenceInplaceRenameHandler"/>
    <renameHandler implementation="org.jetbrains.kotlin.idea.refactoring.rename.RenameJvmNameHandler"/>
    <renameHandler implementation="org.jetbrains.kotlin.idea.refactoring.rename.RenameBackingFieldReferenceHandler"/>
    <renameHandler implementation="org.jetbrains.kotlin.idea.refactoring.rename.RenameClassByCompanionObjectShortReferenceHandler"/>
    <renameHandler implementation="org.jetbrains.kotlin.idea.refactoring.rename.RenameByLabeledReferenceInLambdaArgumentHandler"/>
    <renameHandler implementation="org.jetbrains.kotlin.idea.refactoring.rename.RenameImportAliasByReferenceHandler"/>
    <renameHandler implementation="org.jetbrains.kotlin.idea.refactoring.rename.KotlinMemberInplaceRenameHandler"/>
    <renameHandler implementation="org.jetbrains.kotlin.idea.refactoring.rename.KotlinVariableInplaceRenameHandler"/>

    <versionInfoProvider implementation="org.jetbrains.kotlin.idea.facet.KotlinVersionInfoProviderByModuleDependencies"/>

    <binaryExtension implementation="org.jetbrains.kotlin.idea.util.JavaClassBinary"/>
    <binaryExtension implementation="org.jetbrains.kotlin.idea.util.KotlinBuiltInBinary"/>
    <binaryExtension implementation="org.jetbrains.kotlin.idea.util.KotlinModuleBinary"/>
    <binaryExtension implementation="org.jetbrains.kotlin.idea.util.KotlinJsMetaBinary"/>

    <highlighterExtension implementation="org.jetbrains.kotlin.idea.highlighter.dsl.DslHighlighterExtension"/>

    <pluginUpdateVerifier implementation="org.jetbrains.kotlin.idea.update.GooglePluginUpdateVerifier"/>
  </extensions>

</idea-plugin><|MERGE_RESOLUTION|>--- conflicted
+++ resolved
@@ -2909,36 +2909,34 @@
                      language="kotlin"
     />
 
-<<<<<<< HEAD
+    <localInspection implementationClass="org.jetbrains.kotlin.idea.inspections.migration.FromClosedRangeMigrationInspection"
+                     displayName="MIN_VALUE step in fromClosedRange() since 1.3"
+                     groupPath="Kotlin"
+                     groupName="Migration"
+                     enabledByDefault="false"
+                     level="WEAK WARNING"
+                     language="kotlin"
+    />
+
+    <localInspection implementationClass="org.jetbrains.kotlin.idea.inspections.migration.ObsoleteExperimentalCoroutinesInspection"
+                     displayName="Experimental coroutines usages are deprecated since 1.3"
+                     groupPath="Kotlin"
+                     groupName="Migration"
+                     enabledByDefault="true"
+                     cleanupTool="true"
+                     level="ERROR"
+                     language="kotlin"
+    />
+
     <localInspection implementationClass="org.jetbrains.kotlin.idea.inspections.collections.ConvertCallChainIntoSequenceInspection"
                      displayName="Call chain on collection should be converted into 'Sequence'"
                      groupPath="Kotlin"
                      groupName="Style issues"
                      enabledByDefault="true"
-=======
-    <localInspection implementationClass="org.jetbrains.kotlin.idea.inspections.migration.FromClosedRangeMigrationInspection"
-                     displayName="MIN_VALUE step in fromClosedRange() since 1.3"
-                     groupPath="Kotlin"
-                     groupName="Migration"
-                     enabledByDefault="false"
->>>>>>> 5241b37a
-                     level="WEAK WARNING"
-                     language="kotlin"
-    />
-
-<<<<<<< HEAD
-=======
-    <localInspection implementationClass="org.jetbrains.kotlin.idea.inspections.migration.ObsoleteExperimentalCoroutinesInspection"
-                     displayName="Experimental coroutines usages are deprecated since 1.3"
-                     groupPath="Kotlin"
-                     groupName="Migration"
-                     enabledByDefault="true"
-                     cleanupTool="true"
-                     level="ERROR"
-                     language="kotlin"
-    />
-
->>>>>>> 5241b37a
+                     level="WEAK WARNING"
+                     language="kotlin"
+    />
+
     <referenceImporter implementation="org.jetbrains.kotlin.idea.quickfix.KotlinReferenceImporter"/>
 
     <fileType.fileViewProviderFactory filetype="KJSM" implementationClass="com.intellij.psi.ClassFileViewProviderFactory"/>
