/*
 * Copyright 2010-2012 JetBrains s.r.o.
 *
 * Licensed under the Apache License, Version 2.0 (the "License");
 * you may not use this file except in compliance with the License.
 * You may obtain a copy of the License at
 *
 * http://www.apache.org/licenses/LICENSE-2.0
 *
 * Unless required by applicable law or agreed to in writing, software
 * distributed under the License is distributed on an "AS IS" BASIS,
 * WITHOUT WARRANTIES OR CONDITIONS OF ANY KIND, either express or implied.
 * See the License for the specific language governing permissions and
 * limitations under the License.
 */

package org.jetbrains.k2js.translate.utils;

import com.google.common.collect.Lists;
import com.google.dart.compiler.backend.js.ast.*;
import com.google.dart.compiler.util.AstUtil;
import org.jetbrains.annotations.NotNull;
import org.jetbrains.annotations.Nullable;
<<<<<<< HEAD
import org.jetbrains.jet.lang.descriptors.DeclarationDescriptor;
=======
>>>>>>> 82426e60
import org.jetbrains.jet.lang.descriptors.PropertyDescriptor;
import org.jetbrains.k2js.translate.context.TranslationContext;

import java.util.*;

/**
 * @author Pavel Talanov
 */
public final class JsAstUtils {
    private static final JsNameRef VALUE = new JsNameRef("value");
<<<<<<< HEAD
    private static final JsPropertyInitializer WRITABLE = new JsPropertyInitializer(new JsNameRef("writable"), null) ;
=======
    private static final JsPropertyInitializer WRITABLE = new JsPropertyInitializer(new JsNameRef("writable"), null);
>>>>>>> 82426e60
    private static final JsNameRef DEFINE_PROPERTIES = new JsNameRef("defineProperties");
    private static final JsNameRef CREATE = new JsNameRef("create");

    static {
<<<<<<< HEAD
        JsNameRef nameRef = new JsNameRef("Object");
        DEFINE_PROPERTIES.setQualifier(nameRef);
        CREATE.setQualifier(nameRef);
=======
        JsNameRef globalObjectReference = new JsNameRef("Object");
        DEFINE_PROPERTIES.setQualifier(globalObjectReference);
        CREATE.setQualifier(globalObjectReference);
>>>>>>> 82426e60
    }

    private JsAstUtils() {
    }

    @NotNull
    public static JsPropertyInitializer newNamedMethod(@NotNull JsName name, @NotNull JsFunction function) {
        JsNameRef methodName = name.makeRef();
        return new JsPropertyInitializer(methodName, function);
    }

    @NotNull
    public static JsStatement convertToStatement(@NotNull JsNode jsNode) {
        assert (jsNode instanceof JsExpression) || (jsNode instanceof JsStatement)
                : "Unexpected node of type: " + jsNode.getClass().toString();
        if (jsNode instanceof JsExpression) {
            return new JsExprStmt((JsExpression) jsNode);
        }
        return (JsStatement) jsNode;
    }

    @NotNull
    public static JsBlock convertToBlock(@NotNull JsNode jsNode) {
        if (jsNode instanceof JsBlock) {
            return (JsBlock) jsNode;
        }
        JsStatement jsStatement = convertToStatement(jsNode);
        return new JsBlock(jsStatement);
    }

    @NotNull
    public static JsExpression convertToExpression(@NotNull JsNode jsNode) {
        assert jsNode instanceof JsExpression : "Unexpected node of type: " + jsNode.getClass().toString();
        return (JsExpression) jsNode;
    }

    public static JsNameRef thisQualifiedReference(@NotNull JsName name) {
        JsNameRef result = name.makeRef();
        result.setQualifier(new JsThisRef());
        return result;
    }

    @NotNull
    public static JsBlock newBlock(List<JsStatement> statements) {
        JsBlock result = new JsBlock();
        setStatements(result, statements);
        return result;
    }

    @NotNull
    public static JsPrefixOperation negated(@NotNull JsExpression expression) {
        return new JsPrefixOperation(JsUnaryOperator.NOT, expression);
    }

    @NotNull
    public static JsBinaryOperation and(@NotNull JsExpression op1, @NotNull JsExpression op2) {
        return new JsBinaryOperation(JsBinaryOperator.AND, op1, op2);
    }

    @NotNull
    public static JsBinaryOperation or(@NotNull JsExpression op1, @NotNull JsExpression op2) {
        return new JsBinaryOperation(JsBinaryOperator.OR, op1, op2);
    }

    public static void setQualifier(@NotNull JsExpression selector, @Nullable JsExpression receiver) {
        assert (selector instanceof JsInvocation || selector instanceof JsNameRef);
        if (selector instanceof JsInvocation) {
            setQualifier(((JsInvocation) selector).getQualifier(), receiver);
            return;
        }
        setQualifierForNameRef((JsNameRef) selector, receiver);
    }

    private static void setQualifierForNameRef(@NotNull JsNameRef selector, @Nullable JsExpression receiver) {
        JsExpression qualifier = selector.getQualifier();
        if (qualifier == null) {
            selector.setQualifier(receiver);
        }
        else {
            setQualifier(qualifier, receiver);
        }
    }

    public static JsNameRef qualified(@NotNull JsName selector, @Nullable JsExpression qualifier) {
        JsNameRef reference = selector.makeRef();
        setQualifier(reference, qualifier);
        return reference;
    }

    @NotNull
    public static JsBinaryOperation equality(@NotNull JsExpression arg1, @NotNull JsExpression arg2) {
        return new JsBinaryOperation(JsBinaryOperator.EQ, arg1, arg2);
    }

    @NotNull
    public static JsBinaryOperation inequality(@NotNull JsExpression arg1, @NotNull JsExpression arg2) {
        return new JsBinaryOperation(JsBinaryOperator.NEQ, arg1, arg2);
    }

    @NotNull
    public static JsExpression assignment(@NotNull JsExpression left, @NotNull JsExpression right) {
        return new JsBinaryOperation(JsBinaryOperator.ASG, left, right);
    }

    @NotNull
    public static JsBinaryOperation sum(@NotNull JsExpression left, @NotNull JsExpression right) {
        return new JsBinaryOperation(JsBinaryOperator.ADD, left, right);
    }

    @NotNull
    public static JsBinaryOperation addAssign(@NotNull JsExpression left, @NotNull JsExpression right) {
        return new JsBinaryOperation(JsBinaryOperator.ASG_ADD, left, right);
    }

    @NotNull
    public static JsBinaryOperation subtract(@NotNull JsExpression left, @NotNull JsExpression right) {
        return new JsBinaryOperation(JsBinaryOperator.SUB, left, right);
    }

    @NotNull
    public static JsPrefixOperation not(@NotNull JsExpression expression) {
        return new JsPrefixOperation(JsUnaryOperator.NOT, expression);
    }

    @NotNull
    public static JsBinaryOperation typeof(@NotNull JsExpression expression, @NotNull JsStringLiteral string) {
        return equality(new JsPrefixOperation(JsUnaryOperator.TYPEOF, expression), string);
    }

    @NotNull
    public static JsFor generateForExpression(@NotNull JsVars initExpression,
            @NotNull JsExpression condition,
            @NotNull JsExpression incrExpression,
            @NotNull JsStatement body) {
        JsFor result = new JsFor();
        result.setInitVars(initExpression);
        result.setCondition(condition);
        result.setIncrExpr(incrExpression);
        result.setBody(body);
        return result;
    }

    public static boolean ownsName(@NotNull JsScope scope, @NotNull JsName name) {
        Iterator<JsName> nameIterator = scope.getAllNames();
        while (nameIterator.hasNext()) {
            if (nameIterator.next() == name) {
                return true;
            }
        }
        return false;
    }

    @NotNull
    public static JsObjectLiteral newObjectLiteral(@NotNull List<JsPropertyInitializer> propertyList) {
        JsObjectLiteral jsObjectLiteral = new JsObjectLiteral();
        jsObjectLiteral.getPropertyInitializers().addAll(propertyList);
        return jsObjectLiteral;
    }

    @NotNull
    public static JsVars newVar(@NotNull JsName name, @Nullable JsExpression expr) {
        JsVars.JsVar var = new JsVars.JsVar(name);
        if (expr != null) {
            var.setInitExpr(expr);
        }
        JsVars vars = new JsVars();
        vars.add(var);
        return vars;
    }

    public static void addVarDeclaration(@NotNull JsBlock block, @NotNull JsVars vars) {
        LinkedList<JsStatement> statementLinkedList = Lists.newLinkedList(block.getStatements());
        statementLinkedList.offer(vars);
        setStatements(block, statementLinkedList);
    }

    private static void setStatements(@NotNull JsBlock block, @NotNull List<JsStatement> statements) {
        List<JsStatement> statementList = block.getStatements();
        statementList.clear();
        statementList.addAll(statements);
    }

    public static void setArguments(@NotNull JsInvocation invocation, @NotNull List<JsExpression> newArgs) {
        List<JsExpression> arguments = invocation.getArguments();
        assert arguments.isEmpty() : "Arguments already set.";
        arguments.addAll(newArgs);
    }

    public static void setArguments(@NotNull JsNew invocation, @NotNull List<JsExpression> newArgs) {
        List<JsExpression> arguments = invocation.getArguments();
        assert arguments.isEmpty() : "Arguments already set.";
        arguments.addAll(newArgs);
    }

    public static void setArguments(@NotNull JsNew invocation, JsExpression... arguments) {
        setArguments(invocation, Arrays.asList(arguments));
    }

    public static void setParameters(@NotNull JsFunction function, @NotNull List<JsParameter> newParams) {
        List<JsParameter> parameters = function.getParameters();
        assert parameters.isEmpty() : "Arguments already set.";
        parameters.addAll(newParams);
    }

    public static void setParameters(@NotNull JsFunction function, JsParameter... arguments) {
        setParameters(function, Arrays.asList(arguments));
    }

    @NotNull
    public static JsInvocation newInvocation(@NotNull JsExpression target, List<JsExpression> params) {
        JsInvocation invoke = new JsInvocation();
        invoke.setQualifier(target);
        for (JsExpression expr : params) {
            invoke.getArguments().add(expr);
        }
        return invoke;
    }

    @NotNull
    public static JsExpression newSequence(@NotNull List<JsExpression> expressions) {
        assert !expressions.isEmpty();
        if (expressions.size() == 1) {
            return expressions.get(0);
        }
        JsExpression result = expressions.get(expressions.size() - 1);
        for (int i = expressions.size() - 2; i >= 0; i--) {
            result = new JsBinaryOperation(JsBinaryOperator.COMMA, expressions.get(i), result);
        }
        return result;
    }

    @NotNull
    public static JsFunction createFunctionWithEmptyBody(@NotNull JsScope parent) {
        JsFunction correspondingFunction = new JsFunction(parent);
        correspondingFunction.setBody(new JsBlock());
        return correspondingFunction;
    }

    @NotNull
    public static List<JsExpression> toStringLiteralList(@NotNull List<String> strings, @NotNull JsProgram program) {
        ArrayList<JsExpression> result = Lists.newArrayList();
        for (String str : strings) {
            result.add(program.getStringLiteral(str));
        }
        return result;
    }

    @NotNull
<<<<<<< HEAD
    public static JsStatement defineProperties(JsObjectLiteral propertiesDefinition) {
        JsInvocation invoke = new JsInvocation();
        invoke.setQualifier(DEFINE_PROPERTIES);
        invoke.getArguments().add(new JsThisRef());
        invoke.getArguments().add(propertiesDefinition);
        return invoke.makeStmt();
    }

    @NotNull
    public static JsPropertyInitializer propertyDescriptor(PropertyDescriptor ktDescriptor,
            TranslationContext context,
            JsExpression value) {
        return propertyDescriptor(ktDescriptor, context, value, ktDescriptor.isVar());
    }

    @NotNull
    public static JsPropertyInitializer propertyDescriptor(DeclarationDescriptor ktDescriptor,
            TranslationContext context,
            JsExpression value,
            boolean writable) {
        JsObjectLiteral descriptor = new JsObjectLiteral();
        List<JsPropertyInitializer> meta = descriptor.getPropertyInitializers();
        meta.add(new JsPropertyInitializer(VALUE, value));
        if (writable) {
            if (WRITABLE.getValueExpr() == null) {
                WRITABLE.setValueExpr(context.program().getTrueLiteral());
            }
            meta.add(WRITABLE);
        }
        // todo accessors
        return new JsPropertyInitializer(context.getNameForDescriptor(ktDescriptor).makeRef(), descriptor);
=======
    public static JsStatement defineProperties(@NotNull JsObjectLiteral propertiesDefinition) {
        return AstUtil.newInvocation(DEFINE_PROPERTIES, new JsThisRef(), propertiesDefinition).makeStmt();
    }

    @NotNull
    public static JsPropertyInitializer propertyDescriptor(@NotNull PropertyDescriptor descriptor,
            @NotNull JsExpression value, @NotNull TranslationContext context) {
        JsObjectLiteral jsPropertyDescriptor = new JsObjectLiteral();
        List<JsPropertyInitializer> meta = jsPropertyDescriptor.getPropertyInitializers();
        meta.add(new JsPropertyInitializer(VALUE, value));
        if (descriptor.isVar()) {
            meta.add(getWritable(context));
        }
        // TODO: accessors
        return new JsPropertyInitializer(context.getNameForDescriptor(descriptor).makeRef(), jsPropertyDescriptor);
    }

    @NotNull
    private static JsPropertyInitializer getWritable(@NotNull TranslationContext context) {
        if (WRITABLE.getValueExpr() == null) {
            WRITABLE.setValueExpr(context.program().getTrueLiteral());
        }
        return WRITABLE;
    }

    @NotNull
    public static List<JsStatement> nullableExpressionToStatementList(@Nullable JsExpression initalizerForProperty) {
        if (initalizerForProperty == null) {
            return Collections.emptyList();
        }
        return Collections.<JsStatement>singletonList(initalizerForProperty.makeStmt());
>>>>>>> 82426e60
    }
}<|MERGE_RESOLUTION|>--- conflicted
+++ resolved
@@ -21,10 +21,6 @@
 import com.google.dart.compiler.util.AstUtil;
 import org.jetbrains.annotations.NotNull;
 import org.jetbrains.annotations.Nullable;
-<<<<<<< HEAD
-import org.jetbrains.jet.lang.descriptors.DeclarationDescriptor;
-=======
->>>>>>> 82426e60
 import org.jetbrains.jet.lang.descriptors.PropertyDescriptor;
 import org.jetbrains.k2js.translate.context.TranslationContext;
 
@@ -35,24 +31,14 @@
  */
 public final class JsAstUtils {
     private static final JsNameRef VALUE = new JsNameRef("value");
-<<<<<<< HEAD
-    private static final JsPropertyInitializer WRITABLE = new JsPropertyInitializer(new JsNameRef("writable"), null) ;
-=======
     private static final JsPropertyInitializer WRITABLE = new JsPropertyInitializer(new JsNameRef("writable"), null);
->>>>>>> 82426e60
     private static final JsNameRef DEFINE_PROPERTIES = new JsNameRef("defineProperties");
     private static final JsNameRef CREATE = new JsNameRef("create");
 
     static {
-<<<<<<< HEAD
-        JsNameRef nameRef = new JsNameRef("Object");
-        DEFINE_PROPERTIES.setQualifier(nameRef);
-        CREATE.setQualifier(nameRef);
-=======
         JsNameRef globalObjectReference = new JsNameRef("Object");
         DEFINE_PROPERTIES.setQualifier(globalObjectReference);
         CREATE.setQualifier(globalObjectReference);
->>>>>>> 82426e60
     }
 
     private JsAstUtils() {
@@ -301,39 +287,6 @@
     }
 
     @NotNull
-<<<<<<< HEAD
-    public static JsStatement defineProperties(JsObjectLiteral propertiesDefinition) {
-        JsInvocation invoke = new JsInvocation();
-        invoke.setQualifier(DEFINE_PROPERTIES);
-        invoke.getArguments().add(new JsThisRef());
-        invoke.getArguments().add(propertiesDefinition);
-        return invoke.makeStmt();
-    }
-
-    @NotNull
-    public static JsPropertyInitializer propertyDescriptor(PropertyDescriptor ktDescriptor,
-            TranslationContext context,
-            JsExpression value) {
-        return propertyDescriptor(ktDescriptor, context, value, ktDescriptor.isVar());
-    }
-
-    @NotNull
-    public static JsPropertyInitializer propertyDescriptor(DeclarationDescriptor ktDescriptor,
-            TranslationContext context,
-            JsExpression value,
-            boolean writable) {
-        JsObjectLiteral descriptor = new JsObjectLiteral();
-        List<JsPropertyInitializer> meta = descriptor.getPropertyInitializers();
-        meta.add(new JsPropertyInitializer(VALUE, value));
-        if (writable) {
-            if (WRITABLE.getValueExpr() == null) {
-                WRITABLE.setValueExpr(context.program().getTrueLiteral());
-            }
-            meta.add(WRITABLE);
-        }
-        // todo accessors
-        return new JsPropertyInitializer(context.getNameForDescriptor(ktDescriptor).makeRef(), descriptor);
-=======
     public static JsStatement defineProperties(@NotNull JsObjectLiteral propertiesDefinition) {
         return AstUtil.newInvocation(DEFINE_PROPERTIES, new JsThisRef(), propertiesDefinition).makeStmt();
     }
@@ -365,6 +318,5 @@
             return Collections.emptyList();
         }
         return Collections.<JsStatement>singletonList(initalizerForProperty.makeStmt());
->>>>>>> 82426e60
     }
 }