package samples.text

import samples.*
import java.util.Locale
import kotlin.test.*

class Strings {

    @Suppress("DEPRECATION")
    @Sample
    fun capitalize() {
        assertPrints("abcd".capitalize(), "Abcd")
        assertPrints("Abcd".capitalize(), "Abcd")
    }

    @Suppress("DEPRECATION")
    @Sample
    fun decapitalize() {
        assertPrints("abcd".decapitalize(), "abcd")
        assertPrints("Abcd".decapitalize(), "abcd")
    }

    @Sample
    fun replaceFirstChar() {
        assertPrints("kotlin".replaceFirstChar { it.uppercase() }, "Kotlin")

        val sentence = "Welcome to Kotlin!"
        val words = sentence.split(' ');
        assertPrints(words.joinToString(separator = "_") { word -> word.replaceFirstChar { it.lowercase() } }, "welcome_to_kotlin!")
    }

    @Sample
    fun repeat() {
        assertPrints("Word".repeat(4), "WordWordWordWord")
        assertPrints("Word".repeat(0), "")
    }

    @Sample
    fun trimIndent() {
        val withoutIndent =
                """
                    ABC
                    123
                    456
                """.trimIndent()
        assertPrints(withoutIndent, "ABC\n123\n456")
    }

    @Sample
    fun trimMargin() {
        val withoutMargin1 = """ABC
                        |123
                        |456""".trimMargin()
        assertPrints(withoutMargin1, "ABC\n123\n456")

        val withoutMargin2 = """
            #XYZ
            #foo
            #bar
        """.trimMargin("#")
        assertPrints(withoutMargin2, "XYZ\nfoo\nbar")
    }

    @Sample
    fun chunked() {
        val dnaFragment = "ATTCGCGGCCGCCAA"

        val codons = dnaFragment.chunked(3)

        assertPrints(codons, "[ATT, CGC, GGC, CGC, CAA]")
    }

    @Sample
    fun chunkedTransform() {
        val codonTable = mapOf("ATT" to "Isoleucine", "CAA" to "Glutamine", "CGC" to "Arginine", "GGC" to "Glycine")
        val dnaFragment = "ATTCGCGGCCGCCAA"

        val proteins = dnaFragment.chunked(3) { codon: CharSequence -> codonTable[codon.toString()] ?: error("Unknown codon") }

        assertPrints(proteins, "[Isoleucine, Arginine, Glycine, Arginine, Glutamine]")
    }

    @Sample
    fun chunkedTransformToSequence() {
        val codonTable = mapOf("ATT" to "Isoleucine", "CAA" to "Glutamine", "CGC" to "Arginine", "GGC" to "Glycine")
        val dnaFragment = "ATTCGCGGCCGCCAACGG"

        val proteins = dnaFragment.chunkedSequence(3) { codon: CharSequence -> codonTable[codon.toString()] ?: error("Unknown codon") }

        // sequence is evaluated lazily, so that unknown codon is not reached
        assertPrints(proteins.take(5).toList(), "[Isoleucine, Arginine, Glycine, Arginine, Glutamine]")
    }

    @Sample
    fun filter() {
        val text = "a1b2c3d4e5"

        val textWithOnlyDigits = text.filter { it.isDigit() }

        assertPrints(textWithOnlyDigits, "12345")
    }

    @Sample
    fun filterNot() {
        val text = "a1b2c3d4e5"

        val textWithoutDigits = text.filterNot { it.isDigit() }

        assertPrints(textWithoutDigits, "abcde")
    }

    @Sample
    fun zip() {
        val stringA = "abcd"
        val stringB = "zyx"
        assertPrints(stringA zip stringB, "[(a, z), (b, y), (c, x)]")
    }

    @Sample
    fun zipWithTransform() {
        val stringA = "abcd"
        val stringB = "zyx"
        val result = stringA.zip(stringB) { a, b -> "$a$b" }
        assertPrints(result, "[az, by, cx]")
    }

    @Sample
    fun associate() {
        val string = "bonne journée"
        // associate each character with its code
        val result = string.associate { char -> char to char.code }
        // notice each letter occurs only once
        assertPrints(result, "{b=98, o=111, n=110, e=101,  =32, j=106, u=117, r=114, é=233}")
    }

    @Sample
    fun associateBy() {
        val string = "bonne journée"
        // associate each character by its code
        val result = string.associateBy { char -> char.code }
        // notice each char code occurs only once
        assertPrints(result, "{98=b, 111=o, 110=n, 101=e, 32= , 106=j, 117=u, 114=r, 233=é}")
    }

    @Sample
    fun associateByWithValueTransform() {
        val string = "bonne journée"
        // associate each character by the code of its upper case equivalent and transform the character to upper case
        val result = string.associateBy({ char -> char.uppercaseChar().code }, { char -> char.uppercaseChar() })
        // notice each char code occurs only once
        assertPrints(result, "{66=B, 79=O, 78=N, 69=E, 32= , 74=J, 85=U, 82=R, 201=É}")
    }

    @Sample
    fun associateByTo() {
        val string = "bonne journée"
        // associate each character by its code
        val result = mutableMapOf<Int, Char>()
        string.associateByTo(result) { char -> char.code }
        // notice each char code occurs only once
        assertPrints(result, "{98=b, 111=o, 110=n, 101=e, 32= , 106=j, 117=u, 114=r, 233=é}")
    }

    @Sample
    fun associateByToWithValueTransform() {
        val string = "bonne journée"
        // associate each character by the code of its upper case equivalent and transform the character to upper case
        val result = mutableMapOf<Int, Char>()
        string.associateByTo(result, { char -> char.uppercaseChar().code }, { char -> char.uppercaseChar() })
        // notice each char code occurs only once
        assertPrints(result, "{66=B, 79=O, 78=N, 69=E, 32= , 74=J, 85=U, 82=R, 201=É}")
    }

    @Sample
    fun associateTo() {
        val string = "bonne journée"
        // associate each character with its code
        val result = mutableMapOf<Char, Int>()
        string.associateTo(result) { char -> char to char.code }
        // notice each letter occurs only once
        assertPrints(result, "{b=98, o=111, n=110, e=101,  =32, j=106, u=117, r=114, é=233}")
    }

    @Sample
    fun associateWith() {
        val string = "bonne journée"
        // associate each character with its code
        val result = string.associateWith { char -> char.code }
        // notice each letter occurs only once
        assertPrints(result, "{b=98, o=111, n=110, e=101,  =32, j=106, u=117, r=114, é=233}")
    }

    @Sample
    fun associateWithTo() {
        val string = "bonne journée"
        // associate each character with its code
        val result = mutableMapOf<Char, Int>()
        string.associateWithTo(result) { char -> char.code }
        // notice each letter occurs only once
        assertPrints(result, "{b=98, o=111, n=110, e=101,  =32, j=106, u=117, r=114, é=233}")
    }

    @Sample
    fun partition() {
        fun isVowel(c: Char) = "aeuio".contains(c, ignoreCase = true)
        val string = "Discussion"
        val result = string.partition(::isVowel)
        assertPrints(result, "(iuio, Dscssn)")
    }

    @Sample
    fun stringToByteArray() {
        val charset = Charsets.UTF_8
        val byteArray = "Hello".toByteArray(charset)
        assertPrints(byteArray.contentToString(), "[72, 101, 108, 108, 111]")
        assertPrints(byteArray.toString(charset), "Hello")
    }

    @Sample
    fun lowercase() {
        assertPrints("Iced frappé!".lowercase(), "iced frappé!")
    }

    @Sample
    fun lowercaseLocale() {
        assertPrints("KOTLIN".lowercase(), "kotlin")
        val turkishLocale = Locale.forLanguageTag("tr")
        assertPrints("KOTLIN".lowercase(turkishLocale), "kotlın")
    }

    @Sample
    fun uppercase() {
        assertPrints("Iced frappé!".uppercase(), "ICED FRAPPÉ!")
    }

    @Sample
    fun uppercaseLocale() {
        assertPrints("Kotlin".uppercase(), "KOTLIN")
        val turkishLocale = Locale.forLanguageTag("tr")
        assertPrints("Kotlin".uppercase(turkishLocale), "KOTLİN")
    }

    @Sample
    fun padStart() {
        val padWithSpace = "125".padStart(5)
        assertPrints("'$padWithSpace'", "'  125'")

        val padWithChar = "a".padStart(5, '.')
        assertPrints("'$padWithChar'", "'....a'")

        // string is returned as is, when its length is greater than the specified
        val noPadding = "abcde".padStart(3)
        assertPrints("'$noPadding'", "'abcde'")
    }

    @Sample
    fun padEnd() {
        val padWithSpace = "125".padEnd(5)
        assertPrints("'$padWithSpace'", "'125  '")

        val padWithChar = "a".padEnd(5, '.')
        assertPrints("'$padWithChar'", "'a....'")

        // string is returned as is, when its length is greater than the specified
        val noPadding = "abcde".padEnd(3)
        assertPrints("'$noPadding'", "'abcde'")
    }

    @Sample
    fun clearStringBuilder() {
        val builder = StringBuilder()
        builder.append("content").append(1)
        assertPrints(builder, "content1")

        builder.clear()
        assertPrints(builder, "")
    }

    @Sample
    fun stringIfEmpty() {
        val empty = ""

        val emptyOrNull: String? = empty.ifEmpty { null }
        assertPrints(emptyOrNull, "null")

        val emptyOrDefault = empty.ifEmpty { "default" }
        assertPrints(emptyOrDefault, "default")

        val nonEmpty = "abc"
        val sameString = nonEmpty.ifEmpty { "def" }
        assertTrue(nonEmpty === sameString)
    }

    @Sample
    fun stringIfBlank() {
        val blank = "    "

        val blankOrNull: String? = blank.ifBlank { null }
        assertPrints(blankOrNull, "null")

        val blankOrDefault = blank.ifBlank { "default" }
        assertPrints(blankOrDefault, "default")

        val nonBlank = "abc"
        val sameString = nonBlank.ifBlank { "def" }
        assertTrue(nonBlank === sameString)
    }

    @Sample
    fun stringIsBlank() {
        fun validateName(name: String): String {
            if (name.isBlank()) throw IllegalArgumentException("Name cannot be blank")
            return name
        }

        assertPrints(validateName("Adam"), "Adam")
        assertFails { validateName("") }
        assertFails { validateName("  \t\n") }
    }

    @Sample
    fun stringIsNotBlank() {
        fun validateName(name: String): String {
            require(name.isNotBlank()) { "Name cannot be blank" }
            return name
        }

        assertPrints(validateName("Adam"), "Adam")
        assertFails { validateName("") }
        assertFails { validateName("  \t\n") }
    }

    @Sample
    fun stringIsNullOrBlank() {
        fun validateName(name: String?): String {
            if (name.isNullOrBlank()) throw IllegalArgumentException("Name cannot be blank")
            // name is not nullable here anymore due to a smart cast after calling isNullOrBlank
            return name
        }

        assertPrints(validateName("Adam"), "Adam")
        assertFails { validateName(null) }
        assertFails { validateName("") }
        assertFails { validateName("  \t\n") }
    }

    @Sample
    fun stringIsEmpty() {
        fun markdownLink(title: String, url: String) =
            if (title.isEmpty()) url else "[$title]($url)"

        // plain link
        assertPrints(markdownLink(title = "", url = "https://kotlinlang.org"), "https://kotlinlang.org")

        // link with custom title
        assertPrints(markdownLink(title = "Kotlin Language", url = "https://kotlinlang.org"), "[Kotlin Language](https://kotlinlang.org)")
    }

    @Sample
    fun stringIsNotEmpty() {
        fun markdownLink(title: String, url: String) =
            if (title.isNotEmpty()) "[$title]($url)" else url

        // plain link
        assertPrints(markdownLink(title = "", url = "https://kotlinlang.org"), "https://kotlinlang.org")

        // link with custom title
        assertPrints(markdownLink(title = "Kotlin Language", url = "https://kotlinlang.org"), "[Kotlin Language](https://kotlinlang.org)")
    }


    @Sample
    fun stringIsNullOrEmpty() {
        fun markdownLink(title: String?, url: String) =
            if (title.isNullOrEmpty()) url else "[$title]($url)"

        // plain link
        assertPrints(markdownLink(title = null, url = "https://kotlinlang.org"), "https://kotlinlang.org")

        // link with custom title
        assertPrints(markdownLink(title = "Kotlin Language", url = "https://kotlinlang.org"), "[Kotlin Language](https://kotlinlang.org)")
    }

    @Sample
    fun commonPrefixWith() {
        assertPrints("Hot_Coffee".commonPrefixWith("Hot_cocoa"), "Hot_")
        assertPrints("Hot_Coffee".commonPrefixWith("Hot_cocoa", true), "Hot_Co")
        assertPrints("Hot_Coffee".commonPrefixWith("Iced_Coffee"), "")
    }

    @Sample
    fun commonSuffixWith() {
        assertPrints("Hot_Tea".commonSuffixWith("iced_tea"), "ea")
        assertPrints("Hot_Tea".commonSuffixWith("iced_tea", true), "_Tea")
        assertPrints("Hot_Tea".commonSuffixWith("Hot_Coffee"), "")
    }

    @Sample
    fun take() {
        val string = "<<<First Grade>>>"
        assertPrints(string.take(8), "<<<First")
        assertPrints(string.takeLast(8), "Grade>>>")
        assertPrints(string.takeWhile { !it.isLetter() }, "<<<")
        assertPrints(string.takeLastWhile { !it.isLetter() }, ">>>")
    }

    @Sample
    fun drop() {
        val string = "<<<First Grade>>>"
        assertPrints(string.drop(6), "st Grade>>>")
        assertPrints(string.dropLast(6), "<<<First Gr")
        assertPrints(string.dropWhile { !it.isLetter() }, "First Grade>>>")
        assertPrints(string.dropLastWhile { !it.isLetter() }, "<<<First Grade")
    }

    @Sample
    fun map() {
        val string = "kotlin"
        assertPrints(string.map { it.uppercaseChar() }, "[K, O, T, L, I, N]")
    }

    @Sample
    fun indexOf() {
        fun matchDetails(inputString: String, whatToFind: String, startIndex: Int = 0): String {
            val matchIndex = inputString.indexOf(whatToFind, startIndex)
            return "Searching for '$whatToFind' in '$inputString' starting at position $startIndex: " +
                    if (matchIndex >= 0) "Found at $matchIndex" else "Not found"
        }

        val inputString = "Never ever give up"
        val toFind = "ever"

        assertPrints(matchDetails(inputString, toFind), "Searching for 'ever' in 'Never ever give up' starting at position 0: Found at 1")
        assertPrints(matchDetails(inputString, toFind, 2), "Searching for 'ever' in 'Never ever give up' starting at position 2: Found at 6")
        assertPrints(matchDetails(inputString, toFind, 10), "Searching for 'ever' in 'Never ever give up' starting at position 10: Not found")
    }

    @Sample
    fun last() {
        val string = "Kotlin 1.4.0"
        assertPrints(string.last(), "0")
        assertPrints(string.last { it.isLetter() }, "n")
        assertPrints(string.lastOrNull { it > 'z' }, "null")
        assertFails { string.last { it > 'z' } }

        val emptyString = ""
        assertPrints(emptyString.lastOrNull(), "null")
        assertFails { emptyString.last() }
    }

    @Sample
    fun replace() {
        val inputString0 = "Mississippi"
        val inputString1 = "Insufficient data for meaningful answer."

        assertPrints(inputString0.replace('s', 'z'), "Mizzizzippi")
        assertPrints(inputString1.replace("data", "information"), "Insufficient information for meaningful answer.")
    }

    @Sample
    fun contentEquals() {
        val stringBuilder = StringBuilder()
        stringBuilder.append("Kot").append("lin")
        assertPrints(stringBuilder, "Kotlin")
        assertTrue(stringBuilder contentEquals "Kotlin")

        stringBuilder.setCharAt(0, 'k')
        assertPrints(stringBuilder, "kotlin")
        assertFalse("Kotlin".contentEquals(stringBuilder))
        assertTrue("Kotlin".contentEquals(stringBuilder, ignoreCase = true))
    }

    @Sample
    fun toBooleanStrict() {
        assertPrints("true".toBooleanStrict(), "true")
        assertFails { "True".toBooleanStrict() }
        assertFails { "TRUE".toBooleanStrict() }

        assertPrints("false".toBooleanStrict(), "false")
        assertFails { "False".toBooleanStrict() }
        assertFails { "FALSE".toBooleanStrict() }

        assertFails { "abc".toBooleanStrict() }
    }

    @Sample
    fun toBooleanStrictOrNull() {
        assertPrints("true".toBooleanStrictOrNull(), "true")
        assertPrints("True".toBooleanStrictOrNull(), "null")
        assertPrints("TRUE".toBooleanStrictOrNull(), "null")

        assertPrints("false".toBooleanStrictOrNull(), "false")
        assertPrints("False".toBooleanStrictOrNull(), "null")
        assertPrints("FALSE".toBooleanStrictOrNull(), "null")

        assertPrints("abc".toBooleanStrictOrNull(), "null")
    }

    @Sample
    fun splitToSequence() {
        val colors = "green, red , brown&blue, orange, pink&green"
        val regex = "[,\\s]+".toRegex()

        val mixedColor = colors.splitToSequence(regex)
            .onEach { println(it) }
            .firstOrNull { it.contains('&') }

        assertPrints(mixedColor, "brown&blue")
    }

    @Sample
<<<<<<< HEAD
    fun toPattern() {
        val string = "this is a regex"
        val pattern = string.toPattern(1)
        assertPrints(pattern.pattern(), string)
        assertTrue(pattern.flags() == 1)
    }

    @Sample
    fun encodeToByteArray() {
        val str = "Hello"
        val byteArray = str.encodeToByteArray()
        assertPrints(byteArray.contentToString(), "[72, 101, 108, 108, 111]")
        assertPrints(byteArray.toString(Charsets.UTF_8), str)

        val byteArrayWithoutFirstLetter = str.encodeToByteArray(startIndex = 1, endIndex = str.length)
        assertPrints(byteArrayWithoutFirstLetter.contentToString(), "[101, 108, 108, 111]")
        assertPrints(byteArrayWithoutFirstLetter.toString(Charsets.UTF_8), "ello")

        val byteArrayWithoutLastLetter = str.encodeToByteArray(startIndex = 0, endIndex = str.length - 1)
        assertPrints(byteArrayWithoutLastLetter.contentToString(), "[72, 101, 108, 108]")
        assertPrints(byteArrayWithoutLastLetter.toString(Charsets.UTF_8), "Hell")
    }

    @Sample
    fun subString() {
        val str = "abcde"
        assertPrints(str.substring(0), "abcde")
        assertPrints(str.substring(1), "bcde")
        assertFails { str.substring(6) }
        assertPrints(str.substring(0, 0), "")
        assertPrints(str.substring(0, 1), "a")
        assertFails { str.substring(0, 6) }
        assertFails { str.substring(1, 0) }
        assertPrints(str.substring(1, 2), "b")
        assertFails { str.substring(1, 6) }
    }

    @Sample
    fun startsWith() {
        val str = "abcde"
        assertTrue(str.startsWith("abc", false))
        assertTrue(str.startsWith("abc", true))
        assertFalse(str.startsWith("ABC", false))
        assertTrue(str.startsWith("ABC", true))
        assertFalse(str.startsWith("abc", 1, false))
        assertFalse(str.startsWith("abc", 1, true))
        assertFalse(str.startsWith("ABC", 1, false))
        assertFalse(str.startsWith("ABC", 1, true))
        assertFalse(str.startsWith("bcd", false))
        assertFalse(str.startsWith("bcd", true))
        assertFalse(str.startsWith("BCD", false))
        assertFalse(str.startsWith("BCD", true))
        assertTrue(str.startsWith("bcd", 1, false))
        assertTrue(str.startsWith("bcd", 1, true))
        assertFalse(str.startsWith("BCD", 1, false))
        assertTrue(str.startsWith("BCD", 1, true))
    }

    @Sample
    fun endsWith() {
        val str = "abcde"
        assertTrue(str.endsWith("cde", false))
        assertTrue(str.endsWith("cde", true))
        assertFalse(str.endsWith("CDE", false))
        assertTrue(str.endsWith("CDE", true))
        assertFalse(str.endsWith("bcd", false))
        assertFalse(str.endsWith("bcd", true))
        assertFalse(str.endsWith("BCD", false))
        assertFalse(str.endsWith("BCD", true))
    }

    @Sample
    fun codePointAt() {
        val str = "abc"
        assertPrints(str.codePointAt(0).toString(), "97")
        assertPrints(str.codePointAt(1).toString(), "98")
        assertPrints(str.codePointAt(2).toString(), "99")
        assertFails { str.codePointAt(3) }
    }

    @Sample
    fun codePointBefore() {
        val str = "abc"
        assertFails { str.codePointBefore(0) }
        assertPrints(str.codePointBefore(1).toString(), "97")
        assertPrints(str.codePointBefore(2).toString(), "98")
        assertPrints(str.codePointBefore(3).toString(), "99")
    }

    @Sample
    fun codePointCount() {
        val str = "abc"
        assertPrints(str.codePointCount(0, 2).toString(), "2")
        assertPrints(str.codePointCount(1, 3).toString(), "2")
        assertPrints(str.codePointCount(2, 2).toString(), "0")
        assertFails { str.codePointCount(3, 2) }
=======
    fun formatStatic() {
        // format negative number in parentheses
        val negativeNumberInParentheses = String.format("%(d means %1\$d", -31416)
        assertPrints(negativeNumberInParentheses, "(31416) means -31416")
    }

    @Sample
    fun formatExtension() {
        // format negative number in parentheses
        val negativeNumberInParentheses = "%(d means %1\$d".format(-31416)
        assertPrints(negativeNumberInParentheses, "(31416) means -31416")
    }

    @Sample
    fun formatWithLocaleStatic() {
        // format with German conventions
        val withGermanThousandsSeparator = String.format(Locale.GERMANY, "%,d", 12345)
        assertPrints(withGermanThousandsSeparator, "12.345")

        // format with US conventions
        val withUSThousandsSeparator = String.format(Locale.US, "%,d", 12345)
        assertPrints(withUSThousandsSeparator, "12,345")
    }

    @Sample
    fun formatWithLocaleExtension() {
        // format with German conventions
        val withGermanThousandsSeparator = "%,d".format(Locale.GERMANY, 12345)
        assertPrints(withGermanThousandsSeparator, "12.345")
        // 12.345

        // format with US conventions
        val withUSThousandsSeparator = "%,d".format(Locale.US, 12345)
        assertPrints(withUSThousandsSeparator, "12,345")
    }

    @Sample
    fun replaceWithExpression() {
        val text = "The events are on 15-09-2024 and 16-10-2024."
        // Regex to match dates in dd-mm-yyyy format
        val dateRegex = "(?<day>\\d{2})-(?<month>\\d{2})-(?<year>\\d{4})".toRegex()
        // Replacement expression that puts day, month and year values in the ISO 8601 recommended yyyy-mm-dd format
        val replacement = "\${year}-\${month}-\${day}"

        // Replacing all occurrences of dates from dd-mm-yyyy to yyyy-mm-dd format
        assertPrints(text.replace(dateRegex, replacement), "The events are on 2024-09-15 and 2024-10-16.")

        // One can also reference the matched groups by index
        assertPrints(text.replace(dateRegex, "$3-$2-$1"), "The events are on 2024-09-15 and 2024-10-16.")

        // Using a backslash to include the special character '$' as a literal in the result
        assertPrints(text.replace(dateRegex, "$3-\\$2-$1"), "The events are on 2024-\$2-15 and 2024-\$2-16.")
    }

    @Sample
    fun replaceFirstWithExpression() {
        val text = "The events are on 15-09-2024 and 16-10-2024."
        // Regex to match dates in dd-mm-yyyy format
        val dateRegex = "(?<day>\\d{2})-(?<month>\\d{2})-(?<year>\\d{4})".toRegex()
        // Replacement expression that puts day, month and year values in the ISO 8601 recommended yyyy-mm-dd format
        val replacement = "\${year}-\${month}-\${day}"

        // Replacing the first occurrence of a date from dd-mm-yyyy to yyyy-mm-dd format
        assertPrints(text.replaceFirst(dateRegex, replacement), "The events are on 2024-09-15 and 16-10-2024.")

        // One can also reference the matched groups by index
        assertPrints(text.replaceFirst(dateRegex, "$3-$2-$1"), "The events are on 2024-09-15 and 16-10-2024.")

        // Using a backslash to include the special character '$' as a literal in the result
        assertPrints(text.replaceFirst(dateRegex, "$3-\\$2-$1"), "The events are on 2024-\$2-15 and 16-10-2024.")
>>>>>>> aba49107
    }
}<|MERGE_RESOLUTION|>--- conflicted
+++ resolved
@@ -509,7 +509,6 @@
     }
 
     @Sample
-<<<<<<< HEAD
     fun toPattern() {
         val string = "this is a regex"
         val pattern = string.toPattern(1)
@@ -606,7 +605,8 @@
         assertPrints(str.codePointCount(1, 3).toString(), "2")
         assertPrints(str.codePointCount(2, 2).toString(), "0")
         assertFails { str.codePointCount(3, 2) }
-=======
+
+    @Sample
     fun formatStatic() {
         // format negative number in parentheses
         val negativeNumberInParentheses = String.format("%(d means %1\$d", -31416)
@@ -677,6 +677,5 @@
 
         // Using a backslash to include the special character '$' as a literal in the result
         assertPrints(text.replaceFirst(dateRegex, "$3-\\$2-$1"), "The events are on 2024-\$2-15 and 16-10-2024.")
->>>>>>> aba49107
     }
 }