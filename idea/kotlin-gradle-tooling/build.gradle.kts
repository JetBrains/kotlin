--- conflicted
+++ resolved
@@ -11,16 +11,7 @@
 dependencies {
     compile(projectDist(":kotlin-stdlib"))
     compile(project(":compiler:cli-common"))
-<<<<<<< HEAD
-    compile(intellijPluginDep("gradle")) {
-        includeJars("gradle-api",
-                    "gradle-tooling-extension-api",
-                    "gradle",
-                    rootProject = rootProject)
-    }
-=======
     compile(intellijPluginDep("gradle"))
->>>>>>> bdf451fd
 }
 
 sourceSets {
