--- conflicted
+++ resolved
@@ -55,9 +55,6 @@
 
     @NotNull
     public static JsExpression translateAsLocalNameReference(@NotNull DeclarationDescriptor referencedDescriptor,
-<<<<<<< HEAD
-                                                             @NotNull TranslationContext context) {
-=======
             @NotNull TranslationContext context) {
         DeclarationDescriptor effectiveDescriptor = getReferencedDescriptor(referencedDescriptor, context);
         return context.getNameForDescriptor(effectiveDescriptor).makeRef();
@@ -68,7 +65,6 @@
     @NotNull
     private static DeclarationDescriptor getReferencedDescriptor(@NotNull DeclarationDescriptor referencedDescriptor,
             @NotNull TranslationContext context) {
->>>>>>> 82426e60
         DeclarationDescriptor effectiveDescriptor;
         if (context.isEcma5() && referencedDescriptor instanceof PropertyAccessorDescriptor) {
             effectiveDescriptor = ((PropertyAccessorDescriptor) referencedDescriptor).getCorrespondingProperty();
@@ -76,11 +72,7 @@
         else {
             effectiveDescriptor = referencedDescriptor;
         }
-<<<<<<< HEAD
-        return context.getNameForDescriptor(effectiveDescriptor).makeRef();
-=======
         return effectiveDescriptor;
->>>>>>> 82426e60
     }
 
     @NotNull
