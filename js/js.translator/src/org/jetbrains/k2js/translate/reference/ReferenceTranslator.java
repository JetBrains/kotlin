/*
 * Copyright 2010-2012 JetBrains s.r.o.
 *
 * Licensed under the Apache License, Version 2.0 (the "License");
 * you may not use this file except in compliance with the License.
 * You may obtain a copy of the License at
 *
 * http://www.apache.org/licenses/LICENSE-2.0
 *
 * Unless required by applicable law or agreed to in writing, software
 * distributed under the License is distributed on an "AS IS" BASIS,
 * WITHOUT WARRANTIES OR CONDITIONS OF ANY KIND, either express or implied.
 * See the License for the specific language governing permissions and
 * limitations under the License.
 */

package org.jetbrains.k2js.translate.reference;

import com.google.common.base.Preconditions;
import com.google.dart.compiler.backend.js.ast.JsExpression;
import com.google.dart.compiler.backend.js.ast.JsName;
import org.jetbrains.annotations.NotNull;
import org.jetbrains.annotations.Nullable;
import org.jetbrains.jet.lang.descriptors.DeclarationDescriptor;
import org.jetbrains.jet.lang.psi.JetSimpleNameExpression;
import org.jetbrains.k2js.translate.context.TranslationContext;

import static org.jetbrains.k2js.translate.utils.JsAstUtils.qualified;
import static org.jetbrains.k2js.translate.utils.PsiUtils.isBackingFieldReference;

/**
 * @author Pavel Talanov
 */
public final class ReferenceTranslator {

    private ReferenceTranslator() {
    }

    @NotNull
    public static JsExpression translateSimpleName(@NotNull JetSimpleNameExpression expression,
            @NotNull TranslationContext context) {
        return getAccessTranslator(expression, context).translateAsGet();
    }

    @NotNull
    public static JsExpression translateAsFQReference(@NotNull DeclarationDescriptor referencedDescriptor,
            @NotNull TranslationContext context) {
        JsExpression qualifier = context.getQualifierForDescriptor(referencedDescriptor);
        if (qualifier == null) {
            return translateAsLocalNameReference(referencedDescriptor, context);
        }
        JsName referencedName = context.getNameForDescriptor(referencedDescriptor);
        return qualified(referencedName, qualifier);
    }

    @NotNull
    public static JsExpression translateAsLocalNameReference(@NotNull DeclarationDescriptor referencedDescriptor,
            @NotNull TranslationContext context) {
<<<<<<< HEAD
        return context.getNameForDescriptor(referencedDescriptor).makeRef();
=======
        DeclarationDescriptor effectiveDescriptor = getReferencedDescriptor(referencedDescriptor, context);
        Preconditions.checkNotNull(effectiveDescriptor, "Could not find DeclarationDescriptor for %s", referencedDescriptor);
        return context.getNameForDescriptor(effectiveDescriptor).makeRef();
    }


    //TODO: should not be doing this
    @NotNull
    private static DeclarationDescriptor getReferencedDescriptor(@NotNull DeclarationDescriptor referencedDescriptor,
            @NotNull TranslationContext context) {
        DeclarationDescriptor effectiveDescriptor;
        if (context.isEcma5() && referencedDescriptor instanceof PropertyAccessorDescriptor) {
            effectiveDescriptor = ((PropertyAccessorDescriptor) referencedDescriptor).getCorrespondingProperty();
            Preconditions.checkNotNull(effectiveDescriptor, "No correspondingProperty available for descriptor %s", referencedDescriptor);
        }
        else {
            effectiveDescriptor = referencedDescriptor;
            Preconditions.checkNotNull(effectiveDescriptor, "No referencedDescriptor available");
        }
        return effectiveDescriptor;
>>>>>>> c62193d2
    }

    @NotNull
    public static AccessTranslator getAccessTranslator(@NotNull JetSimpleNameExpression referenceExpression,
            @NotNull TranslationContext context) {
        return getAccessTranslator(referenceExpression, null, context);
    }

    @NotNull
    public static AccessTranslator getAccessTranslator(@NotNull JetSimpleNameExpression referenceExpression,
            @Nullable JsExpression receiver,
            @NotNull TranslationContext context) {
        if (isBackingFieldReference(referenceExpression)) {
            return BackingFieldAccessTranslator.newInstance(referenceExpression, context);
        }
        if (PropertyAccessTranslator.canBePropertyAccess(referenceExpression, context)) {
            return PropertyAccessTranslator.newInstance(referenceExpression, receiver, CallType.NORMAL, context);
        }
        return ReferenceAccessTranslator.newInstance(referenceExpression, context);
    }
}<|MERGE_RESOLUTION|>--- conflicted
+++ resolved
@@ -56,30 +56,8 @@
     @NotNull
     public static JsExpression translateAsLocalNameReference(@NotNull DeclarationDescriptor referencedDescriptor,
             @NotNull TranslationContext context) {
-<<<<<<< HEAD
+        Preconditions.checkNotNull(referencedDescriptor, "No referencedDescriptor available");
         return context.getNameForDescriptor(referencedDescriptor).makeRef();
-=======
-        DeclarationDescriptor effectiveDescriptor = getReferencedDescriptor(referencedDescriptor, context);
-        Preconditions.checkNotNull(effectiveDescriptor, "Could not find DeclarationDescriptor for %s", referencedDescriptor);
-        return context.getNameForDescriptor(effectiveDescriptor).makeRef();
-    }
-
-
-    //TODO: should not be doing this
-    @NotNull
-    private static DeclarationDescriptor getReferencedDescriptor(@NotNull DeclarationDescriptor referencedDescriptor,
-            @NotNull TranslationContext context) {
-        DeclarationDescriptor effectiveDescriptor;
-        if (context.isEcma5() && referencedDescriptor instanceof PropertyAccessorDescriptor) {
-            effectiveDescriptor = ((PropertyAccessorDescriptor) referencedDescriptor).getCorrespondingProperty();
-            Preconditions.checkNotNull(effectiveDescriptor, "No correspondingProperty available for descriptor %s", referencedDescriptor);
-        }
-        else {
-            effectiveDescriptor = referencedDescriptor;
-            Preconditions.checkNotNull(effectiveDescriptor, "No referencedDescriptor available");
-        }
-        return effectiveDescriptor;
->>>>>>> c62193d2
     }
 
     @NotNull
