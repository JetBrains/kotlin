<idea-plugin xmlns:xi="http://www.w3.org/2001/XInclude" version="2" url="http://kotlinlang.org" allow-bundled-update="true">
  <id>org.jetbrains.kotlin</id>

  <name>Kotlin</name>
  <description>Kotlin language support</description>
  <version>@snapshot@</version>
  <vendor url="http://www.jetbrains.com">JetBrains</vendor>

  <idea-version since-build="173.1" until-build="173.*"/>

  <depends>com.intellij.modules.platform</depends>
  <depends>com.intellij.modules.remoteServers</depends>

  <!-- required for Kotlin/Native plugin -->
  <depends optional="true">org.jetbrains.kotlin.native.platform.deps</depends>

  <depends optional="true" config-file="junit.xml">JUnit</depends>
  <depends optional="true" config-file="gradle.xml">org.jetbrains.plugins.gradle</depends>
  <depends optional="true" config-file="maven.xml">org.jetbrains.idea.maven</depends>
  <depends optional="true" config-file="testng-j.xml">TestNG-J</depends>
  <depends optional="true" config-file="kotlin-copyright.xml">com.intellij.copyright</depends>
  <depends optional="true" config-file="android.xml">org.jetbrains.android</depends>
  <depends optional="true" config-file="coverage.xml">Coverage</depends>
  <depends optional="true" config-file="i18n.xml">com.intellij.java-i18n</depends>
  <depends optional="true" config-file="injection.xml">org.intellij.intelliLang</depends>
  <depends optional="true" config-file="decompiler.xml">org.jetbrains.java.decompiler</depends>

  <!-- ULTIMATE-PLUGIN-PLACEHOLDER -->

  <!-- CIDR-PLUGIN-PLACEHOLDER-START -->
  <depends>com.intellij.modules.java</depends>
  <depends optional="true" config-file="javaScriptDebug.xml">JavaScriptDebugger</depends>
  <!-- CIDR-PLUGIN-PLACEHOLDER-END -->

  <project-components>
    <component>
      <implementation-class>org.jetbrains.kotlin.idea.highlighter.KotlinBeforeResolveHighlightingPass$Factory</implementation-class>
    </component>
    <component>
      <implementation-class>org.jetbrains.kotlin.idea.refactoring.cutPaste.MoveDeclarationsPassFactory</implementation-class>
      <skipForDefaultProject/>
    </component>
    <component>
      <implementation-class>org.jetbrains.kotlin.idea.highlighter.ScriptExternalHighlightingPass$Factory</implementation-class>
    </component>
    <component>
      <implementation-class>org.jetbrains.kotlin.idea.completion.LookupCancelWatcher</implementation-class>
    </component>
    <component>
      <implementation-class>org.jetbrains.kotlin.idea.project.KotlinCodeBlockModificationListener</implementation-class>
    </component>
    <component>
      <implementation-class>org.jetbrains.kotlin.idea.caches.KotlinPackageContentModificationListener</implementation-class>
    </component>
    <component>
      <interface-class>org.jetbrains.kotlin.idea.completion.CompletionBindingContextProvider</interface-class>
      <implementation-class>org.jetbrains.kotlin.idea.completion.CompletionBindingContextProvider</implementation-class>
    </component>
    <component>
      <implementation-class>org.jetbrains.kotlin.idea.scratch.ui.ScratchFileHook</implementation-class>
    </component>
    <component>
      <implementation-class>org.jetbrains.kotlin.idea.scratch.ScratchFileModuleInfoProvider</implementation-class>
    </component>
  </project-components>

  <application-components>
    <component>
      <implementation-class>org.jetbrains.kotlin.idea.PluginStartupComponent</implementation-class>
    </component>

    <component>
      <implementation-class>org.jetbrains.kotlin.idea.versions.KotlinUpdatePluginComponent</implementation-class>
    </component>

  </application-components>

  <actions>
    <action id="Kotlin.NewFile" class="org.jetbrains.kotlin.idea.actions.NewKotlinFileAction">
      <add-to-group group-id="NewGroup" anchor="after" relative-to-action="NewGroup1"/>
    </action>

    <group id = "ConvertJavaToKotlinGroup">
      <separator/>
      <action id="ConvertJavaToKotlin" class="org.jetbrains.kotlin.idea.actions.JavaToKotlinAction"
              text="Convert Java File to Kotlin File">
        <keyboard-shortcut keymap="$default" first-keystroke="control alt shift K"/>
      </action>
      <add-to-group group-id="CodeMenu" anchor="last"/>
      <add-to-group group-id="ProjectViewPopupMenu" anchor="last"/>
      <add-to-group group-id="EditorTabPopupMenu" anchor="last"/>
    </group>

    <group id="KotlinToolsGroup" popup="true" text="Kotlin" icon="/org/jetbrains/kotlin/idea/icons/kotlin13.png"
           class="org.jetbrains.kotlin.idea.actions.KotlinActionGroup">
      <add-to-group group-id="ToolsMenu" anchor="last"/>
    </group>

    <action id="KotlinConfigureUpdates" class="org.jetbrains.kotlin.idea.actions.ConfigurePluginUpdatesAction"
            text="Configure Kotlin Plugin Updates"
            description="Configure automatic updates for the Kotlin plugin">
      <add-to-group group-id="KotlinToolsGroup"/>
    </action>

    <action id="DecompileKotlinToJava" class="org.jetbrains.kotlin.idea.actions.DecompileKotlinToJavaAction"
            text="Decompile Kotlin To Java">
      <add-to-group group-id="KotlinToolsGroup"/>
    </action>

    <action id="ExtractFunction" class="org.jetbrains.kotlin.idea.refactoring.introduce.extractFunction.ExtractFunctionAction"
            text="_Function..." use-shortcut-of="ExtractMethod">
      <add-to-group group-id="IntroduceActionsGroup" anchor="after" relative-to-action="ExtractMethod"/>
    </action>

    <action id="IntroduceProperty" class="org.jetbrains.kotlin.idea.refactoring.introduce.introduceProperty.IntroducePropertyAction"
            text="P_roperty..." use-shortcut-of="IntroduceField">
      <add-to-group group-id="IntroduceActionsGroup" anchor="after" relative-to-action="IntroduceField"/>
    </action>

    <action id="CopyAsDiagnosticTest" class="org.jetbrains.kotlin.idea.actions.internal.CopyAsDiagnosticTestAction"
            text="Copy Current File As Diagnostic Test">
      <keyboard-shortcut keymap="$default" first-keystroke="control alt shift T"/>
      <add-to-group group-id="KotlinToolsGroup" anchor="last"/>
    </action>

    <action id="KotlinInternalMode" class="org.jetbrains.kotlin.idea.actions.internal.KotlinInternalModeToggleAction">
      <add-to-group group-id="KotlinToolsGroup" anchor="last"/>
    </action>



    <group id="KotlinInternalGroup" popup="true" text="Internal" icon="/general/balloonWarning.png"
           class="org.jetbrains.kotlin.idea.actions.internal.KotlinInternalActionGroup">

      <group id="KotlinCompletionBenchmarkGroup" popup="true" text="Benchmark completion"
             class="org.jetbrains.kotlin.idea.actions.internal.KotlinInternalActionGroup" >

        <action id="TopLevelCompletionBenchmarkAction"
                class="org.jetbrains.kotlin.idea.actions.internal.benchmark.TopLevelCompletionBenchmarkAction"
                text="Top-level scenario"/>

        <action id="LocalCompletionBenchmarkAction"
                class="org.jetbrains.kotlin.idea.actions.internal.benchmark.LocalCompletionBenchmarkAction"
                text="Local scenario"/>
      </group>

      <action id="HighlightingBenchmarkAction"
              class="org.jetbrains.kotlin.idea.actions.internal.benchmark.HighlightingBenchmarkAction"
              text="Benchmark highlighting"/>

      <action id="CacheResetOnProcessCanceledToggleAction"
              class="org.jetbrains.kotlin.idea.actions.internal.CacheResetOnProcessCanceledToggleAction"
              text="Reset caches on ProcessCanceledException"/>

      <action id="CheckComponentsUsageSearchAction" class="org.jetbrains.kotlin.idea.actions.internal.CheckComponentsUsageSearchAction"
              text="Check Component Functions Usage Search"/>

      <action id="FindImplicitNothingAction" class="org.jetbrains.kotlin.idea.actions.internal.FindImplicitNothingAction"
              text="Find Implicit Nothing Calls"/>

      <action id="PrintOutNotPropertyMatches" class="org.jetbrains.kotlin.idea.actions.internal.SearchNotPropertyCandidatesAction"
              text="Search Not Property Candidates"/>

      <action id="StoredExceptionsThrowToggleAction" class="org.jetbrains.kotlin.idea.actions.internal.StoredExceptionsThrowToggleAction"
              text="Throw cached PCE"/>

      <add-to-group group-id="KotlinToolsGroup" anchor="last"/>
    </group>


    <action id="ExtractFunctionToScope" class="org.jetbrains.kotlin.idea.refactoring.introduce.extractFunction.ExtractFunctionToScopeAction"
            text="Function to _Scope...">
      <keyboard-shortcut keymap="$default" first-keystroke="control alt shift M"/>
      <add-to-group group-id="IntroduceActionsGroup" anchor="after" relative-to-action="ExtractFunction"/>
    </action>

    <action id="IntroduceTypeParameter" class="org.jetbrains.kotlin.idea.refactoring.introduce.introduceTypeParameter.IntroduceTypeParameterAction"
            text="T_ype Parameter...">
      <add-to-group group-id="IntroduceActionsGroup" anchor="after" relative-to-action="ExtractFunctionToScope"/>
    </action>

    <action id="IntroduceTypeAlias" class="org.jetbrains.kotlin.idea.refactoring.introduce.introduceTypeAlias.IntroduceTypeAliasAction"
            text="Type _Alias...">
      <keyboard-shortcut keymap="$default" first-keystroke="control alt shift A"/>
      <add-to-group group-id="IntroduceActionsGroup" anchor="after" relative-to-action="IntroduceTypeParameter"/>
    </action>

    <action id="KotlinShellExecute" class="com.intellij.openapi.actionSystem.EmptyAction"
            text="Execute Kotlin Code"
            description="Execute Kotlin code in console">
      <keyboard-shortcut first-keystroke="control ENTER" keymap="$default"/>
    </action>

    <group id="KotlinGenerateGroup">
      <action id="KotlinGenerateTestMethod"
              class="org.jetbrains.kotlin.idea.actions.generate.KotlinGenerateTestSupportActionBase$Test"
              text="Test Function" />
      <action id="KotlinGenerateSetUpMethod"
              class="org.jetbrains.kotlin.idea.actions.generate.KotlinGenerateTestSupportActionBase$SetUp"
              text="SetUp Function" />
      <action id="KotlinGenerateTearDownMethod"
              class="org.jetbrains.kotlin.idea.actions.generate.KotlinGenerateTestSupportActionBase$TearDown"
              text="TearDown Function" />
      <action id="KotlinGenerateDataMethod"
              class="org.jetbrains.kotlin.idea.actions.generate.KotlinGenerateTestSupportActionBase$Data"
              text="Parameters Function" />
      <separator />
      <action id="KotlinGenerateSecondaryConstructor"
              class="org.jetbrains.kotlin.idea.actions.generate.KotlinGenerateSecondaryConstructorAction"
              text="Secondary Constructor" />
      <action id="KotlinGenerateEqualsAndHashCode"
              class="org.jetbrains.kotlin.idea.actions.generate.KotlinGenerateEqualsAndHashcodeAction"
              text="equals() and hashCode()" />
      <action id="KotlinGenerateToString"
              class="org.jetbrains.kotlin.idea.actions.generate.KotlinGenerateToStringAction"
              text="toString()" />

      <add-to-group group-id="GenerateGroup" anchor="first"/>
    </group>
  </actions>

  <extensions defaultExtensionNs="com.intellij">
    <applicationService serviceInterface="org.jetbrains.kotlin.psi.stubs.elements.StubIndexService"
                        serviceImplementation="org.jetbrains.kotlin.idea.stubindex.IdeStubIndexService"/>

    <applicationService serviceInterface="org.jetbrains.kotlin.load.kotlin.KotlinBinaryClassCache"
                        serviceImplementation="org.jetbrains.kotlin.load.kotlin.KotlinBinaryClassCache"/>

    <applicationService serviceInterface="org.jetbrains.kotlin.idea.quickfix.QuickFixes"
                        serviceImplementation="org.jetbrains.kotlin.idea.quickfix.QuickFixes"/>

    <applicationService serviceInterface="org.jetbrains.kotlin.idea.caches.FileAttributeService"
                        serviceImplementation="org.jetbrains.kotlin.idea.caches.FileAttributeServiceImpl"/>

    <applicationService serviceInterface="org.jetbrains.kotlin.idea.KotlinPluginUpdater"
                        serviceImplementation="org.jetbrains.kotlin.idea.KotlinPluginUpdater"/>

    <projectService serviceInterface="org.jetbrains.kotlin.idea.util.ImportInsertHelper"
                    serviceImplementation="org.jetbrains.kotlin.util.ImportInsertHelperImpl"/>

    <applicationService serviceInterface="org.jetbrains.kotlin.psi.KotlinDeclarationNavigationPolicy"
                        serviceImplementation="org.jetbrains.kotlin.idea.decompiler.navigation.KotlinDeclarationNavigationPolicyImpl"/>

    <projectService serviceInterface="org.jetbrains.kotlin.caches.resolve.KotlinCacheService"
                    serviceImplementation="org.jetbrains.kotlin.idea.caches.resolve.KotlinCacheServiceImpl"/>

    <projectService serviceInterface="org.jetbrains.kotlin.load.kotlin.MetadataFinderFactory"
                    serviceImplementation="org.jetbrains.kotlin.idea.vfilefinder.IDEVirtualFileFinderFactory"/>

    <projectService serviceInterface="org.jetbrains.kotlin.load.kotlin.VirtualFileFinderFactory"
                    serviceImplementation="org.jetbrains.kotlin.idea.vfilefinder.IDEVirtualFileFinderFactory"/>

    <projectService serviceInterface="org.jetbrains.kotlin.load.kotlin.ModuleVisibilityManager"
                    serviceImplementation="org.jetbrains.kotlin.idea.util.IdeModuleVisibilityManagerImpl"/>

    <projectService serviceInterface="org.jetbrains.kotlin.resolve.jvm.modules.JavaModuleResolver"
                    serviceImplementation="org.jetbrains.kotlin.idea.modules.IdeJavaModuleResolver"/>

    <projectService serviceInterface="org.jetbrains.kotlin.resolve.ModuleAnnotationsResolver"
                    serviceImplementation="org.jetbrains.kotlin.idea.compiler.IdeModuleAnnotationsResolver"/>

    <projectService serviceInterface="org.jetbrains.kotlin.asJava.LightClassGenerationSupport"
                    serviceImplementation="org.jetbrains.kotlin.idea.caches.resolve.IDELightClassGenerationSupport"/>

    <projectService serviceInterface="org.jetbrains.kotlin.asJava.KotlinAsJavaSupport"
                    serviceImplementation="org.jetbrains.kotlin.idea.caches.resolve.IDEKotlinAsJavaSupport"/>

    <projectService serviceInterface="org.jetbrains.kotlin.psi.KtFileClassProvider"
                    serviceImplementation="org.jetbrains.kotlin.idea.caches.resolve.KtFileClassProviderImpl"/>

    <projectService serviceInterface="org.jetbrains.kotlin.resolve.CodeAnalyzerInitializer"
                    serviceImplementation="org.jetbrains.kotlin.resolve.DummyCodeAnalyzerInitializer"/>

    <projectService serviceInterface="org.jetbrains.kotlin.script.ScriptDefinitionProvider"
                    serviceImplementation="org.jetbrains.kotlin.idea.core.script.ScriptDefinitionsManager"/>

    <projectService serviceInterface="org.jetbrains.kotlin.script.ScriptDependenciesProvider"
                    serviceImplementation="org.jetbrains.kotlin.idea.core.script.IdeScriptDependenciesProvider"/>

    <projectService serviceInterface="org.jetbrains.kotlin.idea.core.script.ScriptDependenciesManager"
                    serviceImplementation="org.jetbrains.kotlin.idea.core.script.ScriptDependenciesManager"/>

    <projectService serviceInterface="org.jetbrains.kotlin.idea.core.script.ScriptDependenciesCache"
                    serviceImplementation="org.jetbrains.kotlin.idea.core.script.ScriptDependenciesCache"/>

    <projectService serviceInterface="org.jetbrains.kotlin.idea.core.script.ScriptDependenciesUpdater"
                    serviceImplementation="org.jetbrains.kotlin.idea.core.script.ScriptDependenciesUpdater"/>

    <projectService serviceInterface="org.jetbrains.kotlin.script.ScriptReportSink"
                    serviceImplementation="org.jetbrains.kotlin.idea.core.script.IdeScriptReportSink"/>

    <projectService serviceInterface="org.jetbrains.kotlin.idea.compiler.configuration.KotlinCommonCompilerArgumentsHolder"
                    serviceImplementation="org.jetbrains.kotlin.idea.compiler.configuration.KotlinCommonCompilerArgumentsHolder"/>

    <projectService serviceInterface="org.jetbrains.kotlin.idea.compiler.configuration.Kotlin2JvmCompilerArgumentsHolder"
                    serviceImplementation="org.jetbrains.kotlin.idea.compiler.configuration.Kotlin2JvmCompilerArgumentsHolder"/>

    <projectService serviceInterface="org.jetbrains.kotlin.idea.compiler.configuration.Kotlin2JsCompilerArgumentsHolder"
                    serviceImplementation="org.jetbrains.kotlin.idea.compiler.configuration.Kotlin2JsCompilerArgumentsHolder"/>

    <projectService serviceInterface="org.jetbrains.kotlin.idea.compiler.configuration.KotlinCompilerSettings"
                    serviceImplementation="org.jetbrains.kotlin.idea.compiler.configuration.KotlinCompilerSettings"/>

    <projectService serviceImplementation="org.jetbrains.kotlin.idea.compiler.configuration.KotlinCompilerWorkspaceSettings"/>

    <projectService serviceInterface="org.jetbrains.kotlin.asJava.classes.KtLightClassForFacade$FacadeStubCache"
                    serviceImplementation="org.jetbrains.kotlin.asJava.classes.KtLightClassForFacade$FacadeStubCache"/>

    <projectService serviceInterface="org.jetbrains.kotlin.resolve.lazy.declarations.DeclarationProviderFactoryService"
                    serviceImplementation="org.jetbrains.kotlin.idea.stubindex.resolve.PluginDeclarationProviderFactoryService"/>

    <projectService serviceInterface="org.jetbrains.kotlin.idea.stubindex.SubpackagesIndexService"
                    serviceImplementation="org.jetbrains.kotlin.idea.stubindex.SubpackagesIndexService"/>

    <projectService serviceInterface="org.jetbrains.kotlin.idea.caches.project.LibraryModificationTracker"
                    serviceImplementation="org.jetbrains.kotlin.idea.caches.project.LibraryModificationTracker"/>

    <projectService serviceInterface="org.jetbrains.kotlin.idea.core.script.ScriptDependenciesModificationTracker"
                    serviceImplementation="org.jetbrains.kotlin.idea.core.script.ScriptDependenciesModificationTracker"/>

    <projectService serviceInterface="org.jetbrains.kotlin.resolve.jvm.KotlinJavaPsiFacade"
                    serviceImplementation="org.jetbrains.kotlin.resolve.jvm.KotlinJavaPsiFacade"/>

    <projectService serviceInterface="org.jetbrains.kotlin.idea.caches.lightClasses.ClsJavaStubByVirtualFileCache"
                    serviceImplementation="org.jetbrains.kotlin.idea.caches.lightClasses.ClsJavaStubByVirtualFileCache"/>

    <projectService serviceInterface="org.jetbrains.kotlin.asJava.classes.LightClassInheritanceHelper"
                    serviceImplementation="org.jetbrains.kotlin.idea.caches.lightClasses.IdeLightClassInheritanceHelper"/>

    <projectService serviceInterface="org.jetbrains.kotlin.config.KotlinFacetSettingsProvider"
                    serviceImplementation="org.jetbrains.kotlin.idea.facet.KotlinFacetSettingsProviderImpl"/>

    <projectService serviceInterface="org.jetbrains.kotlin.idea.core.NotPropertiesService"
                    serviceImplementation="org.jetbrains.kotlin.idea.intentions.NotPropertiesServiceImpl"/>

    <projectService serviceInterface="org.jetbrains.kotlin.idea.kdoc.SampleResolutionService"
                    serviceImplementation="org.jetbrains.kotlin.idea.kdoc.IdeSampleResolutionService"/>

    <projectService serviceImplementation="org.jetbrains.kotlin.idea.caches.PerModulePackageCacheService"/>

    <projectService serviceInterface="org.jetbrains.kotlin.idea.caches.project.LibraryDependenciesCache"
                    serviceImplementation="org.jetbrains.kotlin.idea.caches.project.LibraryDependenciesCacheImpl"/>

    <projectService serviceInterface="org.jetbrains.kotlin.idea.caches.resolve.IdePackageOracleFactory"
                    serviceImplementation="org.jetbrains.kotlin.idea.caches.resolve.IdePackageOracleFactory"/>

    <projectService serviceInterface="org.jetbrains.kotlin.idea.caches.project.ScriptBinariesScopeCache"
                    serviceImplementation="org.jetbrains.kotlin.idea.caches.project.ScriptBinariesScopeCache"/>

    <projectService serviceInterface="org.jetbrains.kotlin.idea.core.util.ProjectJob"
                    serviceImplementation="org.jetbrains.kotlin.idea.core.util.ProjectJob"/>

    <projectService serviceInterface="org.jetbrains.kotlin.idea.core.script.ScriptModificationListener"
                    serviceImplementation="org.jetbrains.kotlin.idea.core.script.ScriptModificationListener"/>

    <errorHandler implementation="org.jetbrains.kotlin.idea.reporter.KotlinReportSubmitter"/>

    <internalFileTemplate name="Kotlin File"/>
    <internalFileTemplate name="Kotlin Class"/>
    <internalFileTemplate name="Kotlin Enum"/>
    <internalFileTemplate name="Kotlin Interface"/>

    <gotoSymbolContributor implementation="org.jetbrains.kotlin.idea.goto.KotlinGotoSymbolContributor"/>
    <gotoClassContributor implementation="org.jetbrains.kotlin.idea.goto.KotlinGotoClassContributor"/>
    <searchEverywhereClassifier implementation="org.jetbrains.kotlin.idea.goto.KotlinSearchEverywhereClassifier"/>
    <lang.importOptimizer language="kotlin" implementationClass="org.jetbrains.kotlin.idea.imports.KotlinImportOptimizer"/>
    <lang.namesValidator language="kotlin" implementationClass="org.jetbrains.kotlin.idea.refactoring.KotlinNamesValidator"/>

    <fileTypeFactory implementation="org.jetbrains.kotlin.idea.KotlinFileTypeFactory"/>
    <fileTypeFactory implementation="org.jetbrains.kotlin.idea.KotlinJavaScriptMetaFileTypeFactory"/>
    <fileTypeFactory implementation="org.jetbrains.kotlin.idea.KotlinBuiltInFileTypeFactory"/>
    <fileTypeFactory implementation="org.jetbrains.kotlin.idea.KotlinModuleFileFactory"/>

    <compileServer.plugin classpath="jps/kotlin-jps-plugin.jar;kotlin-stdlib.jar;kotlin-reflect.jar;kotlin-plugin.jar;android-extensions-ide.jar;android-extensions-compiler.jar"/>
    <compiler.task execute="BEFORE" implementation="org.jetbrains.kotlin.idea.internal.makeBackup.MakeBackupCompileTask"/>
    <jps.plugin />

    <lang.syntaxHighlighterFactory key="kotlin" implementationClass="org.jetbrains.kotlin.idea.highlighter.KotlinSyntaxHighlighterFactory"/>
    <syntaxHighlighter factoryClass="org.jetbrains.kotlin.idea.decompiler.builtIns.KotlinSyntaxHighlighterProviderForDecompiledBuiltIns"/>
    <lang.braceMatcher language="kotlin" implementationClass="org.jetbrains.kotlin.idea.KotlinPairMatcher"/>
    <lang.parserDefinition language="kotlin" implementationClass="org.jetbrains.kotlin.parsing.KotlinParserDefinition"/>
    <lang.commenter language="kotlin" implementationClass="org.jetbrains.kotlin.idea.KotlinCommenter"/>
    <lang.psiStructureViewFactory language="kotlin" implementationClass="org.jetbrains.kotlin.idea.structureView.KotlinStructureViewFactory"/>
    <structureViewBuilder order="first" key="CLASS" factoryClass="org.jetbrains.kotlin.idea.structureView.KtClsStructureViewBuilderProvider"/>

    <lang.foldingBuilder language="kotlin" implementationClass="org.jetbrains.kotlin.idea.KotlinFoldingBuilder"/>
    <lang.formatter language="kotlin" implementationClass="org.jetbrains.kotlin.idea.formatter.KotlinFormattingModelBuilder"/>
    <preFormatProcessor implementation="org.jetbrains.kotlin.idea.formatter.KotlinPreFormatProcessor"/>
    <lang.findUsagesProvider language="kotlin" implementationClass="org.jetbrains.kotlin.idea.findUsages.KotlinFindUsagesProvider"/>
    <lang.elementManipulator forClass="org.jetbrains.kotlin.psi.KtStringTemplateExpression"
                             implementationClass="org.jetbrains.kotlin.psi.psiUtil.KtStringTemplateExpressionManipulator"/>
    <fileStructureGroupRuleProvider implementation="org.jetbrains.kotlin.idea.findUsages.KotlinDeclarationGroupRuleProvider"/>
    <fileStructureGroupRuleProvider implementation="org.jetbrains.kotlin.idea.findUsages.KotlinDeclarationSecondLevelGroupRuleProvider"/>
    <importFilteringRule implementation="org.jetbrains.kotlin.idea.findUsages.KotlinImportFilteringRule"/>
    <lang.refactoringSupport language="kotlin" implementationClass="org.jetbrains.kotlin.idea.refactoring.KotlinRefactoringSupportProvider"/>
    <lang.surroundDescriptor language="kotlin"
                             implementationClass="org.jetbrains.kotlin.idea.codeInsight.surroundWith.expression.KotlinExpressionSurroundDescriptor"/>
    <lang.surroundDescriptor language="kotlin"
                             implementationClass="org.jetbrains.kotlin.idea.codeInsight.surroundWith.statement.KotlinStatementSurroundDescriptor"/>
    <lang.unwrapDescriptor language="kotlin" implementationClass="org.jetbrains.kotlin.idea.codeInsight.unwrap.KotlinUnwrapDescriptor"/>
    <quoteHandler fileType="Kotlin" className="org.jetbrains.kotlin.idea.editor.KotlinQuoteHandler"/>
    <refactoring.helper implementation="org.jetbrains.kotlin.idea.codeInsight.KotlinRefactoringHelperForDelayedRequests"/>
    <refactoring.helper implementation="org.jetbrains.kotlin.idea.codeInsight.KotlinOptimizeImportsRefactoringHelper"/>
    <refactoring.moveHandler
        id="kotlin.moveFilesOrDirectories"
        implementation="org.jetbrains.kotlin.idea.refactoring.move.moveFilesOrDirectories.KotlinMoveFilesOrDirectoriesHandler"
        order="first"/>
    <refactoring.moveHandler
        id="kotlin.moveTopLevelDeclarations"
        implementation="org.jetbrains.kotlin.idea.refactoring.move.moveDeclarations.MoveKotlinDeclarationsHandler"
        order="first,before kotlin.moveFilesOrDirectories"/>
    <refactoring.moveHandler
        id="kotlinAwareJavaMoveClassesOrPackagesHandler"
        implementation="org.jetbrains.kotlin.idea.refactoring.move.moveClassesOrPackages.KotlinAwareJavaMoveClassesOrPackagesHandler"
        order="first" />
    <moveFileHandler implementation="org.jetbrains.kotlin.idea.refactoring.move.moveFilesOrDirectories.MoveKotlinFileHandler" />
    <moveFileHandler
        implementation="org.jetbrains.kotlin.idea.refactoring.move.moveFilesOrDirectories.FqNameFixingMoveJavaFileHandler"
        order="before java" />
    <refactoring.moveDirectoryWithClassesHelper
        implementation="org.jetbrains.kotlin.idea.refactoring.move.moveFilesOrDirectories.KotlinMoveDirectoryWithClassesHelper"
        order="first" />
    <refactoring.moveClassHandler
        implementation="org.jetbrains.kotlin.idea.refactoring.move.moveFilesOrDirectories.MoveKotlinClassHandler"
        order="first"/>
    <refactoring.moveInnerClassUsagesHandler
        implementationClass="org.jetbrains.kotlin.idea.refactoring.move.MoveJavaInnerClassKotlinUsagesHandler"
        language="kotlin" />
    <refactoring.copyHandler
        id="kotlinClass"
        implementation="org.jetbrains.kotlin.idea.refactoring.copy.CopyKotlinDeclarationsHandler"
        order="first" />
    <refactoring.changeSignatureUsageProcessor
        implementation="org.jetbrains.kotlin.idea.refactoring.changeSignature.KotlinChangeSignatureUsageProcessor"
        order="after javaProcessor" />
    <refactoring.introduceParameterMethodUsagesProcessor
        implementation="org.jetbrains.kotlin.idea.refactoring.introduce.introduceParameter.KotlinIntroduceParameterMethodUsageProcessor"/>
    <inlineActionHandler implementation="org.jetbrains.kotlin.idea.refactoring.inline.KotlinInlineValHandler"/>
    <inlineActionHandler implementation="org.jetbrains.kotlin.idea.refactoring.inline.KotlinInlineFunctionHandler"/>
    <inlineActionHandler implementation="org.jetbrains.kotlin.idea.refactoring.inline.KotlinInlineTypeAliasHandler"/>
    <treeStructureProvider implementation="org.jetbrains.kotlin.idea.projectView.KotlinSelectInProjectViewProvider"/>
    <treeStructureProvider implementation="org.jetbrains.kotlin.idea.projectView.KotlinExpandNodeProjectViewProvider" order="last"/>

    <colorSettingsPage implementation="org.jetbrains.kotlin.idea.highlighter.KotlinColorSettingsPage"/>
    <additionalTextAttributes scheme="Default" file="colorScheme/Default_Kotlin.xml"/>
    <additionalTextAttributes scheme="Darcula" file="colorScheme/Darcula_Kotlin.xml"/>

    <codeStyleSettingsProvider implementation="org.jetbrains.kotlin.idea.formatter.KotlinCodeStyleSettingsProvider"/>
    <langCodeStyleSettingsProvider implementation="org.jetbrains.kotlin.idea.formatter.KotlinLanguageCodeStyleSettingsProvider"/>
    <predefinedCodeStyle implementation="org.jetbrains.kotlin.idea.formatter.KotlinStyleGuideCodeStyle"/>

    <projectConfigurable instance="org.jetbrains.kotlin.idea.compiler.configuration.KotlinCompilerConfigurableTab"
                         id="project.kotlinCompiler"
                         displayName="Kotlin Compiler"
                         parentId="project.propCompiler"/>

    <qualifiedNameProvider implementation="org.jetbrains.kotlin.idea.actions.KotlinQualifiedNameProvider"/>

    <codeInsight.parameterInfo language="kotlin" implementationClass="org.jetbrains.kotlin.idea.parameterInfo.KotlinFunctionParameterInfoHandler"/>
    <codeInsight.parameterInfo language="kotlin" implementationClass="org.jetbrains.kotlin.idea.parameterInfo.KotlinArrayAccessParameterInfoHandler"/>
    <codeInsight.parameterInfo language="kotlin" implementationClass="org.jetbrains.kotlin.idea.parameterInfo.KotlinClassTypeArgumentInfoHandler"/>
    <codeInsight.parameterInfo language="kotlin" implementationClass="org.jetbrains.kotlin.idea.parameterInfo.KotlinFunctionTypeArgumentInfoHandler"/>
    <codeInsight.parameterNameHints language="kotlin" implementationClass="org.jetbrains.kotlin.idea.parameterInfo.KotlinInlayParameterHintsProvider"/>

    <codeInsight.gotoSuper language="kotlin" implementationClass="org.jetbrains.kotlin.idea.codeInsight.GotoSuperActionHandler"/>

    <codeInsight.template.postfixTemplateProvider language="kotlin"
                                                  implementationClass="org.jetbrains.kotlin.idea.codeInsight.postfix.KtPostfixTemplateProvider"/>


    <typeDeclarationProvider implementation="org.jetbrains.kotlin.idea.codeInsight.KotlinTypeDeclarationProvider"/>

    <completion.contributor language="kotlin"
                            id="KotlinCompletionContributor"
                            order="first"
                            implementationClass="org.jetbrains.kotlin.idea.completion.KotlinCompletionContributor"/>
    <completion.contributor language="kotlin"
                            implementationClass="org.jetbrains.kotlin.idea.completion.KDocCompletionContributor"/>

    <completion.confidence language="kotlin" implementationClass="com.intellij.codeInsight.completion.UnfocusedNameIdentifier"/>
    <completion.confidence language="kotlin" implementationClass="com.intellij.codeInsight.completion.AlwaysFocusLookup" order="last"/>
    <completion.confidence language="kotlin" implementationClass="org.jetbrains.kotlin.idea.completion.confidence.EnableAutopopupInStringTemplate"/>
    <completion.confidence language="kotlin" implementationClass="com.intellij.codeInsight.completion.SkipAutopopupInStrings"/>

    <lookup.charFilter implementation="org.jetbrains.kotlin.idea.completion.KotlinCompletionCharFilter"/>
    <lookup.actionProvider implementation="org.jetbrains.kotlin.idea.completion.KotlinExcludeFromCompletionLookupActionProvider"/>

    <statistician key="completion" implementationClass="org.jetbrains.kotlin.idea.completion.KotlinCompletionStatistician"/>
    <statistician key="proximity" implementationClass="org.jetbrains.kotlin.idea.completion.KotlinProximityStatistician"/>

    <weigher key="completion" implementationClass="org.jetbrains.kotlin.idea.completion.KotlinLookupElementProximityWeigher" id="kotlin.proximity" order="after proximity"/>

    <psi.referenceContributor language="kotlin" implementation="org.jetbrains.kotlin.idea.references.KotlinReferenceContributor"/>
    <psi.referenceContributor
        id="kotlinFilePathReferenceContributor"
        language="kotlin"
        implementation="org.jetbrains.kotlin.idea.references.KotlinFilePathReferenceContributor"/>
    <psi.referenceContributor
        id="kotlinDefaultAnnotationMethodImplicitReferenceContributor"
        language="kotlin"
        implementation="org.jetbrains.kotlin.idea.references.KotlinDefaultAnnotationMethodImplicitReferenceContributor"/>

    <psi.treeChangePreprocessor implementation="org.jetbrains.kotlin.idea.caches.KotlinPackageStatementPsiTreeChangePreprocessor"/>

    <renamePsiElementProcessor id="KotlinClass"
                               implementation="org.jetbrains.kotlin.idea.refactoring.rename.RenameKotlinClassifierProcessor"
                               order="first"/>
    <renamePsiElementProcessor implementation="org.jetbrains.kotlin.idea.refactoring.rename.RenameKotlinFunctionProcessor"
                               id="KotlinFunction"
                               order="first"/>
    <renamePsiElementProcessor implementation="org.jetbrains.kotlin.idea.refactoring.rename.RenameKotlinPropertyProcessor"
                               id="KotlinProperty"
                               order="first"/>
    <renamePsiElementProcessor implementation="org.jetbrains.kotlin.idea.refactoring.rename.RenameKotlinParameterProcessor"
                               id="KotlinParameter"
                               order="first"/>
    <renamePsiElementProcessor implementation="org.jetbrains.kotlin.idea.refactoring.rename.RenameKotlinFileProcessor"
                               id="KotlinFile"
                               order="first"/>
    <renamePsiElementProcessor implementation="org.jetbrains.kotlin.idea.refactoring.rename.RenameKotlinTypeParameterProcessor"
                               id="KotlinTypeParameter"/>
    <renamePsiElementProcessor implementation="org.jetbrains.kotlin.idea.refactoring.rename.RenameJavaSyntheticPropertyHandler$Processor"
                               id="JavaSyntheticPropertyFromKotlin"/>
    <renameHandler implementation="org.jetbrains.kotlin.idea.refactoring.rename.KotlinRenameDispatcherHandler"/>
    <renameHandler implementation="org.jetbrains.kotlin.idea.refactoring.rename.KotlinDirectoryAsPackageRenameHandler"/>
    <automaticRenamerFactory implementation="org.jetbrains.kotlin.idea.refactoring.rename.AutomaticVariableRenamerFactory"/>
    <automaticRenamerFactory implementation="org.jetbrains.kotlin.idea.refactoring.rename.AutomaticVariableRenamerFactoryForJavaClass"/>
    <automaticRenamerFactory implementation="org.jetbrains.kotlin.idea.refactoring.rename.AutomaticVariableInJavaRenamerFactory"/>
    <automaticRenamerFactory implementation="org.jetbrains.kotlin.idea.refactoring.rename.AutomaticInheritorRenamerFactory"/>
    <automaticRenamerFactory implementation="org.jetbrains.kotlin.idea.refactoring.rename.AutomaticOverloadsRenamerFactory"/>
    <automaticRenamerFactory implementation="org.jetbrains.kotlin.idea.refactoring.rename.KotlinAutomaticTestRenamerFactory"/>
    <automaticRenamerFactory implementation="org.jetbrains.kotlin.idea.refactoring.rename.AutomaticParameterRenamerFactory"/>
    <vetoRenameCondition implementation="org.jetbrains.kotlin.idea.refactoring.KotlinVetoRenameCondition"/>
    <renameInputValidator implementation="org.jetbrains.kotlin.idea.refactoring.rename.KotlinDeclarationRenameInputValidator"/>
    <rename.inplace.resolveSnapshotProvider
        language="kotlin"
        implementationClass="org.jetbrains.kotlin.idea.refactoring.rename.KotlinResolveSnapshotProvider"/>

    <spellchecker.support implementationClass="org.jetbrains.kotlin.idea.codeInsight.spellchecker.KotlinSpellcheckingStrategy" language="kotlin"/>

    <liveTemplateContext implementation="org.jetbrains.kotlin.idea.liveTemplates.KotlinTemplateContextType$Generic"/>
    <liveTemplateContext implementation="org.jetbrains.kotlin.idea.liveTemplates.KotlinTemplateContextType$TopLevel"/>
    <liveTemplateContext implementation="org.jetbrains.kotlin.idea.liveTemplates.KotlinTemplateContextType$Statement"/>
    <liveTemplateContext implementation="org.jetbrains.kotlin.idea.liveTemplates.KotlinTemplateContextType$Class"/>
    <liveTemplateContext implementation="org.jetbrains.kotlin.idea.liveTemplates.KotlinTemplateContextType$Expression"/>
    <liveTemplateContext implementation="org.jetbrains.kotlin.idea.liveTemplates.KotlinTemplateContextType$Comment"/>
    <liveTemplateContext implementation="org.jetbrains.kotlin.idea.liveTemplates.KotlinTemplateContextType$ObjectDeclaration"/>
    <defaultLiveTemplatesProvider implementation="org.jetbrains.kotlin.idea.liveTemplates.KotlinLiveTemplatesProvider"/>
    <liveTemplateMacro implementation="org.jetbrains.kotlin.idea.liveTemplates.macro.AnyVariableMacro"/>
    <liveTemplateMacro implementation="org.jetbrains.kotlin.idea.liveTemplates.macro.SuitableVariableMacro"/>
    <liveTemplateMacro implementation="org.jetbrains.kotlin.idea.liveTemplates.macro.FunctionParametersMacro"/>
    <liveTemplateMacro implementation="org.jetbrains.kotlin.idea.liveTemplates.macro.AnonymousSuperMacro"/>
    <liveTemplateMacro implementation="org.jetbrains.kotlin.idea.liveTemplates.macro.SuggestVariableNameMacro"/>
    <liveTemplateMacro implementation="org.jetbrains.kotlin.idea.liveTemplates.macro.KotlinClassNameMacro"/>
    <liveTemplateMacro implementation="org.jetbrains.kotlin.idea.liveTemplates.macro.KotlinFunctionNameMacro"/>
    <liveTemplateMacro implementation="org.jetbrains.kotlin.idea.liveTemplates.macro.KotlinPackageNameMacro"/>
    <liveTemplateOptionalProcessor implementation="org.jetbrains.kotlin.idea.liveTemplates.KotlinShortenFQNamesProcessor"/>

    <annotator language="kotlin" implementationClass="org.jetbrains.kotlin.idea.highlighter.KotlinPsiCheckerAndHighlightingUpdater"/>
    <highlightRangeExtension implementation="org.jetbrains.kotlin.idea.highlighter.KotlinPsiChecker"/>
    <daemon.changeLocalityDetector implementation="org.jetbrains.kotlin.idea.highlighter.KotlinChangeLocalityDetector"/>

    <annotator language="kotlin" implementationClass="org.jetbrains.kotlin.idea.highlighter.DebugInfoAnnotator"/>
    <annotator language="kotlin" implementationClass="org.jetbrains.kotlin.idea.highlighter.DuplicateJvmSignatureAnnotator"/>
    <annotator language="kotlin" implementationClass="org.jetbrains.kotlin.idea.highlighter.PlatformExpectedAnnotator"/>
    <problemHighlightFilter implementation="org.jetbrains.kotlin.idea.highlighter.KotlinProblemHighlightFilter"/>

    <highlightVisitor implementation="org.jetbrains.kotlin.idea.highlighter.KotlinRainbowVisitor"/>

    <annotator language="JAVA" implementationClass="org.jetbrains.kotlin.idea.java.UnimplementedKotlinInterfaceMemberAnnotator"/>

    <extendWordSelectionHandler implementation="org.jetbrains.kotlin.idea.editor.wordSelection.KotlinStatementGroupSelectioner"/>
    <extendWordSelectionHandler implementation="org.jetbrains.kotlin.idea.editor.wordSelection.KotlinCodeBlockSelectioner"/>
    <extendWordSelectionHandler implementation="org.jetbrains.kotlin.idea.editor.wordSelection.KotlinDocCommentSelectioner"/>
    <extendWordSelectionHandler implementation="org.jetbrains.kotlin.idea.editor.wordSelection.KotlinCallExpressionWithLambdaSelectioner"/>
    <extendWordSelectionHandler implementation="org.jetbrains.kotlin.idea.editor.wordSelection.KotlinDeclarationSelectioner"/>
    <extendWordSelectionHandler implementation="org.jetbrains.kotlin.idea.editor.wordSelection.KotlinListSelectioner"/>
    <extendWordSelectionHandler implementation="org.jetbrains.kotlin.idea.editor.wordSelection.KotlinStringLiteralSelectioner"/>
    <extendWordSelectionHandler implementation="org.jetbrains.kotlin.idea.editor.wordSelection.KotlinInvokedExpressionSelectioner"/>
    <extendWordSelectionHandler implementation="org.jetbrains.kotlin.idea.editor.wordSelection.KotlinTypeSelectioner"/>
    <extendWordSelectionHandler implementation="org.jetbrains.kotlin.idea.editor.wordSelection.KotlinSuperTypeSelectioner"/>
    <extendWordSelectionHandler implementation="org.jetbrains.kotlin.idea.editor.wordSelection.KotlinBracketsSelectioner"/>
    <basicWordSelectionFilter implementation="org.jetbrains.kotlin.idea.editor.wordSelection.KotlinWordSelectionFilter"/>

    <typedHandler implementation="org.jetbrains.kotlin.idea.editor.KotlinTypedHandler"/>
    <typedHandler implementation="org.jetbrains.kotlin.idea.kdoc.KDocTypedHandler"/>
    <enterHandlerDelegate implementation="org.jetbrains.kotlin.idea.editor.KotlinEnterHandler"
                          id="KotlinEnterHandler" order="before EnterBetweenBracesHandler"/>
    <enterHandlerDelegate implementation="org.jetbrains.kotlin.idea.editor.KotlinMultilineStringEnterHandler"
                          id="KotlinMultilineStringEnterHandler" order="before EnterBetweenBracesHandler"/>
    <lang.smartEnterProcessor language="kotlin" implementationClass="org.jetbrains.kotlin.idea.editor.KotlinSmartEnterHandler"/>
    <backspaceHandlerDelegate implementation="org.jetbrains.kotlin.idea.editor.KotlinBackspaceHandler"/>
    <backspaceHandlerDelegate implementation="org.jetbrains.kotlin.idea.editor.KotlinStringTemplateBackspaceHandler"/>

    <copyPastePostProcessor implementation="org.jetbrains.kotlin.idea.conversion.copy.ConvertJavaCopyPasteProcessor"/>
    <copyPastePostProcessor implementation="org.jetbrains.kotlin.idea.conversion.copy.ConvertTextJavaCopyPasteProcessor"/>
    <copyPastePostProcessor implementation="org.jetbrains.kotlin.idea.codeInsight.KotlinCopyPasteReferenceProcessor"/>
    <copyPastePreProcessor implementation="org.jetbrains.kotlin.idea.editor.KotlinLiteralCopyPasteProcessor"/>
    <copyPastePostProcessor implementation="org.jetbrains.kotlin.idea.refactoring.cutPaste.MoveDeclarationsCopyPasteProcessor"/>

    <filePasteProvider implementation="org.jetbrains.kotlin.idea.conversion.copy.KotlinFilePasteProvider" order="first"/>

    <breadcrumbsInfoProvider implementation="org.jetbrains.kotlin.idea.codeInsight.KotlinBreadcrumbsInfoProvider"/>

    <lang.documentationProvider language="JAVA" implementationClass="org.jetbrains.kotlin.idea.KotlinQuickDocumentationProvider" order="first"/>
    <documentationProvider implementation="org.jetbrains.kotlin.idea.KotlinQuickDocumentationProvider"/>

    <codeInsight.lineMarkerProvider language="kotlin" implementationClass="org.jetbrains.kotlin.idea.highlighter.markers.KotlinLineMarkerProvider"/>
    <codeInsight.lineMarkerProvider language="kotlin" implementationClass="org.jetbrains.kotlin.idea.highlighter.KotlinRecursiveCallLineMarkerProvider"/>
    <codeInsight.lineMarkerProvider language="kotlin" implementationClass="org.jetbrains.kotlin.idea.highlighter.KotlinSuspendCallLineMarkerProvider"/>
    <runLineMarkerContributor language="kotlin" implementationClass="org.jetbrains.kotlin.idea.highlighter.KotlinRunLineMarkerContributor"/>
    <runLineMarkerContributor language="kotlin" implementationClass="org.jetbrains.kotlin.idea.highlighter.KotlinTestRunLineMarkerContributor"/>

    <iconProvider implementation="org.jetbrains.kotlin.idea.KotlinIconProvider"/>

    <itemPresentationProvider implementationClass="org.jetbrains.kotlin.idea.presentation.KtFunctionPresenter"
                              forClass="org.jetbrains.kotlin.psi.KtFunction"/>
    <itemPresentationProvider implementationClass="org.jetbrains.kotlin.idea.presentation.KtDefaultDeclarationPresenter"
                              forClass="org.jetbrains.kotlin.psi.KtClass"/>
    <itemPresentationProvider implementationClass="org.jetbrains.kotlin.idea.presentation.KtDefaultDeclarationPresenter"
                              forClass="org.jetbrains.kotlin.psi.KtObjectDeclaration"/>
    <itemPresentationProvider implementationClass="org.jetbrains.kotlin.idea.presentation.KtDefaultDeclarationPresenter"
                              forClass="org.jetbrains.kotlin.psi.KtProperty"/>
    <itemPresentationProvider implementationClass="org.jetbrains.kotlin.idea.presentation.KtDefaultDeclarationPresenter"
                              forClass="org.jetbrains.kotlin.psi.KtParameter"/>
    <itemPresentationProvider implementationClass="org.jetbrains.kotlin.idea.presentation.KtDefaultDeclarationPresenter"
                              forClass="org.jetbrains.kotlin.psi.KtTypeAlias"/>

    <gotoTargetRendererProvider id="JetGotoTargetRenderProvider" implementation="org.jetbrains.kotlin.idea.KotlinGotoTargetRenderProvider"
                                order="first"/>
    <elementDescriptionProvider
        implementation="org.jetbrains.kotlin.idea.findUsages.KotlinElementDescriptionProvider"
        order="first"/>
    <elementDescriptionProvider
        implementation="org.jetbrains.kotlin.idea.findUsages.KotlinNonCodeSearchElementDescriptionProvider"/>
    <highlightUsagesHandlerFactory implementation="org.jetbrains.kotlin.idea.highlighter.KotlinHighlightExitPointsHandlerFactory"/>
    <highlightUsagesHandlerFactory implementation="org.jetbrains.kotlin.idea.highlighter.KotlinHighlightImplicitItHandlerFactory"/>
    <findUsagesHandlerFactory implementation="org.jetbrains.kotlin.idea.findUsages.KotlinFindUsagesHandlerFactory"/>
    <usageTypeProvider implementation="org.jetbrains.kotlin.idea.findUsages.KotlinUsageTypeProvider"/>

    <refactoring.safeDeleteProcessor
        id="kotlinProcessor"
        implementation="org.jetbrains.kotlin.idea.refactoring.safeDelete.KotlinSafeDeleteProcessor"
        order="before javaProcessor"/>
    <refactoring.safeDelete.JavaSafeDeleteDelegate
        id="kotlinJavaSafeDeleteDelegate"
        language="kotlin"
        implementationClass="org.jetbrains.kotlin.idea.refactoring.safeDelete.KotlinJavaSafeDeleteDelegate"/>

    <codeInsight.implementMethod language="kotlin" implementationClass="org.jetbrains.kotlin.idea.core.overrideImplement.ImplementMembersHandler"/>
    <codeInsight.overrideMethod language="kotlin" implementationClass="org.jetbrains.kotlin.idea.core.overrideImplement.OverrideMembersHandler"/>

    <typeHierarchyProvider language="kotlin" implementationClass="org.jetbrains.kotlin.idea.hierarchy.KotlinTypeHierarchyProviderBySuperTypeCallEntry"/>
    <typeHierarchyProvider language="kotlin" implementationClass="org.jetbrains.kotlin.idea.hierarchy.KotlinTypeHierarchyProvider"/>
    <typeHierarchyProvider language="JAVA" implementationClass="org.jetbrains.kotlin.idea.hierarchy.KotlinTypeHierarchyProviderBySuperTypeCallEntry" order="last"/>
    <callHierarchyProvider
        language="kotlin"
        implementationClass="org.jetbrains.kotlin.idea.hierarchy.calls.KotlinCallHierarchyProvider" />
    <hierarchy.referenceProcessor implementation="org.jetbrains.kotlin.idea.hierarchy.calls.KotlinCallReferenceProcessor"/>
    <methodHierarchyProvider
        language="kotlin"
        implementationClass="org.jetbrains.kotlin.idea.hierarchy.overrides.KotlinOverrideHierarchyProvider" />

    <java.elementFinder implementation="org.jetbrains.kotlin.asJava.finder.JavaElementFinder"/>
    <java.elementFinder implementation="org.jetbrains.kotlin.idea.core.script.KotlinScriptDependenciesClassFinder"/>
    <java.shortNamesCache implementation="org.jetbrains.kotlin.idea.caches.KotlinShortNamesCache"/>

    <stubElementTypeHolder class="org.jetbrains.kotlin.psi.stubs.elements.KtStubElementTypes"/>
    <stubIndex implementation="org.jetbrains.kotlin.idea.stubindex.KotlinExactPackagesIndex"/>
    <stubIndex implementation="org.jetbrains.kotlin.idea.stubindex.KotlinTopLevelClassByPackageIndex"/>
    <stubIndex implementation="org.jetbrains.kotlin.idea.stubindex.KotlinTopLevelFunctionByPackageIndex"/>
    <stubIndex implementation="org.jetbrains.kotlin.idea.stubindex.KotlinTopLevelPropertyByPackageIndex"/>
    <stubIndex implementation="org.jetbrains.kotlin.idea.stubindex.KotlinTopLevelTypeAliasByPackageIndex"/>
    <stubIndex implementation="org.jetbrains.kotlin.idea.stubindex.KotlinClassShortNameIndex"/>
    <stubIndex implementation="org.jetbrains.kotlin.idea.stubindex.KotlinFullClassNameIndex"/>
    <stubIndex implementation="org.jetbrains.kotlin.idea.stubindex.KotlinPropertyShortNameIndex"/>
    <stubIndex implementation="org.jetbrains.kotlin.idea.stubindex.KotlinFunctionShortNameIndex"/>
    <stubIndex implementation="org.jetbrains.kotlin.idea.stubindex.KotlinTypeAliasShortNameIndex"/>
    <stubIndex implementation="org.jetbrains.kotlin.idea.stubindex.KotlinSuperClassIndex"/>
    <stubIndex implementation="org.jetbrains.kotlin.idea.stubindex.KotlinTopLevelFunctionFqnNameIndex"/>
    <stubIndex implementation="org.jetbrains.kotlin.idea.stubindex.KotlinTopLevelPropertyFqnNameIndex"/>
    <stubIndex implementation="org.jetbrains.kotlin.idea.stubindex.KotlinTopLevelTypeAliasFqNameIndex"/>
    <stubIndex implementation="org.jetbrains.kotlin.idea.stubindex.KotlinTopLevelExtensionsByReceiverTypeIndex"/>
    <stubIndex implementation="org.jetbrains.kotlin.idea.stubindex.KotlinAnnotationsIndex"/>
    <stubIndex implementation="org.jetbrains.kotlin.idea.stubindex.KotlinProbablyNothingFunctionShortNameIndex"/>
    <stubIndex implementation="org.jetbrains.kotlin.idea.stubindex.KotlinProbablyNothingPropertyShortNameIndex"/>
    <stubIndex implementation="org.jetbrains.kotlin.idea.stubindex.KotlinFileFacadeFqNameIndex"/>
    <stubIndex implementation="org.jetbrains.kotlin.idea.stubindex.KotlinFilePartClassIndex"/>
    <stubIndex implementation="org.jetbrains.kotlin.idea.stubindex.KotlinFileFacadeClassByPackageIndex"/>
    <stubIndex implementation="org.jetbrains.kotlin.idea.stubindex.KotlinFileFacadeShortNameIndex"/>
    <stubIndex implementation="org.jetbrains.kotlin.idea.stubindex.KotlinMultifileClassPartIndex"/>
    <stubIndex implementation="org.jetbrains.kotlin.idea.stubindex.KotlinScriptFqnIndex"/>
    <stubIndex implementation="org.jetbrains.kotlin.idea.stubindex.KotlinTypeAliasByExpansionShortNameIndex"/>
    <stubIndex implementation="org.jetbrains.kotlin.idea.stubindex.KotlinOverridableInternalMembersShortNameIndex"/>

    <psi.classFileDecompiler implementation="org.jetbrains.kotlin.idea.decompiler.classFile.KotlinClassFileDecompiler"/>
    <psi.classFileDecompiler implementation="org.jetbrains.kotlin.idea.decompiler.js.KotlinJavaScriptMetaFileDecompiler"/>
    <psi.classFileDecompiler implementation="org.jetbrains.kotlin.idea.decompiler.builtIns.KotlinBuiltInDecompiler"/>

    <fileBasedIndex implementation="org.jetbrains.kotlin.idea.versions.KotlinJvmMetadataVersionIndex"/>
    <fileBasedIndex implementation="org.jetbrains.kotlin.idea.versions.KotlinJsMetadataVersionIndex"/>
    <fileBasedIndex implementation="org.jetbrains.kotlin.idea.vfilefinder.KotlinClassFileIndex"/>
    <fileBasedIndex implementation="org.jetbrains.kotlin.idea.vfilefinder.KotlinJavaScriptMetaFileIndex"/>
    <fileBasedIndex implementation="org.jetbrains.kotlin.idea.vfilefinder.KotlinMetadataFileIndex"/>
    <fileBasedIndex implementation="org.jetbrains.kotlin.idea.vfilefinder.KotlinMetadataFilePackageIndex"/>
    <fileBasedIndex implementation="org.jetbrains.kotlin.idea.vfilefinder.KotlinModuleMappingIndex"/>
    <fileBasedIndex implementation="org.jetbrains.kotlin.idea.vfilefinder.KotlinPackageSourcesMemberNamesIndex"/>
    <fileBasedIndex implementation="org.jetbrains.kotlin.idea.vfilefinder.KotlinJvmModuleAnnotationsIndex"/>

    <idIndexer filetype="Kotlin" implementationClass="org.jetbrains.kotlin.idea.search.KotlinIdIndexer"/>
    <todoIndexer filetype="Kotlin" implementationClass="org.jetbrains.kotlin.idea.search.KotlinTodoIndexer"/>
    <indexPatternBuilder implementation="org.jetbrains.kotlin.idea.search.KotlinIndexPatternBuilder"/>

    <attachSourcesProvider implementation="org.jetbrains.kotlin.idea.actions.DecompileKotlinToJavaActionProvider"/>

    <referencesSearch implementation="org.jetbrains.kotlin.idea.search.ideaExtensions.KotlinReferencesSearcher"/>
    <directClassInheritorsSearch implementation="org.jetbrains.kotlin.idea.search.ideaExtensions.KotlinDirectInheritorsSearcher"/>
    <overridingMethodsSearch implementation="org.jetbrains.kotlin.idea.search.ideaExtensions.KotlinOverridingMethodsWithGenericsSearcher"/>
    <definitionsScopedSearch implementation="org.jetbrains.kotlin.idea.search.ideaExtensions.KotlinDefinitionsSearcher"/>
    <annotatedElementsSearch implementation="org.jetbrains.kotlin.idea.search.ideaExtensions.KotlinAnnotatedElementsSearcher"/>
    <classesWithAnnotatedMembersSearch implementation="org.jetbrains.kotlin.idea.search.ideaExtensions.KotlinClassesWithAnnotatedMembersSearcher"/>
    <methodReferencesSearch implementation="org.jetbrains.kotlin.idea.search.ideaExtensions.KotlinPropertyAccessorsReferenceSearcher"/>
    <methodReferencesSearch implementation="org.jetbrains.kotlin.idea.search.ideaExtensions.KotlinConstructorDelegationCallReferenceSearcher"/>
    <methodReferencesSearch implementation="org.jetbrains.kotlin.idea.search.ideaExtensions.KotlinOverridingMethodReferenceSearcher"/>
    <methodReferencesSearch implementation="org.jetbrains.kotlin.idea.search.ideaExtensions.KotlinConventionMethodReferencesSearcher"/>
    <methodReferencesSearch implementation="org.jetbrains.kotlin.idea.search.ideaExtensions.DefaultAnnotationMethodKotlinImplicitReferenceSearcher"/>

    <readWriteAccessDetector implementation="org.jetbrains.kotlin.idea.search.ideaExtensions.KotlinReadWriteAccessDetector" id="kotlin"/>

    <applicationService serviceInterface="org.jetbrains.kotlin.idea.editor.KotlinEditorOptions"
                        serviceImplementation="org.jetbrains.kotlin.idea.editor.KotlinEditorOptions"/>
    <editorSmartKeysConfigurable instance="org.jetbrains.kotlin.idea.editor.KotlinEditorOptionsConfigurable"/>

    <applicationService serviceInterface="org.jetbrains.kotlin.idea.refactoring.KotlinRefactoringSettings"
                        serviceImplementation="org.jetbrains.kotlin.idea.refactoring.KotlinRefactoringSettings"/>

    <statementUpDownMover id="jetExpression"
                          implementation="org.jetbrains.kotlin.idea.codeInsight.upDownMover.KotlinExpressionMover"
                          order="before declaration" />

    <statementUpDownMover id="jetDeclaration"
                          implementation="org.jetbrains.kotlin.idea.codeInsight.upDownMover.KotlinDeclarationMover"
                          order="before jetExpression" />

    <moveLeftRightHandler language="kotlin" implementationClass="org.jetbrains.kotlin.idea.codeInsight.KotlinMoveLeftRightHandler"/>

    <joinLinesHandler implementation="org.jetbrains.kotlin.idea.joinLines.JoinDeclarationAndAssignmentHandler"/>
    <joinLinesHandler implementation="org.jetbrains.kotlin.idea.joinLines.JoinBlockIntoSingleStatementHandler"/>
    <joinLinesHandler implementation="org.jetbrains.kotlin.idea.joinLines.JoinStatementsAddSemicolonHandler"/>
    <joinLinesHandler implementation="org.jetbrains.kotlin.idea.joinLines.JoinToStringTemplateHandler"/>

    <targetElementEvaluator
        language="kotlin"
        implementationClass="org.jetbrains.kotlin.idea.search.ideaExtensions.KotlinTargetElementEvaluator" />

    <targetElementUtilExtender implementation="org.jetbrains.kotlin.idea.search.ideaExtensions.KotlinTargetElementEvaluator"/>

    <refactoring.pullUpHelperFactory
        language="kotlin"
        implementationClass="org.jetbrains.kotlin.idea.refactoring.pullUp.KotlinPullUpHelperFactory"/>
    <refactoring.pullUpHelperFactory
        language="JAVA"
        order="first"
        implementationClass="org.jetbrains.kotlin.idea.refactoring.pullUp.JavaToKotlinPullUpHelperFactory"/>

    <lang.refactoringSupport.classMembersRefactoringSupport
        language="kotlin"
        implementationClass="org.jetbrains.kotlin.idea.refactoring.memberInfo.KotlinClassMembersRefactoringSupport"/>

    <refactoring.pushDown
        language="kotlin"
        implementationClass="org.jetbrains.kotlin.idea.refactoring.pushDown.JavaToKotlinPushDownDelegate"/>

    <problemFileHighlightFilter implementation="org.jetbrains.kotlin.idea.projectView.KotlinProblemFileHighlightFilter"/>

    <codeInsight.typeInfo language="kotlin" implementationClass="org.jetbrains.kotlin.idea.codeInsight.KotlinExpressionTypeProvider"/>

    <testCreator language="kotlin" implementationClass="org.jetbrains.kotlin.idea.testIntegration.KotlinTestCreator"/>
    <testFinder implementation="org.jetbrains.kotlin.idea.testIntegration.KotlinTestFinder"/>

    <constantExpressionEvaluator
        language="kotlin"
        implementationClass="org.jetbrains.kotlin.idea.KotlinLightConstantExpressionEvaluator"/>

    <annotationSupport language="kotlin" implementationClass="com.intellij.psi.impl.source.tree.java.JavaAnnotationSupport"/>

    <createFromTemplateHandler implementation="org.jetbrains.kotlin.idea.actions.KotlinCreateFromTemplateHandler"/>
    <defaultTemplatePropertiesProvider implementation="org.jetbrains.kotlin.idea.actions.KotlinDefaultTemplatePropertiesProvider" order="last"/>

    <nameSuggestionProvider implementation="org.jetbrains.kotlin.idea.core.KotlinNameSuggestionProvider"/>

    <usageToPsiElementProvider implementation="org.jetbrains.kotlin.idea.codeInsight.KotlinUsageToPsiElementProvider"/>

    <facetType implementation="org.jetbrains.kotlin.idea.facet.KotlinFacetTypeImpl"/>

    <lang.sliceProvider language="kotlin" implementationClass="org.jetbrains.kotlin.idea.slicer.KotlinSliceProvider"/>

    <usageContextPanelProvider implementation="org.jetbrains.kotlin.idea.slicer.KotlinUsageContextDataInflowPanel$Provider"/>
    <usageContextPanelProvider implementation="org.jetbrains.kotlin.idea.slicer.KotlinUsageContextDataOutflowPanel$Provider"/>

    <gotoRelatedProvider implementation="org.jetbrains.kotlin.idea.goto.KotlinExpectOrActualGotoRelatedProvider"/>

    <declarationRangeHandler key="org.jetbrains.kotlin.psi.KtClassOrObject"
                             implementationClass="org.jetbrains.kotlin.idea.codeInsight.KotlinClassDeclarationRangeHandler"/>

    <declarationRangeHandler key="org.jetbrains.kotlin.psi.KtDeclarationWithBody"
                             implementationClass="org.jetbrains.kotlin.idea.codeInsight.KotlinFunDeclarationRangeHandler"/>

    <lang.jvm.actions.jvmElementActionsFactory implementation="org.jetbrains.kotlin.idea.quickfix.crossLanguage.KotlinElementActionsFactory"/>

    <resolveScopeEnlarger implementation="org.jetbrains.kotlin.idea.CommonModuleResolveScopeEnlarger"/>

    <sdkType implementation="org.jetbrains.kotlin.idea.framework.KotlinSdkType"/>

    <intentionAction>
      <className>org.jetbrains.kotlin.idea.intentions.FoldInitializerAndIfToElvisIntention</className>
      <category>Kotlin</category>
    </intentionAction>

    <intentionAction>
      <className>org.jetbrains.kotlin.idea.intentions.ImportMemberIntention</className>
      <category>Kotlin</category>
    </intentionAction>

    <intentionAction>
      <className>org.jetbrains.kotlin.idea.intentions.ImportAllMembersIntention</className>
      <category>Kotlin</category>
    </intentionAction>

    <intentionAction>
      <className>org.jetbrains.kotlin.idea.intentions.SpecifyTypeExplicitlyIntention</className>
      <category>Kotlin</category>
    </intentionAction>

    <intentionAction>
      <className>org.jetbrains.kotlin.idea.intentions.SpecifyTypeExplicitlyInDestructuringAssignmentIntention</className>
      <category>Kotlin</category>
    </intentionAction>

    <intentionAction>
      <className>org.jetbrains.kotlin.idea.intentions.RemoveExplicitTypeIntention</className>
      <category>Kotlin</category>
    </intentionAction>

    <intentionAction>
      <className>org.jetbrains.kotlin.idea.intentions.ConvertToBlockBodyIntention</className>
      <category>Kotlin</category>
    </intentionAction>

    <intentionAction>
      <className>org.jetbrains.kotlin.idea.intentions.conventionNameCalls.ReplaceContainsIntention</className>
      <category>Kotlin</category>
    </intentionAction>

    <intentionAction>
      <className>org.jetbrains.kotlin.idea.intentions.conventionNameCalls.ReplaceInvokeIntention</className>
      <category>Kotlin</category>
    </intentionAction>

    <intentionAction>
      <className>org.jetbrains.kotlin.idea.intentions.conventionNameCalls.ReplaceCallWithUnaryOperatorIntention</className>
      <category>Kotlin</category>
    </intentionAction>

    <intentionAction>
      <className>org.jetbrains.kotlin.idea.intentions.branchedTransformations.intentions.FoldIfToReturnAsymmetricallyIntention</className>
      <category>Kotlin</category>
    </intentionAction>

    <intentionAction>
      <className>org.jetbrains.kotlin.idea.intentions.branchedTransformations.intentions.UnfoldAssignmentToIfIntention</className>
      <category>Kotlin</category>
    </intentionAction>

    <intentionAction>
      <className>org.jetbrains.kotlin.idea.intentions.branchedTransformations.intentions.UnfoldPropertyToIfIntention</className>
      <category>Kotlin</category>
    </intentionAction>

    <intentionAction>
      <className>org.jetbrains.kotlin.idea.intentions.branchedTransformations.intentions.UnfoldAssignmentToWhenIntention</className>
      <category>Kotlin</category>
    </intentionAction>

    <intentionAction>
      <className>org.jetbrains.kotlin.idea.intentions.branchedTransformations.intentions.UnfoldPropertyToWhenIntention</className>
      <category>Kotlin</category>
    </intentionAction>

    <intentionAction>
      <className>org.jetbrains.kotlin.idea.intentions.branchedTransformations.intentions.UnfoldReturnToIfIntention</className>
      <category>Kotlin</category>
    </intentionAction>

    <intentionAction>
      <className>org.jetbrains.kotlin.idea.intentions.branchedTransformations.intentions.UnfoldReturnToWhenIntention</className>
      <category>Kotlin</category>
    </intentionAction>

    <intentionAction>
      <className>org.jetbrains.kotlin.idea.intentions.branchedTransformations.intentions.DoubleBangToIfThenIntention</className>
      <category>Kotlin</category>
    </intentionAction>

    <intentionAction>
      <className>org.jetbrains.kotlin.idea.intentions.branchedTransformations.intentions.IfThenToDoubleBangIntention</className>
      <category>Kotlin</category>
    </intentionAction>

    <intentionAction>
      <className>org.jetbrains.kotlin.idea.intentions.branchedTransformations.intentions.ElvisToIfThenIntention</className>
      <category>Kotlin</category>
    </intentionAction>

    <intentionAction>
      <className>org.jetbrains.kotlin.idea.intentions.branchedTransformations.intentions.SafeAccessToIfThenIntention</className>
      <category>Kotlin</category>
    </intentionAction>

    <intentionAction>
      <className>org.jetbrains.kotlin.idea.intentions.branchedTransformations.intentions.IfToWhenIntention</className>
      <category>Kotlin</category>
    </intentionAction>

    <intentionAction>
      <className>org.jetbrains.kotlin.idea.intentions.branchedTransformations.intentions.WhenToIfIntention</className>
      <category>Kotlin</category>
    </intentionAction>

    <intentionAction>
      <className>org.jetbrains.kotlin.idea.intentions.branchedTransformations.intentions.FlattenWhenIntention</className>
      <category>Kotlin</category>
    </intentionAction>

    <intentionAction>
      <className>org.jetbrains.kotlin.idea.intentions.branchedTransformations.intentions.EliminateWhenSubjectIntention</className>
      <category>Kotlin</category>
    </intentionAction>

    <intentionAction>
      <className>org.jetbrains.kotlin.idea.intentions.branchedTransformations.intentions.MergeWhenIntention</className>
      <category>Kotlin</category>
    </intentionAction>

    <intentionAction>
      <className>org.jetbrains.kotlin.idea.intentions.RemoveUnnecessaryParenthesesIntention</className>
      <category>Kotlin</category>
    </intentionAction>

    <intentionAction>
      <className>org.jetbrains.kotlin.idea.intentions.RemoveExplicitTypeArgumentsIntention</className>
      <category>Kotlin</category>
    </intentionAction>

    <intentionAction>
      <className>org.jetbrains.kotlin.idea.intentions.RemoveExplicitSuperQualifierIntention</className>
      <category>Kotlin</category>
    </intentionAction>

    <intentionAction>
      <className>org.jetbrains.kotlin.idea.intentions.RemoveCurlyBracesFromTemplateIntention</className>
      <category>Kotlin</category>
    </intentionAction>

    <intentionAction>
      <className>org.jetbrains.kotlin.idea.intentions.InsertCurlyBracesToTemplateIntention</className>
      <category>Kotlin</category>
    </intentionAction>

    <intentionAction>
      <className>org.jetbrains.kotlin.idea.intentions.MoveLambdaInsideParenthesesIntention</className>
      <category>Kotlin</category>
    </intentionAction>

    <intentionAction>
      <className>org.jetbrains.kotlin.idea.intentions.InsertExplicitTypeArgumentsIntention</className>
      <category>Kotlin</category>
    </intentionAction>

    <intentionAction>
      <className>org.jetbrains.kotlin.idea.intentions.declarations.SplitPropertyDeclarationIntention</className>
      <category>Kotlin</category>
    </intentionAction>

    <intentionAction>
      <className>org.jetbrains.kotlin.idea.intentions.declarations.ConvertMemberToExtensionIntention</className>
      <category>Kotlin</category>
    </intentionAction>

    <intentionAction>
      <className>org.jetbrains.kotlin.idea.intentions.ReconstructTypeInCastOrIsIntention</className>
      <category>Kotlin</category>
    </intentionAction>

    <intentionAction>
      <className>org.jetbrains.kotlin.idea.intentions.InfixCallToOrdinaryIntention</className>
      <category>Kotlin</category>
    </intentionAction>

    <intentionAction>
      <className>org.jetbrains.kotlin.idea.intentions.ToInfixCallIntention</className>
      <category>Kotlin</category>
    </intentionAction>

    <intentionAction>
      <className>org.jetbrains.kotlin.idea.intentions.ReplaceExplicitFunctionLiteralParamWithItIntention</className>
      <category>Kotlin</category>
    </intentionAction>

    <intentionAction>
      <className>org.jetbrains.kotlin.idea.intentions.ReplaceItWithExplicitFunctionLiteralParamIntention</className>
      <category>Kotlin</category>
    </intentionAction>

    <intentionAction>
      <className>org.jetbrains.kotlin.idea.intentions.ReplaceSubstringWithDropLastIntention</className>
      <category>Kotlin</category>
    </intentionAction>

    <intentionAction>
      <className>org.jetbrains.kotlin.idea.intentions.ReplaceSubstringWithSubstringAfterIntention</className>
      <category>Kotlin</category>
    </intentionAction>

    <intentionAction>
      <className>org.jetbrains.kotlin.idea.intentions.ReplaceSubstringWithSubstringBeforeIntention</className>
      <category>Kotlin</category>
    </intentionAction>

    <intentionAction>
      <className>org.jetbrains.kotlin.idea.intentions.ReplaceSubstringWithTakeIntention</className>
      <category>Kotlin</category>
    </intentionAction>

    <intentionAction>
      <className>org.jetbrains.kotlin.idea.intentions.RemoveBracesIntention</className>
      <category>Kotlin</category>
    </intentionAction>

    <intentionAction>
      <className>org.jetbrains.kotlin.idea.intentions.AddBracesIntention</className>
      <category>Kotlin</category>
    </intentionAction>

    <intentionAction>
      <className>org.jetbrains.kotlin.idea.intentions.ConvertNegatedBooleanSequenceIntention</className>
      <category>Kotlin</category>
    </intentionAction>

    <intentionAction>
      <className>org.jetbrains.kotlin.idea.intentions.ConvertBinaryExpressionWithDemorgansLawIntention</className>
      <category>Kotlin</category>
    </intentionAction>

    <intentionAction>
      <className>org.jetbrains.kotlin.idea.intentions.SimplifyBooleanWithConstantsIntention</className>
      <category>Kotlin</category>
    </intentionAction>

    <intentionAction>
      <className>org.jetbrains.kotlin.idea.intentions.AddForLoopIndicesIntention</className>
      <category>Kotlin</category>
    </intentionAction>

    <intentionAction>
      <className>org.jetbrains.kotlin.idea.intentions.RemoveForLoopIndicesIntention</className>
      <category>Kotlin</category>
    </intentionAction>

    <intentionAction>
      <className>org.jetbrains.kotlin.idea.intentions.loopToCallChain.UseWithIndexIntention</className>
      <category>Kotlin</category>
    </intentionAction>

    <intentionAction>
      <className>org.jetbrains.kotlin.idea.intentions.SwapBinaryExpressionIntention</className>
      <category>Kotlin</category>
    </intentionAction>

    <intentionAction>
      <className>org.jetbrains.kotlin.idea.intentions.SwapStringEqualsIgnoreCaseIntention</className>
      <category>Kotlin</category>
    </intentionAction>

    <intentionAction>
      <className>org.jetbrains.kotlin.idea.intentions.SplitIfIntention</className>
      <category>Kotlin</category>
    </intentionAction>

    <intentionAction>
      <className>org.jetbrains.kotlin.idea.intentions.ReplaceWithOrdinaryAssignmentIntention</className>
      <category>Kotlin</category>
    </intentionAction>

    <intentionAction>
      <className>org.jetbrains.kotlin.idea.intentions.ConvertAssertToIfWithThrowIntention</className>
      <category>Kotlin</category>
    </intentionAction>

    <intentionAction>
      <className>org.jetbrains.kotlin.idea.intentions.ConvertIfWithThrowToAssertIntention</className>
      <category>Kotlin</category>
    </intentionAction>

    <intentionAction>
      <className>org.jetbrains.kotlin.idea.intentions.SpecifyExplicitLambdaSignatureIntention</className>
      <category>Kotlin</category>
    </intentionAction>

    <intentionAction>
      <className>org.jetbrains.kotlin.idea.intentions.RemoveExplicitLambdaParameterTypesIntention</className>
      <category>Kotlin</category>
    </intentionAction>

    <intentionAction>
      <className>org.jetbrains.kotlin.idea.intentions.ConvertForEachToForLoopIntention</className>
      <category>Kotlin</category>
    </intentionAction>

    <intentionAction>
      <className>org.jetbrains.kotlin.idea.intentions.ConvertToForEachFunctionCallIntention</className>
      <category>Kotlin</category>
    </intentionAction>

    <intentionAction>
      <className>org.jetbrains.kotlin.idea.intentions.ConvertToStringTemplateIntention</className>
      <category>Kotlin</category>
    </intentionAction>

    <intentionAction>
      <className>org.jetbrains.kotlin.idea.intentions.ConvertToRawStringTemplateIntention</className>
      <category>Kotlin</category>
    </intentionAction>

    <intentionAction>
      <className>org.jetbrains.kotlin.idea.intentions.OperatorToFunctionIntention</className>
      <category>Kotlin</category>
    </intentionAction>

    <intentionAction>
      <className>org.jetbrains.kotlin.idea.intentions.ConvertToConcatenatedStringIntention</className>
      <category>Kotlin</category>
    </intentionAction>

    <intentionAction>
      <className>org.jetbrains.kotlin.idea.intentions.ConvertFunctionToPropertyIntention</className>
      <category>Kotlin</category>
    </intentionAction>

    <intentionAction>
      <className>org.jetbrains.kotlin.idea.intentions.ConvertPropertyToFunctionIntention</className>
      <category>Kotlin</category>
    </intentionAction>

    <intentionAction>
      <className>org.jetbrains.kotlin.idea.intentions.ConvertReceiverToParameterIntention</className>
      <category>Kotlin</category>
    </intentionAction>

    <intentionAction>
      <className>org.jetbrains.kotlin.idea.intentions.ConvertParameterToReceiverIntention</className>
      <category>Kotlin</category>
    </intentionAction>

    <intentionAction>
      <className>org.jetbrains.kotlin.idea.intentions.ConvertPropertyInitializerToGetterIntention</className>
      <category>Kotlin</category>
    </intentionAction>

    <intentionAction>
      <className>org.jetbrains.kotlin.idea.intentions.InvertIfConditionIntention</className>
      <category>Kotlin</category>
    </intentionAction>

    <intentionAction>
      <className>org.jetbrains.kotlin.idea.refactoring.move.changePackage.ChangePackageIntention</className>
      <category>Kotlin</category>
    </intentionAction>

    <intentionAction>
      <className>org.jetbrains.kotlin.idea.refactoring.move.moveDeclarations.MoveDeclarationToSeparateFileIntention</className>
      <category>Kotlin</category>
    </intentionAction>

    <intentionAction>
      <className>org.jetbrains.kotlin.idea.intentions.ChangeVisibilityModifierIntention$Public</className>
      <category>Kotlin</category>
    </intentionAction>

    <intentionAction>
      <className>org.jetbrains.kotlin.idea.intentions.ChangeVisibilityModifierIntention$Private</className>
      <category>Kotlin</category>
    </intentionAction>

    <intentionAction>
      <className>org.jetbrains.kotlin.idea.intentions.ChangeVisibilityModifierIntention$Protected</className>
      <category>Kotlin</category>
    </intentionAction>

    <intentionAction>
      <className>org.jetbrains.kotlin.idea.intentions.ChangeVisibilityModifierIntention$Internal</className>
      <category>Kotlin</category>
    </intentionAction>

    <intentionAction>
      <className>org.jetbrains.kotlin.idea.intentions.AddNameToArgumentIntention</className>
      <category>Kotlin</category>
    </intentionAction>

    <intentionAction>
      <className>org.jetbrains.kotlin.idea.intentions.ReplaceUnderscoreWithParameterNameIntention</className>
      <category>Kotlin</category>
    </intentionAction>

    <intentionAction>
      <className>org.jetbrains.kotlin.idea.intentions.AddJvmOverloadsIntention</className>
      <category>Kotlin</category>
    </intentionAction>

    <intentionAction>
      <className>org.jetbrains.kotlin.idea.intentions.AddJvmStaticIntention</className>
      <category>Kotlin</category>
    </intentionAction>

    <intentionAction>
      <className>org.jetbrains.kotlin.idea.intentions.RemoveArgumentNameIntention</className>
      <category>Kotlin</category>
    </intentionAction>

    <intentionAction>
      <className>org.jetbrains.kotlin.idea.intentions.IterateExpressionIntention</className>
      <category>Kotlin</category>
    </intentionAction>

    <intentionAction>
      <className>org.jetbrains.kotlin.idea.intentions.UsePropertyAccessSyntaxIntention</className>
      <category>Kotlin</category>
    </intentionAction>

    <intentionAction>
      <className>org.jetbrains.kotlin.idea.quickfix.AddConstModifierIntention</className>
      <category>Kotlin</category>
    </intentionAction>

    <intentionAction>
      <className>org.jetbrains.kotlin.idea.intentions.IntroduceBackingPropertyIntention</className>
      <category>Kotlin</category>
    </intentionAction>

    <intentionAction>
      <className>org.jetbrains.kotlin.idea.intentions.JoinDeclarationAndAssignmentIntention</className>
      <category>Kotlin</category>
    </intentionAction>

    <intentionAction>
      <className>org.jetbrains.kotlin.idea.testIntegration.KotlinCreateTestIntention</className>
      <category>Kotlin</category>
    </intentionAction>

    <intentionAction>
      <className>org.jetbrains.kotlin.idea.intentions.AddOperatorModifierIntention</className>
      <category>Kotlin</category>
    </intentionAction>

    <intentionAction>
      <className>org.jetbrains.kotlin.idea.intentions.ObjectLiteralToLambdaIntention</className>
      <category>Kotlin</category>
    </intentionAction>

    <intentionAction>
      <className>org.jetbrains.kotlin.idea.intentions.DestructureIntention</className>
      <category>Kotlin</category>
    </intentionAction>

    <intentionAction>
      <className>org.jetbrains.kotlin.idea.intentions.AnonymousFunctionToLambdaIntention</className>
      <category>Kotlin</category>
    </intentionAction>

    <intentionAction>
      <className>org.jetbrains.kotlin.idea.intentions.ImplementAbstractMemberIntention</className>
      <category>Kotlin</category>
    </intentionAction>

    <intentionAction>
      <className>org.jetbrains.kotlin.idea.intentions.ImplementAbstractMemberAsConstructorParameterIntention</className>
      <category>Kotlin</category>
    </intentionAction>

    <intentionAction>
      <className>org.jetbrains.kotlin.idea.intentions.AddValVarToConstructorParameterAction$Intention</className>
      <category>Kotlin</category>
    </intentionAction>

    <intentionAction>
      <className>org.jetbrains.kotlin.idea.intentions.MoveMemberToCompanionObjectIntention</className>
      <category>Kotlin</category>
    </intentionAction>

    <intentionAction>
      <className>org.jetbrains.kotlin.idea.intentions.MoveMemberOutOfCompanionObjectIntention</className>
      <category>Kotlin</category>
    </intentionAction>

    <intentionAction>
      <className>org.jetbrains.kotlin.idea.intentions.CreateKotlinSubClassIntention</className>
      <category>Kotlin</category>
    </intentionAction>

    <intentionAction>
      <className>org.jetbrains.kotlin.idea.intentions.ToRawStringLiteralIntention</className>
      <category>Kotlin</category>
    </intentionAction>

    <intentionAction>
      <className>org.jetbrains.kotlin.idea.intentions.ToOrdinaryStringLiteralIntention</className>
      <category>Kotlin</category>
    </intentionAction>

    <intentionAction>
      <className>org.jetbrains.kotlin.idea.intentions.IntroduceVariableIntention</className>
      <category>Kotlin</category>
    </intentionAction>

    <intentionAction>
      <className>org.jetbrains.kotlin.idea.intentions.RemoveSingleExpressionStringTemplateIntention</className>
      <category>Kotlin</category>
    </intentionAction>

    <intentionAction>
      <className>org.jetbrains.kotlin.idea.intentions.ReplaceUntilWithRangeToIntention</className>
      <category>Kotlin</category>
    </intentionAction>

    <intentionAction>
      <className>org.jetbrains.kotlin.idea.intentions.RemoveEmptyParenthesesFromLambdaCallIntention</className>
      <category>Kotlin</category>
    </intentionAction>

    <intentionAction>
      <className>org.jetbrains.kotlin.idea.intentions.ConvertCamelCaseTestFunctionToSpacedIntention</className>
      <category>Kotlin</category>
    </intentionAction>

    <intentionAction>
      <className>org.jetbrains.kotlin.idea.intentions.ReplaceSingleLineLetIntention</className>
      <category>Kotlin</category>
    </intentionAction>

    <intentionAction>
      <className>org.jetbrains.kotlin.idea.intentions.copyConcatenatedStringToClipboard.CopyConcatenatedStringToClipboardIntention</className>
      <category>Kotlin</category>
    </intentionAction>

    <intentionAction>
      <className>org.jetbrains.kotlin.idea.intentions.ReplaceMathMaxWithCoerceAtLeastIntention</className>
      <category>Kotlin</category>
    </intentionAction>

    <intentionAction>
      <className>org.jetbrains.kotlin.idea.intentions.ReplaceMathMinWithCoerceAtMostIntention</className>
      <category>Kotlin</category>
    </intentionAction>

    <intentionAction>
      <className>org.jetbrains.kotlin.idea.intentions.ConvertPrimaryConstructorToSecondaryIntention</className>
      <category>Kotlin</category>
    </intentionAction>

    <intentionAction>
      <className>org.jetbrains.kotlin.idea.intentions.ConvertSecondaryConstructorToPrimaryIntention</className>
      <category>Kotlin</category>
    </intentionAction>

    <intentionAction>
      <className>org.jetbrains.kotlin.idea.intentions.ReplaceSizeCheckWithIsNotEmptyIntention</className>
      <category>Kotlin</category>
    </intentionAction>

    <intentionAction>
      <className>org.jetbrains.kotlin.idea.intentions.ReplaceSizeZeroCheckWithIsEmptyIntention</className>
      <category>Kotlin</category>
    </intentionAction>

    <intentionAction>
      <className>org.jetbrains.kotlin.idea.intentions.RemoveEmptyClassBodyIntention</className>
      <category>Kotlin</category>
    </intentionAction>

    <intentionAction>
      <className>org.jetbrains.kotlin.idea.intentions.ConvertEnumToSealedClassIntention</className>
      <category>Kotlin</category>
    </intentionAction>

    <intentionAction>
      <className>org.jetbrains.kotlin.idea.intentions.ConvertSealedClassToEnumIntention</className>
      <category>Kotlin</category>
    </intentionAction>

    <intentionAction>
      <className>org.jetbrains.kotlin.idea.intentions.RemoveRedundantCallsOfConversionMethodsIntention</className>
      <category>Kotlin</category>
    </intentionAction>

    <intentionAction>
      <className>org.jetbrains.kotlin.idea.intentions.RemoveEmptyPrimaryConstructorIntention</className>
      <category>Kotlin</category>
    </intentionAction>

    <intentionAction>
      <className>org.jetbrains.kotlin.idea.intentions.RemoveEmptySecondaryConstructorBodyIntention</className>
      <category>Kotlin</category>
    </intentionAction>

    <intentionAction>
      <className>org.jetbrains.kotlin.idea.intentions.ConvertTryFinallyToUseCallIntention</className>
      <category>Kotlin</category>
    </intentionAction>

    <intentionAction>
      <className>org.jetbrains.kotlin.idea.intentions.AddNamesToCallArgumentsIntention</className>
      <category>Kotlin</category>
    </intentionAction>

    <intentionAction>
      <className>org.jetbrains.kotlin.idea.intentions.ConvertFunctionTypeParameterToReceiverIntention</className>
      <category>Kotlin</category>
    </intentionAction>

    <intentionAction>
      <className>org.jetbrains.kotlin.idea.intentions.ConvertFunctionTypeReceiverToParameterIntention</className>
      <category>Kotlin</category>
    </intentionAction>

    <intentionAction>
      <className>org.jetbrains.kotlin.idea.intentions.ConvertTwoComparisonsToRangeCheckIntention</className>
      <category>Kotlin</category>
    </intentionAction>

    <intentionAction>
      <className>org.jetbrains.kotlin.idea.intentions.ConvertRangeCheckToTwoComparisonsIntention</className>
      <category>Kotlin</category>
    </intentionAction>

    <intentionAction>
      <className>org.jetbrains.kotlin.idea.intentions.RenameFileToMatchClassIntention</className>
      <category>Kotlin</category>
    </intentionAction>

    <intentionAction>
      <className>org.jetbrains.kotlin.idea.intentions.ConvertObjectLiteralToClassIntention</className>
      <category>Kotlin</category>
    </intentionAction>

    <intentionAction>
      <className>org.jetbrains.kotlin.idea.intentions.MergeIfsIntention</className>
      <category>Kotlin</category>
    </intentionAction>

    <intentionAction>
      <className>org.jetbrains.kotlin.idea.intentions.AddMissingDestructuringIntention</className>
      <category>Kotlin</category>
    </intentionAction>

    <intentionAction>
      <className>org.jetbrains.kotlin.idea.intentions.ConvertToApplyIntention</className>
      <category>Kotlin</category>
    </intentionAction>

    <intentionAction>
      <className>org.jetbrains.kotlin.idea.intentions.ConvertToWithIntention</className>
      <category>Kotlin</category>
    </intentionAction>

    <intentionAction>
      <className>org.jetbrains.kotlin.idea.intentions.ConvertToRunIntention</className>
      <category>Kotlin</category>
    </intentionAction>

    <intentionAction>
      <className>org.jetbrains.kotlin.idea.intentions.MovePropertyToClassBodyIntention</className>
      <category>Kotlin</category>
    </intentionAction>

    <intentionAction>
      <className>org.jetbrains.kotlin.idea.intentions.MovePropertyToConstructorIntention</className>
      <category>Kotlin</category>
    </intentionAction>

    <intentionAction>
      <className>org.jetbrains.kotlin.idea.intentions.AddOpenModifierIntention</className>
      <category>Kotlin</category>
    </intentionAction>

    <intentionAction>
      <className>org.jetbrains.kotlin.idea.intentions.ValToObjectIntention</className>
      <category>Kotlin</category>
    </intentionAction>

    <intentionAction>
      <className>org.jetbrains.kotlin.idea.intentions.ChopParameterListIntention</className>
      <category>Kotlin</category>
    </intentionAction>

    <intentionAction>
      <className>org.jetbrains.kotlin.idea.intentions.ChopArgumentListIntention</className>
      <category>Kotlin</category>
    </intentionAction>

    <intentionAction>
      <className>org.jetbrains.kotlin.idea.intentions.NullableBooleanEqualityCheckToElvisIntention</className>
      <category>Kotlin</category>
    </intentionAction>

    <intentionAction>
      <className>org.jetbrains.kotlin.idea.intentions.ReplaceAddWithPlusAssignIntention</className>
      <category>Kotlin</category>
    </intentionAction>

    <intentionAction>
      <className>org.jetbrains.kotlin.idea.intentions.ConvertClassToSealedClassIntention</className>
      <category>Kotlin</category>
    </intentionAction>

    <intentionAction>
      <className>org.jetbrains.kotlin.idea.intentions.AddPropertyAccessorsIntention</className>
      <category>Kotlin</category>
    </intentionAction>

    <intentionAction>
      <className>org.jetbrains.kotlin.idea.intentions.AddPropertyGetterIntention</className>
      <category>Kotlin</category>
    </intentionAction>

    <intentionAction>
      <className>org.jetbrains.kotlin.idea.intentions.AddPropertySetterIntention</className>
      <category>Kotlin</category>
    </intentionAction>

    <intentionAction>
      <className>org.jetbrains.kotlin.idea.intentions.MoveMemberToTopLevelIntention</className>
      <category>Kotlin</category>
    </intentionAction>

    <intentionAction>
      <className>org.jetbrains.kotlin.idea.intentions.ReplaceSubstringWithIndexingOperationIntention</className>
      <category>Kotlin</category>
    </intentionAction>

    <intentionAction>
      <className>org.jetbrains.kotlin.idea.intentions.ConvertUnsafeCastCallToUnsafeCastIntention</className>
      <category>Kotlin</category>
    </intentionAction>

    <intentionAction>
      <className>org.jetbrains.kotlin.idea.intentions.ConvertUnsafeCastToUnsafeCastCallIntention</className>
      <category>Kotlin</category>
    </intentionAction>

    <intentionAction>
      <className>org.jetbrains.kotlin.idea.intentions.RemoveLabeledReturnInLambdaIntention</className>
      <category>Kotlin</category>
    </intentionAction>

    <intentionAction>
      <className>org.jetbrains.kotlin.idea.intentions.AddLabeledReturnInLambdaIntention</className>
      <category>Kotlin</category>
    </intentionAction>

    <intentionAction>
      <className>org.jetbrains.kotlin.idea.intentions.AddAnnotationUseSiteTargetIntention</className>
      <category>Kotlin</category>
    </intentionAction>

    <intentionAction>
<<<<<<< HEAD
      <className>org.jetbrains.kotlin.idea.intentions.ConvertLineCommentToBlockCommentIntention</className>
=======
      <className>org.jetbrains.kotlin.idea.intentions.JoinParameterListIntention</className>
>>>>>>> 4f80f6d7
      <category>Kotlin</category>
    </intentionAction>

    <intentionAction>
<<<<<<< HEAD
      <className>org.jetbrains.kotlin.idea.intentions.ConvertBlockCommentToLineCommentIntention</className>
      <category>Kotlin</category>
    </intentionAction>


=======
      <className>org.jetbrains.kotlin.idea.intentions.JoinArgumentListIntention</className>
      <category>Kotlin</category>
    </intentionAction>

>>>>>>> 4f80f6d7
    <localInspection implementationClass="org.jetbrains.kotlin.idea.intentions.ObjectLiteralToLambdaInspection"
                     displayName="Object literal can be converted to lambda"
                     groupPath="Kotlin"
                     groupName="Style issues"
                     enabledByDefault="true"
                     level="INFO"
                     language="kotlin"
    />

    <localInspection implementationClass="org.jetbrains.kotlin.idea.inspections.SimplifyAssertNotNullInspection"
                     displayName="‘assert’ call can be replaced with ‘!!’ or ‘?:'"
                     groupPath="Kotlin"
                     groupName="Style issues"
                     enabledByDefault="true"
                     level="INFO"
                     language="kotlin"
    />

    <localInspection implementationClass="org.jetbrains.kotlin.idea.inspections.ReformatInspection"
                     displayName="File is not formatted according to project settings"
                     groupPath="Kotlin"
                     groupName="Style issues"
                     enabledByDefault="false"
                     level="WEAK WARNING"
                     language="kotlin"
    />

    <localInspection implementationClass="org.jetbrains.kotlin.idea.inspections.DeprecatedCallableAddReplaceWithInspection"
                     displayName="@Deprecated annotation without 'replaceWith' argument"
                     groupPath="Kotlin"
                     groupName="Other problems"
                     enabledByDefault="true"
                     level="INFO"
                     language="kotlin"
    />

    <localInspection implementationClass="org.jetbrains.kotlin.idea.intentions.ConvertToStringTemplateInspection"
                     displayName="String concatenation that can be converted to string template"
                     groupPath="Kotlin"
                     groupName="Style issues"
                     enabledByDefault="true"
                     level="INFO"
                     language="kotlin"
    />

    <localInspection implementationClass="org.jetbrains.kotlin.idea.inspections.conventionNameCalls.ReplaceGetOrSetInspection"
                     displayName="Explicit 'get' or 'set' call"
                     groupPath="Kotlin"
                     groupName="Style issues"
                     enabledByDefault="true"
                     level="INFO"
                     language="kotlin"
    />

    <localInspection implementationClass="org.jetbrains.kotlin.idea.intentions.branchedTransformations.intentions.IfThenToElvisInspection"
                     displayName="If-Then foldable to '?:'"
                     groupPath="Kotlin"
                     groupName="Style issues"
                     enabledByDefault="true"
                     level="INFO"
                     language="kotlin"
    />

    <localInspection implementationClass="org.jetbrains.kotlin.idea.inspections.branchedTransformations.IfThenToSafeAccessInspection"
                     displayName="If-Then foldable to '?.'"
                     groupPath="Kotlin"
                     groupName="Style issues"
                     enabledByDefault="true"
                     level="INFO"
                     language="kotlin"
    />

    <localInspection implementationClass="org.jetbrains.kotlin.idea.intentions.FoldInitializerAndIfToElvisInspection"
                     displayName="If-Null return/break/... foldable to '?:'"
                     groupPath="Kotlin"
                     groupName="Style issues"
                     enabledByDefault="true"
                     level="INFO"
                     language="kotlin"
    />

    <localInspection implementationClass="org.jetbrains.kotlin.idea.intentions.RemoveExplicitTypeArgumentsInspection"
                     displayName="Unnecessary type argument"
                     groupPath="Kotlin"
                     groupName="Redundant constructs"
                     enabledByDefault="true"
                     level="WEAK WARNING"
                     language="kotlin"
    />

    <localInspection implementationClass="org.jetbrains.kotlin.idea.intentions.RemoveExplicitSuperQualifierInspection"
                     displayName="Unnecessary supertype qualification"
                     groupPath="Kotlin"
                     groupName="Redundant constructs"
                     enabledByDefault="true"
                     cleanupTool="true"
                     level="WEAK WARNING"
                     language="kotlin"
    />

    <localInspection implementationClass="org.jetbrains.kotlin.idea.inspections.SimplifyNegatedBinaryExpressionInspection"
                     displayName="Negated boolean expression that can be simplified"
                     groupPath="Kotlin"
                     groupName="Style issues"
                     enabledByDefault="true"
                     level="WEAK WARNING"
                     language="kotlin"
    />

    <localInspection implementationClass="org.jetbrains.kotlin.idea.inspections.ReplaceWithOperatorAssignmentInspection"
                     displayName="Assignment that can be replaced with operator assignment"
                     groupPath="Kotlin"
                     groupName="Style issues"
                     enabledByDefault="true"
                     level="WEAK WARNING"
                     language="kotlin"
    />

    <localInspection implementationClass="org.jetbrains.kotlin.idea.inspections.branchedTransformations.IntroduceWhenSubjectInspection"
                     displayName="'when' that can be simplified by introducing an argument"
                     groupPath="Kotlin"
                     groupName="Style issues"
                     enabledByDefault="true"
                     level="WEAK WARNING"
                     language="kotlin"
    />

    <localInspection implementationClass="org.jetbrains.kotlin.idea.intentions.RemoveCurlyBracesFromTemplateInspection"
                     displayName="Redundant curly braces in string template"
                     groupPath="Kotlin"
                     groupName="Redundant constructs"
                     enabledByDefault="true"
                     level="WEAK WARNING"
                     language="kotlin"
    />

    <localInspection implementationClass="org.jetbrains.kotlin.idea.intentions.SimplifyBooleanWithConstantsInspection"
                     displayName="Boolean expression that can be simplified"
                     groupPath="Kotlin"
                     groupName="Style issues"
                     enabledByDefault="true"
                     level="WEAK WARNING"
                     language="kotlin"
    />

    <localInspection implementationClass="org.jetbrains.kotlin.idea.intentions.UsePropertyAccessSyntaxInspection"
                     displayName="Accessor call that can be replaced with property access syntax"
                     shortName="UsePropertyAccessSyntax"
                     groupPath="Kotlin"
                     groupName="Style issues"
                     cleanupTool="true"
                     enabledByDefault="true"
                     level="WEAK WARNING"
                     language="kotlin"
    />

    <localInspection implementationClass="org.jetbrains.kotlin.idea.inspections.UnusedSymbolInspection"
                     displayName="Unused symbol"
                     groupPath="Kotlin"
                     groupName="Redundant constructs"
                     enabledByDefault="true"
                     level="WARNING"
                     runForWholeFile="true"
                     language="kotlin"
    />

    <localInspection implementationClass="org.jetbrains.kotlin.idea.inspections.UnusedReceiverParameterInspection"
                     displayName="Unused receiver parameter"
                     groupPath="Kotlin"
                     groupName="Redundant constructs"
                     enabledByDefault="true"
                     level="WARNING"
                     language="kotlin"
    />

    <localInspection implementationClass="org.jetbrains.kotlin.idea.inspections.KotlinUnusedImportInspection"
                     displayName="Unused import directive"
                     groupPath="Kotlin"
                     groupName="Redundant constructs"
                     enabledByDefault="true"
                     level="WARNING"
                     runForWholeFile="true"
                     language="kotlin"
    />

    <localInspection implementationClass="org.jetbrains.kotlin.idea.inspections.RedundantSamConstructorInspection"
                     displayName="Redundant SAM constructor"
                     groupPath="Kotlin"
                     groupName="Redundant constructs"
                     enabledByDefault="true"
                     level="WARNING"
                     language="kotlin"
    />

    <localInspection implementationClass="org.jetbrains.kotlin.idea.inspections.UnsafeCastFromDynamicInspection"
                     displayName="Implicit (unsafe) cast from dynamic type"
                     groupPath="Kotlin"
                     groupName="Probable bugs"
                     enabledByDefault="true"
                     level="INFO"
                     language="kotlin"
    />

    <localInspection implementationClass="org.jetbrains.kotlin.idea.inspections.OverridingDeprecatedMemberInspection"
                     shortName="OverridingDeprecatedMember"
                     displayName="Overriding deprecated member"
                     groupPath="Kotlin"
                     groupName="Other problems"
                     enabledByDefault="true"
                     level="WARNING"
                     language="kotlin"
    />

    <localInspection implementationClass="org.jetbrains.kotlin.idea.kdoc.KDocUnresolvedReferenceInspection"
                     displayName="Unresolved reference in KDoc"
                     groupPath="Kotlin"
                     groupName="Probable bugs"
                     enabledByDefault="true"
                     level="WARNING"
                     language="kotlin"
    />

    <localInspection implementationClass="org.jetbrains.kotlin.idea.inspections.kdoc.KDocMissingDocumentationInspection"
                     displayName="Missing KDoc comments for public declarations"
                     groupPath="Kotlin"
                     groupName="Other problems"
                     enabledByDefault="false"
                     level="WARNING"
                     language="kotlin"
    />

    <localInspection implementationClass="org.jetbrains.kotlin.idea.refactoring.move.changePackage.PackageDirectoryMismatchInspection"
                     displayName="Package name does not match containing directory"
                     groupPath="Kotlin"
                     groupName="Java interop issues"
                     enabledByDefault="true"
                     level="WARNING"
                     language="kotlin"
    />

    <localInspection implementationClass="org.jetbrains.kotlin.idea.inspections.KotlinCleanupInspection"
                     shortName="KotlinDeprecation"
                     displayName="Usage of redundant or deprecated syntax or deprecated symbols"
                     groupPath="Kotlin"
                     groupName="Other problems"
                     enabledByDefault="true"
                     cleanupTool="true"
                     level="WARNING"
                     language="kotlin"
    />

    <localInspection implementationClass="org.jetbrains.kotlin.idea.intentions.RemoveForLoopIndicesInspection"
                     displayName="Unused loop index"
                     groupPath="Kotlin"
                     groupName="Redundant constructs"
                     enabledByDefault="true"
                     level="WARNING"
                     language="kotlin"
    />

    <localInspection implementationClass="org.jetbrains.kotlin.idea.intentions.loopToCallChain.LoopToCallChainInspection"
                     displayName="Loop can be replaced with stdlib operations"
                     groupPath="Kotlin"
                     groupName="Style issues"
                     enabledByDefault="true"
                     level="INFORMATION"
    />

    <localInspection implementationClass="org.jetbrains.kotlin.idea.intentions.loopToCallChain.UseWithIndexInspection"
                     displayName="Manually incremented index variable can be replaced with use of 'withIndex()'"
                     groupPath="Kotlin"
                     groupName="Style issues"
                     enabledByDefault="true"
                     level="INFO"
    />

    <localInspection implementationClass="org.jetbrains.kotlin.idea.inspections.ConflictingExtensionPropertyInspection"
                     displayName="Extension property conflicting with synthetic one"
                     groupPath="Kotlin"
                     groupName="Probable bugs"
                     enabledByDefault="true"
                     level="WARNING"
                     language="kotlin"
    />

    <localInspection implementationClass="org.jetbrains.kotlin.idea.inspections.EqualsOrHashCodeInspection"
                     displayName="equals() and hashCode() not paired"
                     groupPath="Kotlin"
                     groupName="Probable bugs"
                     enabledByDefault="true"
                     level="WARNING"
                     language="kotlin"
    />

    <localInspection implementationClass="org.jetbrains.kotlin.idea.inspections.RedundantVisibilityModifierInspection"
                     displayName="Redundant visibility modifier"
                     groupPath="Kotlin"
                     groupName="Redundant constructs"
                     enabledByDefault="true"
                     cleanupTool="true"
                     level="WARNING"
                     language="kotlin"
    />

    <localInspection implementationClass="org.jetbrains.kotlin.idea.intentions.DestructureInspection"
                     displayName="Use destructuring declaration"
                     groupPath="Kotlin"
                     groupName="Style issues"
                     enabledByDefault="false"
                     cleanupTool="false"
                     level="INFO"
                     language="kotlin"
    />

    <localInspection implementationClass="org.jetbrains.kotlin.idea.inspections.CanBeValInspection"
                     displayName="Local 'var' is never modified and can be declared as 'val'"
                     groupPath="Kotlin"
                     groupName="Style issues"
                     enabledByDefault="true"
                     level="WARNING"
                     language="kotlin"
    />

    <localInspection implementationClass="org.jetbrains.kotlin.idea.inspections.ArrayInDataClassInspection"
                     displayName="Array property in data class"
                     groupPath="Kotlin"
                     groupName="Probable bugs"
                     enabledByDefault="true"
                     level="WEAK WARNING"
                     language="kotlin"
    />

    <localInspection implementationClass="org.jetbrains.kotlin.idea.inspections.ProtectedInFinalInspection"
                     displayName="'protected' visibility is effectively 'private' in a final class"
                     groupPath="Kotlin"
                     groupName="Style issues"
                     enabledByDefault="true"
                     level="WEAK WARNING"
                     language="kotlin"
    />

    <localInspection implementationClass="org.jetbrains.kotlin.idea.inspections.AddVarianceModifierInspection"
                     displayName="Type parameter can have 'in' or 'out' variance"
                     groupPath="Kotlin"
                     groupName="Style issues"
                     enabledByDefault="true"
                     level="INFORMATION"
                     language="kotlin"
    />

    <localInspection implementationClass="org.jetbrains.kotlin.idea.inspections.CanBeParameterInspection"
                     displayName="Constructor parameter is never used as a property"
                     groupPath="Kotlin"
                     groupName="Redundant constructs"
                     enabledByDefault="true"
                     level="WARNING"
                     language="kotlin"
    />

    <localInspection implementationClass="org.jetbrains.kotlin.idea.inspections.RedundantModalityModifierInspection"
                     displayName="Redundant modality modifier"
                     groupPath="Kotlin"
                     groupName="Redundant constructs"
                     enabledByDefault="true"
                     cleanupTool="true"
                     level="WARNING"
                     language="kotlin"
    />

    <localInspection implementationClass="org.jetbrains.kotlin.idea.inspections.RedundantSemicolonInspection"
                     displayName="Redundant semicolon"
                     groupPath="Kotlin"
                     groupName="Redundant constructs"
                     enabledByDefault="true"
                     cleanupTool="true"
                     level="WARNING"
                     language="kotlin"
    />

    <localInspection implementationClass="org.jetbrains.kotlin.idea.inspections.RedundantUnitReturnTypeInspection"
                     displayName="Redundant 'Unit' return type"
                     groupPath="Kotlin"
                     groupName="Redundant constructs"
                     enabledByDefault="true"
                     cleanupTool="true"
                     level="WARNING"
                     language="kotlin"
    />

    <localInspection implementationClass="org.jetbrains.kotlin.idea.inspections.RedundantIfInspection"
                     displayName="Redundant 'if' statement"
                     groupPath="Kotlin"
                     groupName="Redundant constructs"
                     enabledByDefault="true"
                     cleanupTool="true"
                     level="WEAK WARNING"
                     language="kotlin"
    />

    <localInspection implementationClass="org.jetbrains.kotlin.idea.inspections.LeakingThisInspection"
                     displayName="Leaking 'this' in constructor"
                     groupPath="Kotlin"
                     groupName="Probable bugs"
                     enabledByDefault="true"
                     level="WARNING"
                     language="kotlin"
    />

    <localInspection implementationClass="org.jetbrains.kotlin.idea.inspections.HasPlatformTypeInspection"
                     displayName="Function or property has platform type"
                     groupPath="Kotlin"
                     groupName="Java interop issues"
                     enabledByDefault="true"
                     level="WEAK WARNING"
                     language="kotlin"
    />

    <localInspection implementationClass="org.jetbrains.kotlin.idea.inspections.CanBePrimaryConstructorPropertyInspection"
                     displayName="Property is explicitly assigned to constructor parameter"
                     groupPath="Kotlin"
                     groupName="Redundant constructs"
                     enabledByDefault="true"
                     level="WARNING"
                     language="kotlin"
    />

    <localInspection implementationClass="org.jetbrains.kotlin.idea.intentions.ConvertLambdaToReferenceInspection"
                     displayName="Can be replaced with function reference"
                     groupPath="Kotlin"
                     groupName="Style issues"
                     enabledByDefault="true"
                     level="INFORMATION"
                     language="kotlin"
    />

    <localInspection implementationClass="org.jetbrains.kotlin.idea.intentions.ConvertReferenceToLambdaInspection"
                     displayName="Can be replaced with lambda"
                     groupPath="Kotlin"
                     groupName="Style issues"
                     enabledByDefault="true"
                     level="INFORMATION"
                     language="kotlin"
    />

    <localInspection implementationClass="org.jetbrains.kotlin.idea.inspections.RemoveSetterParameterTypeInspection"
                     displayName="Redundant setter parameter type"
                     groupPath="Kotlin"
                     groupName="Redundant constructs"
                     enabledByDefault="true"
                     level="WARNING"
                     language="kotlin"
    />

    <localInspection implementationClass="org.jetbrains.kotlin.idea.inspections.conventionNameCalls.ReplaceCallWithBinaryOperatorInspection"
                     displayName="Can be replaced with binary operator"
                     groupPath="Kotlin"
                     groupName="Style issues"
                     enabledByDefault="true"
                     level="WEAK WARNING"
                     language="kotlin"
    />

    <localInspection implementationClass="org.jetbrains.kotlin.idea.intentions.RemoveSingleExpressionStringTemplateInspection"
                     displayName="Remove redundant string template"
                     groupPath="Kotlin"
                     groupName="Redundant constructs"
                     enabledByDefault="true"
                     level="WARNING"
                     language="kotlin"
    />

    <localInspection implementationClass="org.jetbrains.kotlin.idea.inspections.RemoveToStringInStringTemplateInspection"
                     displayName="Remove redundant call to 'toString()' in string template"
                     groupPath="Kotlin"
                     groupName="Redundant constructs"
                     enabledByDefault="true"
                     cleanupTool="true"
                     level="WEAK WARNING"
                     language="kotlin"
    />

    <localInspection implementationClass="org.jetbrains.kotlin.idea.intentions.RemoveEmptyParenthesesFromLambdaCallInspection"
                     displayName="Remove unnecessary parentheses from function call with lambda"
                     groupPath="Kotlin"
                     groupName="Redundant constructs"
                     enabledByDefault="true"
                     cleanupTool="true"
                     level="INFO"
                     language="kotlin"
    />

    <localInspection implementationClass="org.jetbrains.kotlin.idea.inspections.ReplaceArrayEqualityOpWithArraysEqualsInspection"
                     displayName="Replace '==' with 'Arrays.equals'"
                     groupPath="Kotlin"
                     groupName="Probable bugs"
                     enabledByDefault="true"
                     level="WARNING"
                     language="kotlin"
    />

    <localInspection implementationClass="org.jetbrains.kotlin.idea.intentions.ReplaceSingleLineLetInspection"
                     displayName="Replace single line .let"
                     groupPath="Kotlin"
                     groupName="Redundant constructs"
                     enabledByDefault="true"
                     level="WARNING"
                     language="kotlin"
    />

    <localInspection implementationClass="org.jetbrains.kotlin.idea.intentions.ConvertSecondaryConstructorToPrimaryInspection"
                     displayName="Convert to primary constructor"
                     groupPath="Kotlin"
                     groupName="Style issues"
                     enabledByDefault="true"
                     level="WARNING"
                     language="kotlin"
    />

    <localInspection implementationClass="org.jetbrains.kotlin.idea.intentions.ReplaceSizeCheckWithIsNotEmptyInspection"
                     displayName="Replace size check with 'isNotEmpty()'"
                     groupPath="Kotlin"
                     groupName="Style issues"
                     enabledByDefault="true"
                     level="WEAK WARNING"
                     language="kotlin"
    />

    <localInspection implementationClass="org.jetbrains.kotlin.idea.intentions.ReplaceSizeZeroCheckWithIsEmptyInspection"
                     displayName="Replace size zero check with 'isEmpty()'"
                     groupPath="Kotlin"
                     groupName="Style issues"
                     enabledByDefault="true"
                     level="WEAK WARNING"
                     language="kotlin"
    />

    <localInspection implementationClass="org.jetbrains.kotlin.idea.intentions.RemoveEmptyClassBodyInspection"
                     displayName="Replace empty class body"
                     groupPath="Kotlin"
                     groupName="Redundant constructs"
                     enabledByDefault="true"
                     cleanupTool="true"
                     level="INFO"
                     language="kotlin"
    />

    <localInspection implementationClass="org.jetbrains.kotlin.idea.intentions.RemoveRedundantCallsOfConversionMethodsInspection"
                     displayName="Remove redundant calls of conversion methods"
                     groupPath="Kotlin"
                     groupName="Redundant constructs"
                     enabledByDefault="true"
                     level="WARNING"
                     language="kotlin"
    />

    <localInspection implementationClass="org.jetbrains.kotlin.idea.intentions.RemoveEmptyPrimaryConstructorInspection"
                     displayName="Remove empty primary constructor"
                     groupPath="Kotlin"
                     groupName="Redundant constructs"
                     enabledByDefault="true"
                     cleanupTool="true"
                     level="WEAK WARNING"
                     language="kotlin"
    />

    <localInspection implementationClass="org.jetbrains.kotlin.idea.intentions.RemoveEmptySecondaryConstructorBodyInspection"
                     displayName="Remove empty constructor body"
                     groupPath="Kotlin"
                     groupName="Redundant constructs"
                     enabledByDefault="true"
                     cleanupTool="true"
                     level="WEAK WARNING"
                     language="kotlin"
    />

    <localInspection implementationClass="org.jetbrains.kotlin.idea.intentions.JoinDeclarationAndAssignmentInspection"
                     displayName="Join declaration and assignment"
                     groupPath="Kotlin"
                     groupName="Style issues"
                     enabledByDefault="true"
                     level="WEAK WARNING"
                     language="kotlin"
    />

    <localInspection implementationClass="org.jetbrains.kotlin.idea.intentions.ConvertTryFinallyToUseCallInspection"
                     displayName="Convert try / finally to use() call"
                     groupPath="Kotlin"
                     groupName="Style issues"
                     enabledByDefault="true"
                     level="WEAK WARNING"
                     language="kotlin"
    />

    <localInspection implementationClass="org.jetbrains.kotlin.idea.intentions.ConvertTwoComparisonsToRangeCheckInspection"
                     displayName="Convert two comparisons to 'in'"
                     groupPath="Kotlin"
                     groupName="Style issues"
                     enabledByDefault="true"
                     level="INFO"
                     language="kotlin"
    />

    <localInspection implementationClass="org.jetbrains.kotlin.idea.inspections.UnusedEqualsInspection"
                     displayName="Unused equals expression"
                     groupPath="Kotlin"
                     groupName="Redundant constructs"
                     enabledByDefault="true"
                     level="WARNING"
                     language="kotlin"
    />

    <localInspection implementationClass="org.jetbrains.kotlin.idea.inspections.DataClassPrivateConstructorInspection"
                     displayName="Private data class constructor is exposed via the 'copy' method"
                     groupPath="Kotlin"
                     groupName="Probable bugs"
                     enabledByDefault="true"
                     level="WARNING"
                     language="kotlin"
    />

    <localInspection implementationClass="org.jetbrains.kotlin.idea.inspections.DestructuringWrongNameInspection"
                     displayName="Variable in destructuring declaration uses name of a wrong data class property"
                     groupPath="Kotlin"
                     groupName="Probable bugs"
                     enabledByDefault="true"
                     level="WARNING"
                     language="kotlin"
    />

    <localInspection implementationClass="org.jetbrains.kotlin.idea.inspections.UnusedLambdaExpressionBodyInspection"
                     displayName="Unused return value of a function with lambda expression body"
                     groupPath="Kotlin"
                     groupName="Probable bugs"
                     enabledByDefault="true"
                     level="WARNING"
                     language="kotlin"
    />

    <localInspection implementationClass="org.jetbrains.kotlin.idea.inspections.KotlinInternalInJavaInspection"
                     displayName="Usage of Kotlin internal declarations from Java"
                     groupPath="Kotlin"
                     groupName="Java interop issues"
                     enabledByDefault="true"
                     level="ERROR"
                     language="JAVA"
    />

    <localInspection implementationClass="org.jetbrains.kotlin.idea.inspections.MoveSuspiciousCallableReferenceIntoParenthesesInspection"
                     displayName="Suspicious callable reference used as lambda result"
                     groupPath="Kotlin"
                     groupName="Probable bugs"
                     enabledByDefault="true"
                     level="WEAK WARNING"
                     language="kotlin"
    />

    <localInspection implementationClass="org.jetbrains.kotlin.idea.inspections.CopyWithoutNamedArgumentsInspection"
                     displayName="'copy' method of data class is called without named arguments"
                     groupPath="Kotlin"
                     groupName="Style issues"
                     enabledByDefault="true"
                     level="WEAK WARNING"
                     language="kotlin"
    />

    <localInspection implementationClass="org.jetbrains.kotlin.idea.inspections.ReplaceArrayOfWithLiteralInspection"
                     displayName="'arrayOf' call can be replaced with array literal [...]"
                     groupPath="Kotlin"
                     groupName="Style issues"
                     enabledByDefault="true"
                     level="WEAK WARNING"
                     language="kotlin"
    />

    <localInspection implementationClass="org.jetbrains.kotlin.idea.inspections.RecursivePropertyAccessorInspection"
                     displayName="Recursive property accessor"
                     groupPath="Kotlin"
                     groupName="Probable bugs"
                     enabledByDefault="true"
                     level="WARNING"
                     language="kotlin"
    />

    <localInspection implementationClass="org.jetbrains.kotlin.idea.inspections.ReplaceRangeToWithUntilInspection"
                     displayName="'rangeTo' or the '..' call can be replaced with 'until'"
                     groupPath="Kotlin"
                     groupName="Style issues"
                     enabledByDefault="true"
                     level="WEAK WARNING"
                     language="kotlin"
    />

    <localInspection implementationClass="org.jetbrains.kotlin.idea.inspections.MemberVisibilityCanBePrivateInspection"
                     displayName="Class member can have 'private' visibility"
                     groupPath="Kotlin"
                     groupName="Style issues"
                     enabledByDefault="true"
                     level="INFO"
                     language="kotlin"
    />

    <localInspection implementationClass="org.jetbrains.kotlin.idea.inspections.NullableBooleanElvisInspection"
                     displayName="Equality check can be used instead of elvis for nullable boolean check"
                     groupPath="Kotlin"
                     groupName="Style issues"
                     enabledByDefault="true"
                     cleanupTool="true"
                     level="INFO"
                     language="kotlin"
    />

    <localInspection implementationClass="org.jetbrains.kotlin.idea.inspections.WrapUnaryOperatorInspection"
                     displayName="Ambiguous unary operator use with number constant"
                     groupPath="Kotlin"
                     groupName="Probable bugs"
                     enabledByDefault="true"
                     level="WEAK WARNING"
                     language="kotlin"
    />

    <localInspection implementationClass="org.jetbrains.kotlin.idea.inspections.EmptyRangeInspection"
                     displayName="Range with start greater than endInclusive is empty"
                     groupPath="Kotlin"
                     groupName="Probable bugs"
                     enabledByDefault="true"
                     level="WARNING"
                     language="kotlin"
    />

    <localInspection implementationClass="org.jetbrains.kotlin.idea.inspections.RemoveRedundantSpreadOperatorInspection"
                     displayName="Redundant spread operator"
                     groupPath="Kotlin"
                     groupName="Redundant constructs"
                     enabledByDefault="true"
                     level="WARNING"
                     language="kotlin"
    />

    <localInspection implementationClass="org.jetbrains.kotlin.idea.inspections.collections.UselessCallOnNotNullInspection"
                     displayName="Useless call on not-null type"
                     groupPath="Kotlin"
                     groupName="Probable bugs"
                     enabledByDefault="true"
                     level="WARNING"
                     language="kotlin"
    />

    <localInspection implementationClass="org.jetbrains.kotlin.idea.inspections.RedundantExplicitTypeInspection"
                     displayName="Explicitly given type is redundant here"
                     groupPath="Kotlin"
                     groupName="Redundant constructs"
                     enabledByDefault="true"
                     level="WARNING"
                     language="kotlin"
    />

    <localInspection implementationClass="org.jetbrains.kotlin.idea.inspections.collections.UselessCallOnCollectionInspection"
                     displayName="Useless call on collection type"
                     groupPath="Kotlin"
                     groupName="Probable bugs"
                     enabledByDefault="true"
                     level="WARNING"
                     language="kotlin"
    />

    <localInspection implementationClass="org.jetbrains.kotlin.idea.inspections.collections.SimplifiableCallChainInspection"
                     displayName="Call chain on collection type can be simplified"
                     groupPath="Kotlin"
                     groupName="Style issues"
                     enabledByDefault="true"
                     level="WEAK WARNING"
                     language="kotlin"
    />

    <localInspection implementationClass="org.jetbrains.kotlin.idea.inspections.UseExpressionBodyInspection"
                     displayName="Expression body syntax is preferable here"
                     groupPath="Kotlin"
                     groupName="Style issues"
                     enabledByDefault="true"
                     level="INFORMATION"
                     language="kotlin"
    />

    <localInspection implementationClass="org.jetbrains.kotlin.idea.inspections.LiftReturnOrAssignmentInspection"
                     displayName="Return or assignment can be lifted out"
                     groupPath="Kotlin"
                     groupName="Style issues"
                     enabledByDefault="true"
                     level="INFO"
                     language="kotlin"
    />

    <localInspection implementationClass="org.jetbrains.kotlin.idea.inspections.CascadeIfInspection"
                     displayName="Cascade if can be replaced with when"
                     groupPath="Kotlin"
                     groupName="Style issues"
                     enabledByDefault="true"
                     level="INFO"
                     language="kotlin"
    />

    <localInspection implementationClass="org.jetbrains.kotlin.idea.inspections.NullChecksToSafeCallInspection"
                     displayName="Null-checks replaceable with safe-calls"
                     groupPath="Kotlin"
                     groupName="Redundant constructs"
                     enabledByDefault="true"
                     level="WEAK WARNING"
                     language="kotlin"
    />

    <localInspection implementationClass="org.jetbrains.kotlin.idea.inspections.ConstantConditionIfInspection"
                     displayName="Condition of 'if' expression is constant"
                     groupPath="Kotlin"
                     groupName="Redundant constructs"
                     enabledByDefault="true"
                     level="WEAK WARNING"
                     language="kotlin"
    />

    <localInspection implementationClass="org.jetbrains.kotlin.idea.inspections.UnnecessaryVariableInspection"
                     displayName="Unnecessary local variable"
                     groupPath="Kotlin"
                     groupName="Redundant constructs"
                     enabledByDefault="true"
                     level="WEAK WARNING"
                     language="kotlin"
    />

    <localInspection implementationClass="org.jetbrains.kotlin.idea.inspections.KotlinDoubleNegationInspection"
                     displayName="Redundant double negation"
                     groupPath="Kotlin"
                     groupName="Redundant constructs"
                     enabledByDefault="true"
                     cleanupTool="true"
                     level="WEAK WARNING"
                     language="kotlin"
    />

    <localInspection implementationClass="org.jetbrains.kotlin.idea.inspections.WhenWithOnlyElseInspection"
                     displayName="'when' has only 'else' branch and can be simplified"
                     groupPath="Kotlin"
                     groupName="Redundant constructs"
                     enabledByDefault="true"
                     level="WEAK WARNING"
                     language="kotlin"
    />

    <localInspection implementationClass="org.jetbrains.kotlin.idea.inspections.RedundantLambdaArrowInspection"
                     displayName="Redundant lambda arrow"
                     groupPath="Kotlin"
                     groupName="Redundant constructs"
                     enabledByDefault="true"
                     level="WEAK WARNING"
                     language="kotlin"
    />

    <localInspection implementationClass="org.jetbrains.kotlin.idea.inspections.ClassNameInspection"
                     language="kotlin"
                     groupPath="Kotlin"
                     groupName="Naming conventions"
                     enabledByDefault="true"
                     displayName="Class naming convention"
                     level="WEAK WARNING"/>

    <localInspection implementationClass="org.jetbrains.kotlin.idea.inspections.EnumEntryNameInspection"
                     language="kotlin"
                     groupPath="Kotlin"
                     groupName="Naming conventions"
                     enabledByDefault="true"
                     displayName="Enum entry naming convention"
                     level="WEAK WARNING"/>

    <localInspection implementationClass="org.jetbrains.kotlin.idea.inspections.FunctionNameInspection"
                     language="kotlin"
                     groupPath="Kotlin"
                     groupName="Naming conventions"
                     enabledByDefault="true"
                     displayName="Function naming convention"
                     level="WEAK WARNING"/>

    <localInspection implementationClass="org.jetbrains.kotlin.idea.inspections.TestFunctionNameInspection"
                     language="kotlin"
                     groupPath="Kotlin"
                     groupName="Naming conventions"
                     enabledByDefault="true"
                     displayName="Test function naming convention"
                     level="WEAK WARNING"/>

    <localInspection implementationClass="org.jetbrains.kotlin.idea.inspections.PropertyNameInspection"
                     language="kotlin"
                     groupPath="Kotlin"
                     groupName="Naming conventions"
                     enabledByDefault="true"
                     displayName="Property naming convention"
                     level="WEAK WARNING"/>

    <localInspection implementationClass="org.jetbrains.kotlin.idea.inspections.ObjectPropertyNameInspection"
                     language="kotlin"
                     groupPath="Kotlin"
                     groupName="Naming conventions"
                     enabledByDefault="true"
                     displayName="Object property naming convention"
                     level="WEAK WARNING"/>

    <localInspection implementationClass="org.jetbrains.kotlin.idea.inspections.PrivatePropertyNameInspection"
                     language="kotlin"
                     groupPath="Kotlin"
                     groupName="Naming conventions"
                     enabledByDefault="true"
                     displayName="Private property naming convention"
                     level="WEAK WARNING"/>

    <localInspection implementationClass="org.jetbrains.kotlin.idea.inspections.ConstPropertyNameInspection"
                     language="kotlin"
                     groupPath="Kotlin"
                     groupName="Naming conventions"
                     enabledByDefault="true"
                     displayName="Const property naming convention"
                     level="WEAK WARNING"/>

    <localInspection implementationClass="org.jetbrains.kotlin.idea.inspections.LocalVariableNameInspection"
                     language="kotlin"
                     groupPath="Kotlin"
                     groupName="Naming conventions"
                     enabledByDefault="true"
                     displayName="Local variable naming convention"
                     level="WEAK WARNING"/>

    <localInspection implementationClass="org.jetbrains.kotlin.idea.inspections.PackageNameInspection"
                     language="kotlin"
                     groupPath="Kotlin"
                     groupName="Naming conventions"
                     enabledByDefault="true"
                     displayName="Package naming convention"
                     level="WEAK WARNING"/>

    <localInspection implementationClass="org.jetbrains.kotlin.idea.inspections.KotlinRedundantOverrideInspection"
                     displayName="Redundant override"
                     groupPath="Kotlin"
                     groupName="Redundant constructs"
                     enabledByDefault="true"
                     cleanupTool="true"
                     level="WEAK WARNING"
                     language="kotlin"
    />

    <localInspection implementationClass="org.jetbrains.kotlin.idea.inspections.SuspiciousEqualsCombination"
                     displayName="Suspicious combination of == and ==="
                     groupPath="Kotlin"
                     groupName="Probable bugs"
                     enabledByDefault="true"
                     level="WEAK WARNING"
                     language="kotlin"
    />

    <localInspection implementationClass="org.jetbrains.kotlin.idea.inspections.RedundantGetterInspection"
                     displayName="Redundant property getter"
                     groupPath="Kotlin"
                     groupName="Redundant constructs"
                     enabledByDefault="true"
                     cleanupTool="true"
                     level="WEAK WARNING"
                     language="kotlin"/>

    <localInspection implementationClass="org.jetbrains.kotlin.idea.inspections.RemoveRedundantBackticksInspection"
                     displayName="Remove redundant backticks"
                     groupPath="Kotlin"
                     groupName="Redundant constructs"
                     enabledByDefault="true"
                     level="WARNING"
                     language="kotlin"/>

    <localInspection implementationClass="org.jetbrains.kotlin.idea.inspections.RedundantSetterInspection"
                     displayName="Redundant property setter"
                     groupPath="Kotlin"
                     groupName="Redundant constructs"
                     enabledByDefault="true"
                     cleanupTool="true"
                     level="WEAK WARNING"
                     language="kotlin"
    />

    <localInspection implementationClass="org.jetbrains.kotlin.idea.inspections.MigrateDiagnosticSuppressionInspection"
                     displayName="Diagnostic name should be replaced"
                     groupPath="Kotlin"
                     groupName="Other problems"
                     enabledByDefault="true"
                     cleanupTool="true"
                     level="WARNING"
                     language="kotlin"
    />

    <localInspection implementationClass="org.jetbrains.kotlin.idea.inspections.ExplicitThisInspection"
                     displayName="Redundant explicit 'this'"
                     groupPath="Kotlin"
                     groupName="Redundant constructs"
                     enabledByDefault="true"
                     level="INFORMATION"
                     language="kotlin"
    />


    <localInspection implementationClass="org.jetbrains.kotlin.idea.inspections.ImplicitThisInspection"
                     displayName="Implicit 'this'"
                     groupPath="Kotlin"
                     groupName="Style issues"
                     enabledByDefault="true"
                     level="INFORMATION"
                     language="kotlin"
    />

    <localInspection implementationClass="org.jetbrains.kotlin.idea.inspections.RedundantUnitExpressionInspection"
                     displayName="Redundant 'Unit'"
                     groupPath="Kotlin"
                     groupName="Redundant constructs"
                     enabledByDefault="true"
                     level="WARNING"
                     language="kotlin"
    />

    <localInspection implementationClass="org.jetbrains.kotlin.idea.inspections.SelfAssignmentInspection"
                     displayName="Assignment of variable to itself"
                     groupPath="Kotlin"
                     groupName="Probable bugs"
                     enabledByDefault="true"
                     level="WARNING"
                     language="kotlin"
    />

    <localInspection implementationClass="org.jetbrains.kotlin.idea.inspections.ImplicitNullableNothingTypeInspection"
                     displayName="Implicit `Nothing?` type"
                     groupPath="Kotlin"
                     groupName="Probable bugs"
                     enabledByDefault="true"
                     level="WEAK WARNING"
                     language="kotlin"
    />

    <localInspection implementationClass="org.jetbrains.kotlin.idea.inspections.SimplifyWhenWithBooleanConstantConditionInspection"
                     displayName="Simplifiable 'when'"
                     groupPath="Kotlin"
                     groupName="Redundant constructs"
                     enabledByDefault="true"
                     level="WEAK WARNING"
                     language="kotlin"
    />

    <localInspection implementationClass="org.jetbrains.kotlin.idea.inspections.JavaCollectionsStaticMethodInspection"
                     displayName="Java Collections static method call can be replaced with Kotlin stdlib"
                     groupPath="Kotlin"
                     groupName="Style issues"
                     enabledByDefault="true"
                     level="WEAK WARNING"
                     language="kotlin"
    />

    <localInspection implementationClass="org.jetbrains.kotlin.idea.inspections.JavaCollectionsStaticMethodOnImmutableListInspection"
                     displayName="Call of Java mutator method on immutable Kotlin collection"
                     groupPath="Kotlin"
                     groupName="Java interop issues"
                     enabledByDefault="true"
                     level="WARNING"
                     language="kotlin"
    />

    <localInspection implementationClass="org.jetbrains.kotlin.idea.inspections.RecursiveEqualsCallInspection"
                     displayName="Recursive equals call"
                     groupPath="Kotlin"
                     groupName="Probable bugs"
                     enabledByDefault="true"
                     level="WARNING"
                     language="kotlin"
    />

    <localInspection implementationClass="org.jetbrains.kotlin.idea.inspections.ReplaceToWithInfixFormInspection"
                     displayName="Replace ’to’ with infix form"
                     groupPath="Kotlin"
                     groupName="Style issues"
                     enabledByDefault="true"
                     level="WEAK WARNING"
                     language="kotlin"
    />

    <localInspection implementationClass="org.jetbrains.kotlin.idea.inspections.ReplacePutWithAssignmentInspection"
                     displayName="map.put() can be converted to assignment"
                     groupPath="Kotlin"
                     groupName="Style issues"
                     enabledByDefault="true"
                     level="WEAK WARNING"
                     language="kotlin"
    />

    <localInspection implementationClass="org.jetbrains.kotlin.idea.inspections.RedundantSuspendModifierInspection"
                     displayName="Redundant 'suspend' modifier"
                     groupPath="Kotlin"
                     groupName="Redundant constructs"
                     enabledByDefault="true"
                     level="WARNING"
                     language="kotlin"
    />
    
    <localInspection implementationClass="org.jetbrains.kotlin.idea.inspections.SortModifiersInspection"
                     displayName="Non-canonical modifier order"
                     groupPath="Kotlin"
                     groupName="Style issues"
                     enabledByDefault="true"
                     level="WEAK WARNING"
                     language="kotlin"
                     cleanupTool="true"
    />

    <localInspection implementationClass="org.jetbrains.kotlin.idea.inspections.MayBeConstantInspection"
                     displayName="Might be 'const'"
                     groupPath="Kotlin"
                     groupName="Style issues"
                     enabledByDefault="true"
                     level="WEAK WARNING"
                     language="kotlin"
    />

    <localInspection implementationClass="org.jetbrains.kotlin.idea.inspections.FakeJvmFieldConstantInspection"
                     displayName="Kotlin non-const property used as annotation argument"
                     groupPath="Kotlin"
                     groupName="Java interop issues"
                     enabledByDefault="true"
                     level="WARNING"
                     language="JAVA"
    />

    <localInspection implementationClass="org.jetbrains.kotlin.idea.inspections.RedundantObjectTypeCheckInspection"
                     displayName="Redundant type checks for object"
                     groupPath="Kotlin"
                     groupName="Style issues"
                     enabledByDefault="true"
                     level="WEAK WARNING"
                     language="kotlin"
    />

    <localInspection implementationClass="org.jetbrains.kotlin.idea.inspections.ScopeFunctionConversionInspection"
                     displayName="Scope function can be converted to another one"
                     groupPath="Kotlin"
                     groupName="Style issues"
                     enabledByDefault="true"
                     level="INFORMATION"
                     language="kotlin"
    />

    <localInspection implementationClass="org.jetbrains.kotlin.idea.inspections.PlatformExtensionReceiverOfInlineInspection"
                     displayName="Unsafe call of inline function with nullable extension receiver"
                     groupPath="Kotlin"
                     groupName="Java interop issues"
                     enabledByDefault="true"
                     level="WARNING"
                     language="kotlin"
    />

    <localInspection implementationClass="org.jetbrains.kotlin.idea.inspections.RedundantNotNullExtensionReceiverOfInlineInspection"
                     displayName="Not-null extension receiver of inline function can be made nullable"
                     groupPath="Kotlin"
                     groupName="Java interop issues"
                     enabledByDefault="false"
                     level="INFORMATION"
                     language="kotlin"
    />

    <localInspection implementationClass="org.jetbrains.kotlin.idea.inspections.ConvertPairConstructorToToFunctionInspection"
                     displayName="Convert Pair constructor to 'to' function"
                     groupPath="Kotlin"
                     groupName="Style issues"
                     enabledByDefault="true"
                     level="INFORMATION"
                     language="kotlin"
    />

    <localInspection implementationClass="org.jetbrains.kotlin.idea.inspections.RedundantCompanionReferenceInspection"
                     displayName="Redundant Companion reference"
                     groupPath="Kotlin"
                     groupName="Redundant constructs"
                     enabledByDefault="true"
                     level="WARNING"
                     language="kotlin"
    />

    <localInspection implementationClass="org.jetbrains.kotlin.idea.inspections.PublicApiImplicitTypeInspection"
                     displayName="Public API declaration has implicit return type"
                     groupPath="Kotlin"
                     groupName="Other problems"
                     enabledByDefault="false"
                     level="WEAK WARNING"
                     language="kotlin"
    />

    <localInspection implementationClass="org.jetbrains.kotlin.idea.inspections.CanSealedSubClassBeObjectInspection"
                     displayName="Refactor Sealed Sub-class to Object"
                     groupPath="Kotlin"
                     groupName="Style issues"
                     enabledByDefault="true"
                     level="INFO"
                     language="kotlin"
    />

    <localInspection implementationClass="org.jetbrains.kotlin.idea.inspections.MoveLambdaOutsideParenthesesInspection"
                     displayName="Lambda argument inside parentheses"
                     groupPath="Kotlin"
                     groupName="Style issues"
                     enabledByDefault="true"
                     level="WEAK WARNING"
                     language="kotlin"
    />

    <localInspection implementationClass="org.jetbrains.kotlin.idea.inspections.MainFunctionReturnUnitInspection"
                     displayName="Main function should return Unit"
                     groupPath="Kotlin"
                     groupName="Probable bugs"
                     enabledByDefault="true"
                     level="WARNING"
                     language="kotlin"
    />

    <referenceImporter implementation="org.jetbrains.kotlin.idea.quickfix.KotlinReferenceImporter"/>

    <fileType.fileViewProviderFactory filetype="KJSM" implementationClass="com.intellij.psi.ClassFileViewProviderFactory"/>
    <filetype.stubBuilder filetype="KJSM" implementationClass="com.intellij.psi.impl.compiled.ClassFileStubBuilder"/>
    <filetype.decompiler filetype="KJSM" implementationClass="com.intellij.psi.impl.compiled.ClassFileDecompiler"/>

    <fileType.fileViewProviderFactory filetype="kotlin_builtins" implementationClass="com.intellij.psi.ClassFileViewProviderFactory"/>
    <filetype.stubBuilder filetype="kotlin_builtins" implementationClass="com.intellij.psi.impl.compiled.ClassFileStubBuilder"/>
    <filetype.decompiler filetype="kotlin_builtins" implementationClass="com.intellij.psi.impl.compiled.ClassFileDecompiler"/>

    <pathMacroExpandableProtocol protocol="kotlin-js-meta"/>

    <deadCode implementation="org.jetbrains.kotlin.idea.inspections.KotlinJUnitStaticEntryPoint"/>

    <!--kotlin script specific extensions-->
    <java.shortNamesCache implementation="org.jetbrains.kotlin.idea.core.script.dependencies.JavaClassesInScriptDependenciesShortNameCache"/>
    <indexedRootsProvider implementation="org.jetbrains.kotlin.idea.core.script.dependencies.KotlinScriptDependenciesIndexableSetContributor"/>
    <psi.clsCustomNavigationPolicy implementation="org.jetbrains.kotlin.idea.core.script.dependencies.ScriptDependencySourceNavigationPolicyForJavaClasses"/>
    <resolveScopeProvider implementation="org.jetbrains.kotlin.idea.core.script.dependencies.KotlinScriptResolveScopeProvider"/>
    <resolveScopeProvider implementation="org.jetbrains.kotlin.idea.core.script.dependencies.ScriptDependenciesResolveScopeProvider"/>

    <projectService serviceInterface="org.jetbrains.uast.kotlin.KotlinUastBindingContextProviderService"
                  serviceImplementation="org.jetbrains.uast.kotlin.internal.IdeaKotlinUastBindingContextProviderService"/>

    <statistics.usagesCollector implementation="org.jetbrains.kotlin.idea.formatter.KotlinFormatterUsageCollector" />
    <statistics.usagesCollector implementation="org.jetbrains.kotlin.idea.parameterInfo.KotlinInlayParameterHintsUsageCollector" />

    <checkinHandlerFactory implementation="org.jetbrains.kotlin.idea.vcs.BunchFileCheckInHandlerFactory"/>
  </extensions>

  <!-- CIDR-PLUGIN-EXCLUDE-START -->
  <xi:include href="jvm.xml" xpointer="xpointer(/idea-plugin/*)"/>
  <!-- CIDR-PLUGIN-EXCLUDE-END -->

  <xi:include href="tipsAndTricks.xml" xpointer="xpointer(/idea-plugin/*)"/>

  <xi:include href="extensions/ide.xml" xpointer="xpointer(/idea-plugin/*)"/>

  <extensionPoints>
    <xi:include href="extensions/compiler.xml" xpointer="xpointer(/idea-plugin/extensionPoints/*)"/>
  </extensionPoints>

  <extensions defaultExtensionNs="org.jetbrains.kotlin">
    <quickFixContributor implementation="org.jetbrains.kotlin.idea.quickfix.QuickFixRegistrar"/>

    <renameHandler implementation="org.jetbrains.kotlin.idea.refactoring.rename.RenameKotlinImplicitLambdaParameter"/>
    <renameHandler implementation="org.jetbrains.kotlin.idea.refactoring.rename.RenameDynamicMemberHandler"/>
    <renameHandler implementation="org.jetbrains.kotlin.idea.refactoring.rename.RenameOnSecondaryConstructorHandler"/>
    <renameHandler implementation="org.jetbrains.kotlin.idea.refactoring.rename.RenameJavaSyntheticPropertyHandler"/>
    <renameHandler implementation="org.jetbrains.kotlin.idea.refactoring.rename.RenameSyntheticDeclarationByReferenceHandler"/>
    <renameHandler implementation="org.jetbrains.kotlin.idea.refactoring.rename.JavaMemberByKotlinReferenceInplaceRenameHandler"/>
    <renameHandler implementation="org.jetbrains.kotlin.idea.refactoring.rename.RenameJvmNameHandler"/>
    <renameHandler implementation="org.jetbrains.kotlin.idea.refactoring.rename.RenameBackingFieldReferenceHandler"/>
    <renameHandler implementation="org.jetbrains.kotlin.idea.refactoring.rename.RenameClassByCompanionObjectShortReferenceHandler"/>
    <renameHandler implementation="org.jetbrains.kotlin.idea.refactoring.rename.RenameByLabeledReferenceInLambdaArgumentHandler"/>
    <renameHandler implementation="org.jetbrains.kotlin.idea.refactoring.rename.RenameImportAliasByReferenceHandler"/>
    <renameHandler implementation="org.jetbrains.kotlin.idea.refactoring.rename.KotlinMemberInplaceRenameHandler"/>
    <renameHandler implementation="org.jetbrains.kotlin.idea.refactoring.rename.KotlinVariableInplaceRenameHandler"/>

    <versionInfoProvider implementation="org.jetbrains.kotlin.idea.facet.KotlinVersionInfoProviderByModuleDependencies"/>

    <binaryExtension implementation="org.jetbrains.kotlin.idea.util.JavaClassBinary"/>
    <binaryExtension implementation="org.jetbrains.kotlin.idea.util.KotlinBuiltInBinary"/>
    <binaryExtension implementation="org.jetbrains.kotlin.idea.util.KotlinModuleBinary"/>
    <binaryExtension implementation="org.jetbrains.kotlin.idea.util.KotlinJsMetaBinary"/>

    <highlighterExtension implementation="org.jetbrains.kotlin.idea.highlighter.dsl.DslHighlighterExtension"/>
  </extensions>

</idea-plugin><|MERGE_RESOLUTION|>--- conflicted
+++ resolved
@@ -1573,27 +1573,25 @@
     </intentionAction>
 
     <intentionAction>
-<<<<<<< HEAD
+      <className>org.jetbrains.kotlin.idea.intentions.JoinParameterListIntention</className>
+      <category>Kotlin</category>
+    </intentionAction>
+
+    <intentionAction>
+      <className>org.jetbrains.kotlin.idea.intentions.JoinArgumentListIntention</className>
+      <category>Kotlin</category>
+    </intentionAction>
+
+    <intentionAction>
       <className>org.jetbrains.kotlin.idea.intentions.ConvertLineCommentToBlockCommentIntention</className>
-=======
-      <className>org.jetbrains.kotlin.idea.intentions.JoinParameterListIntention</className>
->>>>>>> 4f80f6d7
-      <category>Kotlin</category>
-    </intentionAction>
-
-    <intentionAction>
-<<<<<<< HEAD
+      <category>Kotlin</category>
+    </intentionAction>
+
+    <intentionAction>
       <className>org.jetbrains.kotlin.idea.intentions.ConvertBlockCommentToLineCommentIntention</className>
       <category>Kotlin</category>
     </intentionAction>
 
-
-=======
-      <className>org.jetbrains.kotlin.idea.intentions.JoinArgumentListIntention</className>
-      <category>Kotlin</category>
-    </intentionAction>
-
->>>>>>> 4f80f6d7
     <localInspection implementationClass="org.jetbrains.kotlin.idea.intentions.ObjectLiteralToLambdaInspection"
                      displayName="Object literal can be converted to lambda"
                      groupPath="Kotlin"
