/*
 * Copyright 2010-2017 JetBrains s.r.o.
 *
 * Licensed under the Apache License, Version 2.0 (the "License");
 * you may not use this file except in compliance with the License.
 * You may obtain a copy of the License at
 *
 * http://www.apache.org/licenses/LICENSE-2.0
 *
 * Unless required by applicable law or agreed to in writing, software
 * distributed under the License is distributed on an "AS IS" BASIS,
 * WITHOUT WARRANTIES OR CONDITIONS OF ANY KIND, either express or implied.
 * See the License for the specific language governing permissions and
 * limitations under the License.
 */

package org.jetbrains.kotlin.idea.intentions

import com.intellij.openapi.editor.Editor
import com.intellij.openapi.util.TextRange
import org.jetbrains.kotlin.idea.caches.resolve.resolveToCall
import org.jetbrains.kotlin.idea.project.languageVersionSettings
import org.jetbrains.kotlin.psi.*
import org.jetbrains.kotlin.resolve.calls.model.ArgumentMatch

<<<<<<< HEAD
open class AddNamesToCallArgumentsIntention : SelfTargetingRangeIntention<KtCallElement>(
=======
class AddNamesToCallArgumentsIntention : SelfTargetingRangeIntention<KtCallElement>(
>>>>>>> a3411103
    KtCallElement::class.java,
    "Add names to call arguments"
) {

    companion object {
        fun canAddNamesToCallArguments(element: KtCallElement): Boolean {
            val arguments = element.valueArguments
            if (arguments.all { it.isNamed() || it is LambdaArgument }) return false

<<<<<<< HEAD
            val resolvedCall = element.resolveToCall() ?: return false
            if (!resolvedCall.resultingDescriptor.hasStableParameterNames()) return false

            for (argument in arguments) {
                val argumentMatch = resolvedCall.getArgumentMapping(argument) as? ArgumentMatch ?: return false
                if (argumentMatch.status != ArgumentMatchStatus.SUCCESS) return false

                if (argumentMatch.valueParameter.varargElementType != null) {
                    val varargArgument = resolvedCall.valueArguments[argumentMatch.valueParameter] as? VarargValueArgument ?: return false
                    if (varargArgument.arguments.size != 1) return false
                    val versionSettings = element.languageVersionSettings
                    if (versionSettings.supportsFeature(LanguageFeature.ProhibitAssigningSingleElementsToVarargsInNamedForm)) {
                        if (argument.getSpreadElement() == null) return false
                    }
                }
            }

            return true
=======
        if (arguments.all {
                AddNameToArgumentIntention.argumentMatchedAndCouldBeNamedInCall(it, resolvedCall, element.languageVersionSettings)
            }
        ) {
            return element.calleeExpression?.textRange
>>>>>>> a3411103
        }
    }

<<<<<<< HEAD
    override fun applicabilityRange(element: KtCallElement): TextRange? {
        if (!canAddNamesToCallArguments(element)) return null
        return element.calleeExpression?.textRange
=======
        return null
>>>>>>> a3411103
    }

    override fun applyTo(element: KtCallElement, editor: Editor?) {
        val arguments = element.valueArguments
        val resolvedCall = element.resolveToCall() ?: return
        for (argument in arguments) {
            if (argument !is KtValueArgument || argument is KtLambdaArgument) continue
            val argumentMatch = resolvedCall.getArgumentMapping(argument) as? ArgumentMatch ?: continue
            val name = argumentMatch.valueParameter.name
            val newArgument = KtPsiFactory(element).createArgument(
                argument.getArgumentExpression()!!,
                name,
                argument.getSpreadElement() != null
            )
            argument.replace(newArgument)
        }
    }
}<|MERGE_RESOLUTION|>--- conflicted
+++ resolved
@@ -23,11 +23,7 @@
 import org.jetbrains.kotlin.psi.*
 import org.jetbrains.kotlin.resolve.calls.model.ArgumentMatch
 
-<<<<<<< HEAD
 open class AddNamesToCallArgumentsIntention : SelfTargetingRangeIntention<KtCallElement>(
-=======
-class AddNamesToCallArgumentsIntention : SelfTargetingRangeIntention<KtCallElement>(
->>>>>>> a3411103
     KtCallElement::class.java,
     "Add names to call arguments"
 ) {
@@ -37,42 +33,17 @@
             val arguments = element.valueArguments
             if (arguments.all { it.isNamed() || it is LambdaArgument }) return false
 
-<<<<<<< HEAD
             val resolvedCall = element.resolveToCall() ?: return false
             if (!resolvedCall.resultingDescriptor.hasStableParameterNames()) return false
 
-            for (argument in arguments) {
-                val argumentMatch = resolvedCall.getArgumentMapping(argument) as? ArgumentMatch ?: return false
-                if (argumentMatch.status != ArgumentMatchStatus.SUCCESS) return false
-
-                if (argumentMatch.valueParameter.varargElementType != null) {
-                    val varargArgument = resolvedCall.valueArguments[argumentMatch.valueParameter] as? VarargValueArgument ?: return false
-                    if (varargArgument.arguments.size != 1) return false
-                    val versionSettings = element.languageVersionSettings
-                    if (versionSettings.supportsFeature(LanguageFeature.ProhibitAssigningSingleElementsToVarargsInNamedForm)) {
-                        if (argument.getSpreadElement() == null) return false
-                    }
-                }
-            }
-
-            return true
-=======
-        if (arguments.all {
+            return arguments.all {
                 AddNameToArgumentIntention.argumentMatchedAndCouldBeNamedInCall(it, resolvedCall, element.languageVersionSettings)
             }
-        ) {
-            return element.calleeExpression?.textRange
->>>>>>> a3411103
         }
     }
 
-<<<<<<< HEAD
     override fun applicabilityRange(element: KtCallElement): TextRange? {
-        if (!canAddNamesToCallArguments(element)) return null
-        return element.calleeExpression?.textRange
-=======
-        return null
->>>>>>> a3411103
+        return if (canAddNamesToCallArguments(element)) element.calleeExpression?.textRange else null
     }
 
     override fun applyTo(element: KtCallElement, editor: Editor?) {
