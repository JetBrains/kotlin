--- conflicted
+++ resolved
@@ -449,8 +449,6 @@
     }
 
     @Sample
-<<<<<<< HEAD
-=======
     fun contentEquals() {
         val stringBuilder = StringBuilder()
         stringBuilder.append("Kot").append("lin")
@@ -502,7 +500,6 @@
     }
 
     @Sample
->>>>>>> 7bd4129a
     fun toPattern() {
         val string = "this is a regex"
         val pattern = string.toPattern(1)
@@ -511,58 +508,6 @@
     }
 
     @Sample
-<<<<<<< HEAD
-    fun equals() {
-        val nullString: String? = null
-        val emptyString = ""
-        val lowerCaseString = "something"
-        val upperCaseString = "SOMETHING"
-        val lowerAndUpperCaseString = "SoMeThInG"
-
-        assertTrue(nullString.equals(null))
-        assertFalse(nullString.equals("something"))
-        assertFalse(nullString.equals("SOMETHING"))
-        assertFalse(nullString.equals(""))
-        assertFalse(nullString.equals("something", ignoreCase = true))
-        assertFalse(nullString.equals("SOMETHING", ignoreCase = true))
-        assertFalse(nullString.equals("", ignoreCase = true))
-
-        assertFalse(emptyString.equals(null))
-        assertFalse(emptyString.equals("something"))
-        assertFalse(emptyString.equals("SOMETHING"))
-        assertTrue(emptyString.equals(""))
-        assertFalse(emptyString.equals("something", ignoreCase = true))
-        assertFalse(emptyString.equals("SOMETHING", ignoreCase = true))
-        assertTrue(emptyString.equals("", ignoreCase = true))
-
-        assertFalse(lowerCaseString.equals(null))
-        assertTrue(lowerCaseString.equals("something"))
-        assertFalse(lowerCaseString.equals("SOMETHING"))
-        assertFalse(lowerCaseString.equals(""))
-        assertTrue(lowerCaseString.equals("something", ignoreCase = true))
-        assertTrue(lowerCaseString.equals("SOMETHING", ignoreCase = true))
-        assertFalse(lowerCaseString.equals("", ignoreCase = true))
-
-        assertFalse(upperCaseString.equals(null))
-        assertFalse(upperCaseString.equals("something"))
-        assertTrue(upperCaseString.equals("SOMETHING"))
-        assertFalse(upperCaseString.equals(""))
-        assertTrue(upperCaseString.equals("something", ignoreCase = true))
-        assertTrue(upperCaseString.equals("SOMETHING", ignoreCase = true))
-        assertFalse(upperCaseString.equals("", ignoreCase = true))
-
-        assertFalse(lowerAndUpperCaseString.equals(null))
-        assertFalse(lowerAndUpperCaseString.equals("something"))
-        assertFalse(lowerAndUpperCaseString.equals("SOMETHING"))
-        assertFalse(lowerAndUpperCaseString.equals(""))
-        assertTrue(lowerAndUpperCaseString.equals("something", ignoreCase = true))
-        assertTrue(lowerAndUpperCaseString.equals("SOMETHING", ignoreCase = true))
-        assertFalse(lowerAndUpperCaseString.equals("", ignoreCase = true))
-    }
-
-    @Sample
-=======
->>>>>>> 7bd4129a
     fun encodeToByteArray() {
         val str = "Hello"
         val byteArray = str.encodeToByteArray()
