--- conflicted
+++ resolved
@@ -103,14 +103,10 @@
 }
 
 dependencies {
-<<<<<<< HEAD
-    kotlin_compiler_jar project(kotlinCompilerModule)
-=======
+    trove4j_jar "org.jetbrains.intellij.deps:trove4j:1.0.20181211@jar"
     kotlin_compiler_jar kotlinCompilerModule
->>>>>>> 14213dda
     kotlin_stdlib_jar kotlinStdLibModule
     use(DependenciesKt) {
-        trove4j_jar commonDependency("org.jetbrains.intellij.deps:trove4j")
         kotlin_reflect_jar commonDependency("org.jetbrains.kotlin:kotlin-reflect")
     }
     kotlin_script_runtime_jar project(":kotlin-script-runtime")
