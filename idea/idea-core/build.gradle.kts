--- conflicted
+++ resolved
@@ -22,13 +22,8 @@
     compile(commonDep("org.jetbrains.kotlinx", "kotlinx-coroutines-core")) { isTransitive = false }
     compile(commonDep("org.jetbrains.kotlinx", "kotlinx-coroutines-jdk8")) { isTransitive = false }
     compileOnly(intellijCoreDep()) { includeJars("intellij-core") }
-<<<<<<< HEAD
-    compileOnly(intellijDep()) { includeJars("util", "openapi", "idea", "asm-all", "jdom", "annotations", "trove4j", "guava", rootProject = rootProject) }
-    compileOnly(intellijPluginDep("gradle")) { includeJars("gradle-api", "gradle", rootProject = rootProject) }
-=======
     compileOnly(intellijDep())
     compileOnly(intellijPluginDep("gradle"))
->>>>>>> bdf451fd
 }
 
 sourceSets {
