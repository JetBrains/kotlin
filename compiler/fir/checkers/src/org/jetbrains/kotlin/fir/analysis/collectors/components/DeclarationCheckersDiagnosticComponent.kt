--- conflicted
+++ resolved
@@ -72,14 +72,9 @@
         reporter: DiagnosticReporter
     ) {
         for (checker in this) {
-<<<<<<< HEAD
-            if (!checker.isExtended || checkExtended)
-                checker.check(declaration, context, reporter)
-=======
             if (!checker.isExtended || checkExtended) {
                 checker.check(declaration, context, reporter)
             }
->>>>>>> 8d79a6ae
         }
     }
 }