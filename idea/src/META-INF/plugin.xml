<idea-plugin xmlns:xi="http://www.w3.org/2001/XInclude" version="2" url="http://kotlinlang.org" allow-bundled-update="true">
    <id>org.jetbrains.kotlin</id>

  <name>Kotlin</name>
  <description>Kotlin language support</description>
  <version>@snapshot@</version>
  <vendor url="http://www.jetbrains.com">JetBrains s.r.o.</vendor>

  <idea-version since-build="172.1" until-build="173.*"/>

  <depends>com.intellij.modules.java</depends>

  <depends optional="true" config-file="junit.xml">JUnit</depends>
  <depends optional="true" config-file="gradle.xml">org.jetbrains.plugins.gradle</depends>
  <depends optional="true" config-file="maven.xml">org.jetbrains.idea.maven</depends>
  <depends optional="true" config-file="testng-j.xml">TestNG-J</depends>
  <depends optional="true" config-file="kotlin-copyright.xml">com.intellij.copyright</depends>
  <depends optional="true" config-file="javaScriptDebug.xml">JavaScriptDebugger</depends>
  <depends optional="true" config-file="android.xml">org.jetbrains.android</depends>
  <depends optional="true" config-file="coverage.xml">Coverage</depends>
  <depends optional="true" config-file="i18n.xml">com.intellij.java-i18n</depends>
  <depends optional="true" config-file="injection.xml">org.intellij.intelliLang</depends>
  <depends optional="true" config-file="decompiler.xml">org.jetbrains.java.decompiler</depends>

  <!-- ULTIMATE-PLUGIN-PLACEHOLDER -->

  <project-components>
    <component>
      <implementation-class>org.jetbrains.kotlin.idea.compiler.KotlinCompilerManager</implementation-class>
    </component>
    <component>
      <implementation-class>org.jetbrains.kotlin.idea.configuration.ui.KotlinConfigurationCheckerComponent</implementation-class>
    </component>
    <component>
      <implementation-class>org.jetbrains.kotlin.idea.highlighter.KotlinBeforeResolveHighlightingPass$Factory</implementation-class>
    </component>
    <component>
      <implementation-class>org.jetbrains.kotlin.idea.refactoring.cutPaste.MoveDeclarationsPassFactory</implementation-class>
      <skipForDefaultProject/>
    </component>
    <component>
      <implementation-class>org.jetbrains.kotlin.idea.highlighter.ScriptExternalHighlightingPass$Factory</implementation-class>
    </component>
    <component>
      <implementation-class>org.jetbrains.kotlin.idea.completion.LookupCancelWatcher</implementation-class>
    </component>
    <component>
      <implementation-class>org.jetbrains.kotlin.idea.project.KotlinCodeBlockModificationListener</implementation-class>
    </component>
    <component>
      <implementation-class>org.jetbrains.kotlin.idea.caches.KotlinPackageContentModificationListener</implementation-class>
    </component>
    <component>
      <interface-class>org.jetbrains.kotlin.idea.completion.CompletionBindingContextProvider</interface-class>
      <implementation-class>org.jetbrains.kotlin.idea.completion.CompletionBindingContextProvider</implementation-class>
    </component>
  </project-components>

  <application-components>
    <component>
      <implementation-class>org.jetbrains.kotlin.idea.PluginStartupComponent</implementation-class>
    </component>

    <component>
      <implementation-class>org.jetbrains.kotlin.idea.versions.KotlinUpdatePluginComponent</implementation-class>
    </component>

  </application-components>

  <actions>
    <action id="Kotlin.NewFile" class="org.jetbrains.kotlin.idea.actions.NewKotlinFileAction">
      <add-to-group group-id="NewGroup" anchor="after" relative-to-action="NewGroup1"/>
    </action>

    <action id="ConvertJavaToKotlin" class="org.jetbrains.kotlin.idea.actions.JavaToKotlinAction"
            text="Convert Java File to Kotlin File">
      <keyboard-shortcut keymap="$default" first-keystroke="control alt shift K"/>
      <add-to-group group-id="CodeMenu" anchor="last"/>
    </action>

    <group id="KotlinToolsGroup" popup="true" text="Kotlin" icon="/org/jetbrains/kotlin/idea/icons/kotlin13.png"
           class="org.jetbrains.kotlin.idea.actions.KotlinActionGroup">
      <add-to-group group-id="ToolsMenu" anchor="last"/>
    </group>

    <action id="ConfigureKotlinInProject" class="org.jetbrains.kotlin.idea.actions.ConfigureKotlinJavaInProjectAction"
            text="Configure Kotlin in Project">
      <add-to-group group-id="KotlinToolsGroup"/>
    </action>

    <action id="ConfigureKotlinJsInProject" class="org.jetbrains.kotlin.idea.actions.ConfigureKotlinJsInProjectAction"
            text="Configure Kotlin (JavaScript) in Project">
      <add-to-group group-id="KotlinToolsGroup"/>
    </action>

    <action id="KotlinConfigureUpdates" class="org.jetbrains.kotlin.idea.actions.ConfigurePluginUpdatesAction"
            text="Configure Kotlin Plugin Updates"
            description="Configure automatic updates for the Kotlin plugin">
      <add-to-group group-id="KotlinToolsGroup"/>
    </action>

    <action id="ShowKotlinBytecode" class="org.jetbrains.kotlin.idea.actions.ShowKotlinBytecodeAction"
            text="Show Kotlin Bytecode">
      <add-to-group group-id="KotlinToolsGroup"/>
    </action>

    <action id="DecompileKotlinToJava" class="org.jetbrains.kotlin.idea.actions.DecompileKotlinToJavaAction"
            text="Decompile Kotlin To Java">
      <add-to-group group-id="KotlinToolsGroup"/>
    </action>

    <action id="ExtractFunction" class="org.jetbrains.kotlin.idea.refactoring.introduce.extractFunction.ExtractFunctionAction"
            text="_Function..." use-shortcut-of="ExtractMethod">
      <add-to-group group-id="IntroduceActionsGroup" anchor="after" relative-to-action="ExtractMethod"/>
    </action>

    <action id="IntroduceProperty" class="org.jetbrains.kotlin.idea.refactoring.introduce.introduceProperty.IntroducePropertyAction"
            text="P_roperty..." use-shortcut-of="IntroduceField">
      <add-to-group group-id="IntroduceActionsGroup" anchor="after" relative-to-action="IntroduceField"/>
    </action>

    <action id="CopyAsDiagnosticTest" class="org.jetbrains.kotlin.idea.actions.internal.CopyAsDiagnosticTestAction"
            text="Copy Current File As Diagnostic Test">
      <keyboard-shortcut keymap="$default" first-keystroke="control alt shift T"/>
      <add-to-group group-id="KotlinToolsGroup" anchor="last"/>
    </action>

    <action id="KotlinInternalMode" class="org.jetbrains.kotlin.idea.actions.internal.KotlinInternalModeToggleAction">
      <add-to-group group-id="KotlinToolsGroup" anchor="last"/>
    </action>



    <group id="KotlinInternalGroup" popup="true" text="Internal" icon="/general/balloonWarning.png"
           class="org.jetbrains.kotlin.idea.actions.internal.KotlinInternalActionGroup">

      <group id="KotlinCompletionBenchmarkGroup" popup="true" text="Benchmark completion"
             class="org.jetbrains.kotlin.idea.actions.internal.KotlinInternalActionGroup" >

        <action id="TopLevelCompletionBenchmarkAction"
                class="org.jetbrains.kotlin.idea.actions.internal.benchmark.TopLevelCompletionBenchmarkAction"
                text="Top-level scenario"/>

        <action id="LocalCompletionBenchmarkAction"
                class="org.jetbrains.kotlin.idea.actions.internal.benchmark.LocalCompletionBenchmarkAction"
                text="Local scenario"/>
      </group>

      <action id="HighlightingBenchmarkAction"
              class="org.jetbrains.kotlin.idea.actions.internal.benchmark.HighlightingBenchmarkAction"
              text="Benchmark highlighting"/>

      <action id="CacheResetOnProcessCanceledToggleAction"
              class="org.jetbrains.kotlin.idea.actions.internal.CacheResetOnProcessCanceledToggleAction"
              text="Reset caches on ProcessCanceledException"/>

      <action id="CheckComponentsUsageSearchAction" class="org.jetbrains.kotlin.idea.actions.internal.CheckComponentsUsageSearchAction"
              text="Check Component Functions Usage Search"/>

      <action id="FindImplicitNothingAction" class="org.jetbrains.kotlin.idea.actions.internal.FindImplicitNothingAction"
              text="Find Implicit Nothing Calls"/>

      <action id="PrintOutNotPropertyMatches" class="org.jetbrains.kotlin.idea.actions.internal.SearchNotPropertyCandidatesAction"
              text="Search Not Property Candidates"/>

      <action id="CreateIncrementalCompilationBackup"
              class="org.jetbrains.kotlin.idea.internal.makeBackup.CreateIncrementalCompilationBackup"/>

      <action id="StoredExceptionsThrowToggleAction" class="org.jetbrains.kotlin.idea.actions.internal.StoredExceptionsThrowToggleAction"
              text="Throw cached PCE"/>

      <add-to-group group-id="KotlinToolsGroup" anchor="last"/>
    </group>


    <action id="ExtractFunctionToScope" class="org.jetbrains.kotlin.idea.refactoring.introduce.extractFunction.ExtractFunctionToScopeAction"
            text="Function to _Scope...">
      <keyboard-shortcut keymap="$default" first-keystroke="control alt shift M"/>
      <add-to-group group-id="IntroduceActionsGroup" anchor="after" relative-to-action="ExtractFunction"/>
    </action>

    <action id="IntroduceTypeParameter" class="org.jetbrains.kotlin.idea.refactoring.introduce.introduceTypeParameter.IntroduceTypeParameterAction"
            text="T_ype Parameter...">
      <add-to-group group-id="IntroduceActionsGroup" anchor="after" relative-to-action="ExtractFunctionToScope"/>
    </action>

    <action id="IntroduceTypeAlias" class="org.jetbrains.kotlin.idea.refactoring.introduce.introduceTypeAlias.IntroduceTypeAliasAction"
            text="Type _Alias...">
      <keyboard-shortcut keymap="$default" first-keystroke="control alt shift A"/>
      <add-to-group group-id="IntroduceActionsGroup" anchor="after" relative-to-action="IntroduceTypeParameter"/>
    </action>

    <!-- Kotlin Console REPL-->
    <action id="KotlinConsoleREPL" class="org.jetbrains.kotlin.console.actions.RunKotlinConsoleAction"
            text="Kotlin REPL"
            icon="/org/jetbrains/kotlin/idea/icons/kotlin_launch_configuration.png">
      <add-to-group group-id="KotlinToolsGroup" anchor="last"/>
    </action>

    <action id="KotlinShellExecute" class="com.intellij.openapi.actionSystem.EmptyAction"
            text="Execute Kotlin Code"
            description="Execute Kotlin code in console">
      <keyboard-shortcut first-keystroke="control ENTER" keymap="$default"/>
    </action>

    <group id="KotlinGenerateGroup">
      <action id="KotlinGenerateTestMethod"
              class="org.jetbrains.kotlin.idea.actions.generate.KotlinGenerateTestSupportActionBase$Test"
              text="Test Function" />
      <action id="KotlinGenerateSetUpMethod"
              class="org.jetbrains.kotlin.idea.actions.generate.KotlinGenerateTestSupportActionBase$SetUp"
              text="SetUp Function" />
      <action id="KotlinGenerateTearDownMethod"
              class="org.jetbrains.kotlin.idea.actions.generate.KotlinGenerateTestSupportActionBase$TearDown"
              text="TearDown Function" />
      <action id="KotlinGenerateDataMethod"
              class="org.jetbrains.kotlin.idea.actions.generate.KotlinGenerateTestSupportActionBase$Data"
              text="Parameters Function" />
      <separator />
      <action id="KotlinGenerateSecondaryConstructor"
              class="org.jetbrains.kotlin.idea.actions.generate.KotlinGenerateSecondaryConstructorAction"
              text="Secondary Constructor" />
      <action id="KotlinGenerateEqualsAndHashCode"
              class="org.jetbrains.kotlin.idea.actions.generate.KotlinGenerateEqualsAndHashcodeAction"
              text="equals() and hashCode()" />
      <action id="KotlinGenerateToString"
              class="org.jetbrains.kotlin.idea.actions.generate.KotlinGenerateToStringAction"
              text="toString()" />

      <add-to-group group-id="GenerateGroup" anchor="first"/>
    </group>
  </actions>

  <extensions defaultExtensionNs="com.intellij">
    <applicationService serviceInterface="org.jetbrains.kotlin.psi.stubs.elements.StubIndexService"
                        serviceImplementation="org.jetbrains.kotlin.idea.stubindex.IdeStubIndexService"/>

    <applicationService serviceInterface="org.jetbrains.kotlin.load.kotlin.KotlinBinaryClassCache"
                        serviceImplementation="org.jetbrains.kotlin.load.kotlin.KotlinBinaryClassCache"/>

    <applicationService serviceInterface="org.jetbrains.kotlin.idea.configuration.KotlinModuleTypeManager"
                        serviceImplementation="org.jetbrains.kotlin.idea.KotlinModuleTypeManagerImpl"/>

    <applicationService serviceInterface="org.jetbrains.kotlin.idea.quickfix.QuickFixes"
                        serviceImplementation="org.jetbrains.kotlin.idea.quickfix.QuickFixes"/>

    <applicationService serviceInterface="org.jetbrains.kotlin.idea.caches.FileAttributeService"
                        serviceImplementation="org.jetbrains.kotlin.idea.caches.FileAttributeServiceImpl"/>

    <applicationService serviceInterface="org.jetbrains.kotlin.idea.KotlinPluginUpdater"
                        serviceImplementation="org.jetbrains.kotlin.idea.KotlinPluginUpdater"/>

    <projectService serviceInterface="org.jetbrains.kotlin.idea.util.ImportInsertHelper"
                    serviceImplementation="org.jetbrains.kotlin.util.ImportInsertHelperImpl"/>

    <applicationService serviceInterface="org.jetbrains.kotlin.psi.KotlinDeclarationNavigationPolicy"
                        serviceImplementation="org.jetbrains.kotlin.idea.decompiler.navigation.KotlinDeclarationNavigationPolicyImpl"/>

    <projectService serviceInterface="org.jetbrains.kotlin.caches.resolve.KotlinCacheService"
                    serviceImplementation="org.jetbrains.kotlin.idea.caches.resolve.KotlinCacheServiceImpl"/>

    <projectService serviceInterface="org.jetbrains.kotlin.load.kotlin.MetadataFinderFactory"
                    serviceImplementation="org.jetbrains.kotlin.idea.vfilefinder.IDEVirtualFileFinderFactory"/>

    <projectService serviceInterface="org.jetbrains.kotlin.load.kotlin.VirtualFileFinderFactory"
                    serviceImplementation="org.jetbrains.kotlin.idea.vfilefinder.IDEVirtualFileFinderFactory"/>

    <projectService serviceInterface="org.jetbrains.kotlin.load.kotlin.ModuleVisibilityManager"
                    serviceImplementation="org.jetbrains.kotlin.idea.util.IdeModuleVisibilityManagerImpl"/>

    <projectService serviceInterface="org.jetbrains.kotlin.resolve.jvm.modules.JavaModuleResolver"
                    serviceImplementation="org.jetbrains.kotlin.idea.modules.IdeJavaModuleResolver"/>

    <projectService serviceInterface="org.jetbrains.kotlin.asJava.LightClassGenerationSupport"
                    serviceImplementation="org.jetbrains.kotlin.idea.caches.resolve.IDELightClassGenerationSupport"/>

    <projectService serviceInterface="org.jetbrains.kotlin.psi.KtFileClassProvider"
                    serviceImplementation="org.jetbrains.kotlin.idea.caches.resolve.KtFileClassProviderImpl"/>

    <projectService serviceInterface="org.jetbrains.kotlin.resolve.CodeAnalyzerInitializer"
                    serviceImplementation="org.jetbrains.kotlin.resolve.DummyCodeAnalyzerInitializer"/>

    <projectService serviceInterface="org.jetbrains.kotlin.script.KotlinScriptDefinitionProvider"
                    serviceImplementation="org.jetbrains.kotlin.script.KotlinScriptDefinitionProvider"/>

    <projectService serviceInterface="org.jetbrains.kotlin.script.ScriptDependenciesProvider"
                    serviceImplementation="org.jetbrains.kotlin.idea.core.script.IdeScriptDependenciesProvider"/>

    <projectService serviceInterface="org.jetbrains.kotlin.idea.core.script.ScriptDependenciesManager"
                    serviceImplementation="org.jetbrains.kotlin.idea.core.script.ScriptDependenciesManager"/>

    <projectService serviceInterface="org.jetbrains.kotlin.idea.core.script.ScriptDependenciesCache"
                    serviceImplementation="org.jetbrains.kotlin.idea.core.script.ScriptDependenciesCache"/>

    <projectService serviceInterface="org.jetbrains.kotlin.idea.core.script.ScriptDependenciesUpdater"
                    serviceImplementation="org.jetbrains.kotlin.idea.core.script.ScriptDependenciesUpdater"/>

    <projectService serviceInterface="org.jetbrains.kotlin.script.ScriptReportSink"
                    serviceImplementation="org.jetbrains.kotlin.idea.core.script.IdeScriptReportSink"/>

    <projectService serviceInterface="org.jetbrains.kotlin.idea.compiler.configuration.KotlinCommonCompilerArgumentsHolder"
                    serviceImplementation="org.jetbrains.kotlin.idea.compiler.configuration.KotlinCommonCompilerArgumentsHolder"/>

    <projectService serviceInterface="org.jetbrains.kotlin.idea.compiler.configuration.Kotlin2JvmCompilerArgumentsHolder"
                    serviceImplementation="org.jetbrains.kotlin.idea.compiler.configuration.Kotlin2JvmCompilerArgumentsHolder"/>

    <projectService serviceInterface="org.jetbrains.kotlin.idea.compiler.configuration.Kotlin2JsCompilerArgumentsHolder"
                    serviceImplementation="org.jetbrains.kotlin.idea.compiler.configuration.Kotlin2JsCompilerArgumentsHolder"/>

    <projectService serviceInterface="org.jetbrains.kotlin.idea.compiler.configuration.KotlinCompilerSettings"
                    serviceImplementation="org.jetbrains.kotlin.idea.compiler.configuration.KotlinCompilerSettings"/>

    <projectService serviceImplementation="org.jetbrains.kotlin.idea.compiler.configuration.KotlinCompilerWorkspaceSettings"/>

    <projectService serviceImplementation="org.jetbrains.kotlin.idea.versions.SuppressNotificationState"/>

    <projectService serviceInterface="org.jetbrains.kotlin.asJava.classes.KtLightClassForFacade$FacadeStubCache"
                    serviceImplementation="org.jetbrains.kotlin.asJava.classes.KtLightClassForFacade$FacadeStubCache"/>

    <projectService serviceInterface="org.jetbrains.kotlin.idea.debugger.evaluate.KotlinDebuggerCaches"
                    serviceImplementation="org.jetbrains.kotlin.idea.debugger.evaluate.KotlinDebuggerCaches"/>

    <projectService serviceInterface="org.jetbrains.kotlin.resolve.lazy.declarations.DeclarationProviderFactoryService"
                    serviceImplementation="org.jetbrains.kotlin.idea.stubindex.resolve.PluginDeclarationProviderFactoryService"/>

    <projectService serviceInterface="org.jetbrains.kotlin.idea.stubindex.SubpackagesIndexService"
                    serviceImplementation="org.jetbrains.kotlin.idea.stubindex.SubpackagesIndexService"/>

    <projectService serviceInterface="org.jetbrains.kotlin.idea.caches.resolve.LibraryModificationTracker"
                    serviceImplementation="org.jetbrains.kotlin.idea.caches.resolve.LibraryModificationTracker"/>

    <projectService serviceInterface="org.jetbrains.kotlin.idea.core.script.ScriptDependenciesModificationTracker"
                    serviceImplementation="org.jetbrains.kotlin.idea.core.script.ScriptDependenciesModificationTracker"/>

    <projectService serviceInterface="org.jetbrains.kotlin.resolve.jvm.KotlinJavaPsiFacade"
                    serviceImplementation="org.jetbrains.kotlin.resolve.jvm.KotlinJavaPsiFacade"/>

    <projectService serviceInterface="org.jetbrains.kotlin.idea.caches.resolve.lightClasses.ClsJavaStubByVirtualFileCache"
                    serviceImplementation="org.jetbrains.kotlin.idea.caches.resolve.lightClasses.ClsJavaStubByVirtualFileCache"/>

    <projectService serviceInterface="org.jetbrains.kotlin.console.KotlinConsoleKeeper"
                    serviceImplementation="org.jetbrains.kotlin.console.KotlinConsoleKeeper"/>

    <projectService serviceInterface="org.jetbrains.kotlin.asJava.classes.LightClassInheritanceHelper"
                    serviceImplementation="org.jetbrains.kotlin.idea.caches.resolve.lightClasses.IdeLightClassInheritanceHelper"/>

    <projectService serviceInterface="org.jetbrains.kotlin.config.KotlinFacetSettingsProvider"
                    serviceImplementation="org.jetbrains.kotlin.idea.facet.KotlinFacetSettingsProviderImpl"/>

    <projectService serviceInterface="org.jetbrains.kotlin.idea.core.NotPropertiesService"
                    serviceImplementation="org.jetbrains.kotlin.idea.intentions.NotPropertiesServiceImpl"/>

    <projectService serviceInterface="org.jetbrains.kotlin.idea.kdoc.SampleResolutionService"
                    serviceImplementation="org.jetbrains.kotlin.idea.kdoc.IdeSampleResolutionService"/>

    <projectService serviceImplementation="org.jetbrains.kotlin.idea.caches.PerModulePackageCacheService"/>

    <projectService serviceInterface="org.jetbrains.kotlin.idea.caches.resolve.LibraryDependenciesCache"
                    serviceImplementation="org.jetbrains.kotlin.idea.caches.resolve.LibraryDependenciesCacheImpl"/>

    <projectService serviceInterface="org.jetbrains.kotlin.idea.caches.resolve.IdePackageOracleFactory"
                    serviceImplementation="org.jetbrains.kotlin.idea.caches.resolve.IdePackageOracleFactory"/>

    <projectService serviceInterface="org.jetbrains.kotlin.idea.caches.resolve.ScriptBinariesScopeCache"
                    serviceImplementation="org.jetbrains.kotlin.idea.caches.resolve.ScriptBinariesScopeCache"/>

    <projectService serviceInterface="org.jetbrains.kotlin.idea.core.util.ProjectJob"
                    serviceImplementation="org.jetbrains.kotlin.idea.core.util.ProjectJob"/>

    <errorHandler implementation="org.jetbrains.kotlin.idea.reporter.KotlinReportSubmitter"/>

    <internalFileTemplate name="Kotlin File"/>
    <internalFileTemplate name="Kotlin Class"/>
    <internalFileTemplate name="Kotlin Enum"/>
    <internalFileTemplate name="Kotlin Interface"/>

    <gotoSymbolContributor implementation="org.jetbrains.kotlin.idea.goto.KotlinGotoSymbolContributor"/>
    <gotoClassContributor implementation="org.jetbrains.kotlin.idea.goto.KotlinGotoClassContributor"/>
    <searchEverywhereClassifier implementation="org.jetbrains.kotlin.idea.goto.KotlinSearchEverywhereClassifier"/>
    <lang.importOptimizer language="kotlin" implementationClass="org.jetbrains.kotlin.idea.imports.KotlinImportOptimizer"/>
    <lang.namesValidator language="kotlin" implementationClass="org.jetbrains.kotlin.idea.refactoring.KotlinNamesValidator"/>

    <fileTypeFactory implementation="org.jetbrains.kotlin.idea.KotlinFileTypeFactory"/>
    <fileTypeFactory implementation="org.jetbrains.kotlin.idea.KotlinJavaScriptMetaFileTypeFactory"/>
    <fileTypeFactory implementation="org.jetbrains.kotlin.idea.KotlinBuiltInFileTypeFactory"/>
    <fileTypeFactory implementation="org.jetbrains.kotlin.idea.KotlinModuleFileFactory"/>

    <compileServer.plugin classpath="jps/kotlin-jps-plugin.jar;kotlin-stdlib.jar;kotlin-reflect.jar;kotlin-plugin.jar;android-extensions-ide.jar;android-extensions-compiler.jar"/>
    <compiler.task execute="BEFORE" implementation="org.jetbrains.kotlin.idea.internal.makeBackup.MakeBackupCompileTask"/>
    <buildProcess.parametersProvider implementation="org.jetbrains.kotlin.idea.compiler.configuration.KotlinBuildProcessParametersProvider"/>
    <jps.plugin />

    <lang.syntaxHighlighterFactory key="kotlin" implementationClass="org.jetbrains.kotlin.idea.highlighter.KotlinSyntaxHighlighterFactory"/>
    <syntaxHighlighter factoryClass="org.jetbrains.kotlin.idea.decompiler.builtIns.KotlinSyntaxHighlighterProviderForDecompiledBuiltIns"/>
    <lang.braceMatcher language="kotlin" implementationClass="org.jetbrains.kotlin.idea.KotlinPairMatcher"/>
    <lang.parserDefinition language="kotlin" implementationClass="org.jetbrains.kotlin.parsing.KotlinParserDefinition"/>
    <lang.commenter language="kotlin" implementationClass="org.jetbrains.kotlin.idea.KotlinCommenter"/>
    <lang.psiStructureViewFactory language="kotlin" implementationClass="org.jetbrains.kotlin.idea.structureView.KotlinStructureViewFactory"/>
    <structureViewBuilder order="first" key="CLASS" factoryClass="org.jetbrains.kotlin.idea.structureView.KtClsStructureViewBuilderProvider"/>

    <lang.foldingBuilder language="kotlin" implementationClass="org.jetbrains.kotlin.idea.KotlinFoldingBuilder"/>
    <lang.formatter language="kotlin" implementationClass="org.jetbrains.kotlin.idea.formatter.KotlinFormattingModelBuilder"/>
    <preFormatProcessor implementation="org.jetbrains.kotlin.idea.formatter.KotlinPreFormatProcessor"/>
    <lang.findUsagesProvider language="kotlin" implementationClass="org.jetbrains.kotlin.idea.findUsages.KotlinFindUsagesProvider"/>
    <lang.elementManipulator forClass="org.jetbrains.kotlin.psi.KtStringTemplateExpression"
                             implementationClass="org.jetbrains.kotlin.psi.psiUtil.KtStringTemplateExpressionManipulator"/>
    <fileStructureGroupRuleProvider implementation="org.jetbrains.kotlin.idea.findUsages.KotlinDeclarationGroupRuleProvider"/>
    <fileStructureGroupRuleProvider implementation="org.jetbrains.kotlin.idea.findUsages.KotlinDeclarationSecondLevelGroupRuleProvider"/>
    <importFilteringRule implementation="org.jetbrains.kotlin.idea.findUsages.KotlinImportFilteringRule"/>
    <lang.refactoringSupport language="kotlin" implementationClass="org.jetbrains.kotlin.idea.refactoring.KotlinRefactoringSupportProvider"/>
    <lang.surroundDescriptor language="kotlin"
                             implementationClass="org.jetbrains.kotlin.idea.codeInsight.surroundWith.expression.KotlinExpressionSurroundDescriptor"/>
    <lang.surroundDescriptor language="kotlin"
                             implementationClass="org.jetbrains.kotlin.idea.codeInsight.surroundWith.statement.KotlinStatementSurroundDescriptor"/>
    <lang.unwrapDescriptor language="kotlin" implementationClass="org.jetbrains.kotlin.idea.codeInsight.unwrap.KotlinUnwrapDescriptor"/>
    <quoteHandler fileType="Kotlin" className="org.jetbrains.kotlin.idea.editor.KotlinQuoteHandler"/>
    <refactoring.helper implementation="org.jetbrains.kotlin.idea.codeInsight.KotlinRefactoringHelperForDelayedRequests"/>
    <refactoring.helper implementation="org.jetbrains.kotlin.idea.codeInsight.KotlinOptimizeImportsRefactoringHelper"/>
    <refactoring.moveHandler
        id="kotlin.moveFilesOrDirectories"
        implementation="org.jetbrains.kotlin.idea.refactoring.move.moveFilesOrDirectories.KotlinMoveFilesOrDirectoriesHandler"
        order="first"/>
    <refactoring.moveHandler
        id="kotlin.moveTopLevelDeclarations"
        implementation="org.jetbrains.kotlin.idea.refactoring.move.moveDeclarations.MoveKotlinDeclarationsHandler"
        order="first,before kotlin.moveFilesOrDirectories"/>
    <refactoring.moveHandler
        id="kotlinAwareJavaMoveClassesOrPackagesHandler"
        implementation="org.jetbrains.kotlin.idea.refactoring.move.moveClassesOrPackages.KotlinAwareJavaMoveClassesOrPackagesHandler"
        order="first" />
    <moveFileHandler implementation="org.jetbrains.kotlin.idea.refactoring.move.moveFilesOrDirectories.MoveKotlinFileHandler" />
    <moveFileHandler
        implementation="org.jetbrains.kotlin.idea.refactoring.move.moveFilesOrDirectories.FqNameFixingMoveJavaFileHandler"
        order="before java" />
    <refactoring.moveDirectoryWithClassesHelper
        implementation="org.jetbrains.kotlin.idea.refactoring.move.moveFilesOrDirectories.KotlinMoveDirectoryWithClassesHelper"
        order="first" />
    <refactoring.moveClassHandler
        implementation="org.jetbrains.kotlin.idea.refactoring.move.moveFilesOrDirectories.MoveKotlinClassHandler"
        order="first"/>
    <refactoring.moveInnerClassUsagesHandler
        implementationClass="org.jetbrains.kotlin.idea.refactoring.move.MoveJavaInnerClassKotlinUsagesHandler"
        language="kotlin" />
    <refactoring.copyHandler
        id="kotlinClass"
        implementation="org.jetbrains.kotlin.idea.refactoring.copy.CopyKotlinDeclarationsHandler"
        order="first" />
    <refactoring.changeSignatureUsageProcessor
        implementation="org.jetbrains.kotlin.idea.refactoring.changeSignature.KotlinChangeSignatureUsageProcessor"
        order="after javaProcessor" />
    <refactoring.introduceParameterMethodUsagesProcessor
        implementation="org.jetbrains.kotlin.idea.refactoring.introduce.introduceParameter.KotlinIntroduceParameterMethodUsageProcessor"/>
    <inlineActionHandler implementation="org.jetbrains.kotlin.idea.refactoring.inline.KotlinInlineValHandler"/>
    <inlineActionHandler implementation="org.jetbrains.kotlin.idea.refactoring.inline.KotlinInlineFunctionHandler"/>
    <inlineActionHandler implementation="org.jetbrains.kotlin.idea.refactoring.inline.KotlinInlineTypeAliasHandler"/>
    <treeStructureProvider implementation="org.jetbrains.kotlin.idea.projectView.KotlinSelectInProjectViewProvider"/>
    <treeStructureProvider implementation="org.jetbrains.kotlin.idea.projectView.KotlinExpandNodeProjectViewProvider" order="last"/>

    <colorSettingsPage implementation="org.jetbrains.kotlin.idea.highlighter.KotlinColorSettingsPage"/>
    <additionalTextAttributes scheme="Default" file="colorScheme/Default_Kotlin.xml"/>
    <additionalTextAttributes scheme="Darcula" file="colorScheme/Darcula_Kotlin.xml"/>

    <codeStyleSettingsProvider implementation="org.jetbrains.kotlin.idea.formatter.KotlinCodeStyleSettingsProvider"/>
    <langCodeStyleSettingsProvider implementation="org.jetbrains.kotlin.idea.formatter.KotlinLanguageCodeStyleSettingsProvider"/>

    <projectConfigurable instance="org.jetbrains.kotlin.idea.compiler.configuration.KotlinCompilerConfigurableTab"
                         id="project.kotlinCompiler"
                         displayName="Kotlin Compiler"
                         parentId="project.propCompiler"/>

    <qualifiedNameProvider implementation="org.jetbrains.kotlin.idea.actions.KotlinQualifiedNameProvider"/>

    <codeInsight.parameterInfo language="kotlin" implementationClass="org.jetbrains.kotlin.idea.parameterInfo.KotlinFunctionParameterInfoHandler"/>
    <codeInsight.parameterInfo language="kotlin" implementationClass="org.jetbrains.kotlin.idea.parameterInfo.KotlinArrayAccessParameterInfoHandler"/>
    <codeInsight.parameterInfo language="kotlin" implementationClass="org.jetbrains.kotlin.idea.parameterInfo.KotlinClassTypeArgumentInfoHandler"/>
    <codeInsight.parameterInfo language="kotlin" implementationClass="org.jetbrains.kotlin.idea.parameterInfo.KotlinFunctionTypeArgumentInfoHandler"/>
    <codeInsight.parameterNameHints language="kotlin" implementationClass="org.jetbrains.kotlin.idea.parameterInfo.KotlinInlayParameterHintsProvider"/>

    <codeInsight.gotoSuper language="kotlin" implementationClass="org.jetbrains.kotlin.idea.codeInsight.GotoSuperActionHandler"/>

    <codeInsight.template.postfixTemplateProvider language="kotlin"
                                                  implementationClass="org.jetbrains.kotlin.idea.codeInsight.postfix.KtPostfixTemplateProvider"/>


    <typeDeclarationProvider implementation="org.jetbrains.kotlin.idea.codeInsight.KotlinTypeDeclarationProvider"/>

    <completion.contributor language="kotlin"
                            id="KotlinCompletionContributor"
                            order="first"
                            implementationClass="org.jetbrains.kotlin.idea.completion.KotlinCompletionContributor"/>
    <completion.contributor language="kotlin"
                            implementationClass="org.jetbrains.kotlin.idea.completion.KDocCompletionContributor"/>

    <completion.confidence language="kotlin" implementationClass="com.intellij.codeInsight.completion.UnfocusedNameIdentifier"/>
    <completion.confidence language="kotlin"
                           implementationClass="org.jetbrains.kotlin.idea.completion.confidence.UnfocusedPossibleFunctionParameter"/>
    <completion.confidence language="kotlin" implementationClass="com.intellij.codeInsight.completion.AlwaysFocusLookup" order="last"/>
    <completion.confidence language="kotlin" implementationClass="org.jetbrains.kotlin.idea.completion.confidence.EnableAutopopupInStringTemplate"/>
    <completion.confidence language="kotlin" implementationClass="com.intellij.codeInsight.completion.SkipAutopopupInStrings"/>

    <lookup.charFilter implementation="org.jetbrains.kotlin.idea.completion.KotlinCompletionCharFilter"/>
    <lookup.actionProvider implementation="org.jetbrains.kotlin.idea.completion.KotlinExcludeFromCompletionLookupActionProvider"/>

    <statistician key="completion" implementationClass="org.jetbrains.kotlin.idea.completion.KotlinCompletionStatistician"/>
    <statistician key="proximity" implementationClass="org.jetbrains.kotlin.idea.completion.KotlinProximityStatistician"/>

    <weigher key="completion" implementationClass="org.jetbrains.kotlin.idea.completion.KotlinLookupElementProximityWeigher" id="kotlin.proximity" order="after proximity"/>

    <psi.referenceContributor language="kotlin" implementation="org.jetbrains.kotlin.idea.references.KotlinReferenceContributor"/>
    <psi.referenceContributor
        id="kotlinFilePathReferenceContributor"
        language="kotlin"
        implementation="org.jetbrains.kotlin.idea.references.KotlinFilePathReferenceContributor"/>
    <psi.referenceContributor
        id="kotlinDefaultAnnotationMethodImplicitReferenceContributor"
        language="kotlin"
        implementation="org.jetbrains.kotlin.idea.references.KotlinDefaultAnnotationMethodImplicitReferenceContributor"/>

    <psi.treeChangePreprocessor implementation="org.jetbrains.kotlin.idea.caches.KotlinPackageStatementPsiTreeChangePreprocessor"/>

    <renamePsiElementProcessor id="KotlinClass"
                               implementation="org.jetbrains.kotlin.idea.refactoring.rename.RenameKotlinClassProcessor"
                               order="first"/>
    <renamePsiElementProcessor implementation="org.jetbrains.kotlin.idea.refactoring.rename.RenameKotlinFunctionProcessor"
                               id="KotlinFunction"
                               order="first"/>
    <renamePsiElementProcessor implementation="org.jetbrains.kotlin.idea.refactoring.rename.RenameKotlinPropertyProcessor"
                               id="KotlinProperty"
                               order="first"/>
    <renamePsiElementProcessor implementation="org.jetbrains.kotlin.idea.refactoring.rename.RenameKotlinParameterProcessor"
                               id="KotlinParameter"
                               order="first"/>
    <renamePsiElementProcessor implementation="org.jetbrains.kotlin.idea.refactoring.rename.RenameKotlinFileProcessor"
                               id="KotlinFile"
                               order="first"/>
    <renamePsiElementProcessor implementation="org.jetbrains.kotlin.idea.refactoring.rename.RenameKotlinTypeParameterProcessor"
                               id="KotlinTypeParameter"/>
    <renamePsiElementProcessor implementation="org.jetbrains.kotlin.idea.refactoring.rename.RenameJavaSyntheticPropertyHandler$Processor"
                               id="JavaSyntheticPropertyFromKotlin"/>
    <renameHandler implementation="org.jetbrains.kotlin.idea.refactoring.rename.RenameKotlinImplicitLambdaParameter"/>
    <renameHandler implementation="org.jetbrains.kotlin.idea.refactoring.rename.RenameDynamicMemberHandler"/>
    <renameHandler implementation="org.jetbrains.kotlin.idea.refactoring.rename.RenameOnSecondaryConstructorHandler"/>
    <renameHandler implementation="org.jetbrains.kotlin.idea.refactoring.rename.RenameJavaSyntheticPropertyHandler"/>
    <renameHandler implementation="org.jetbrains.kotlin.idea.refactoring.rename.JavaMemberByKotlinReferenceInplaceRenameHandler"/>
    <renameHandler implementation="org.jetbrains.kotlin.idea.refactoring.rename.RenameJvmNameHandler"/>
    <renameHandler implementation="org.jetbrains.kotlin.idea.refactoring.rename.KotlinDirectoryAsPackageRenameHandler"/>
    <renameHandler implementation="org.jetbrains.kotlin.idea.refactoring.rename.RenameBackingFieldReferenceHandler"/>
    <renameHandler implementation="org.jetbrains.kotlin.idea.refactoring.rename.RenameClassByCompanionObjectShortReferenceHandler"/>
    <renameHandler implementation="org.jetbrains.kotlin.idea.refactoring.rename.RenameByLabeledReferenceInLambdaArgumentHandler"/>
    <renameHandler implementation="org.jetbrains.kotlin.idea.refactoring.rename.RenameImportAliasByReferenceHandler"/>
    <renameHandler implementation="org.jetbrains.kotlin.idea.refactoring.rename.KotlinMemberInplaceRenameHandler"/>
    <automaticRenamerFactory implementation="org.jetbrains.kotlin.idea.refactoring.rename.AutomaticVariableRenamerFactory"/>
    <automaticRenamerFactory implementation="org.jetbrains.kotlin.idea.refactoring.rename.AutomaticVariableRenamerFactoryForJavaClass"/>
    <automaticRenamerFactory implementation="org.jetbrains.kotlin.idea.refactoring.rename.AutomaticVariableInJavaRenamerFactory"/>
    <automaticRenamerFactory implementation="org.jetbrains.kotlin.idea.refactoring.rename.AutomaticInheritorRenamerFactory"/>
    <automaticRenamerFactory implementation="org.jetbrains.kotlin.idea.refactoring.rename.AutomaticOverloadsRenamerFactory"/>
    <automaticRenamerFactory implementation="org.jetbrains.kotlin.idea.refactoring.rename.KotlinAutomaticTestRenamerFactory"/>
    <automaticRenamerFactory implementation="org.jetbrains.kotlin.idea.refactoring.rename.AutomaticParameterRenamerFactory"/>
    <vetoRenameCondition implementation="org.jetbrains.kotlin.idea.refactoring.KotlinVetoRenameCondition"/>
    <renameInputValidator implementation="org.jetbrains.kotlin.idea.refactoring.rename.KotlinDeclarationRenameInputValidator"/>
    <rename.inplace.resolveSnapshotProvider
        language="kotlin"
        implementationClass="org.jetbrains.kotlin.idea.refactoring.rename.KotlinResolveSnapshotProvider"/>

    <spellchecker.support implementationClass="org.jetbrains.kotlin.idea.KotlinSpellcheckingStrategy" language="kotlin"/>

    <liveTemplateContext implementation="org.jetbrains.kotlin.idea.liveTemplates.KotlinTemplateContextType$Generic"/>
    <liveTemplateContext implementation="org.jetbrains.kotlin.idea.liveTemplates.KotlinTemplateContextType$TopLevel"/>
    <liveTemplateContext implementation="org.jetbrains.kotlin.idea.liveTemplates.KotlinTemplateContextType$Statement"/>
    <liveTemplateContext implementation="org.jetbrains.kotlin.idea.liveTemplates.KotlinTemplateContextType$Class"/>
    <liveTemplateContext implementation="org.jetbrains.kotlin.idea.liveTemplates.KotlinTemplateContextType$Expression"/>
    <liveTemplateContext implementation="org.jetbrains.kotlin.idea.liveTemplates.KotlinTemplateContextType$Comment"/>
    <liveTemplateContext implementation="org.jetbrains.kotlin.idea.liveTemplates.KotlinTemplateContextType$ObjectDeclaration"/>
    <defaultLiveTemplatesProvider implementation="org.jetbrains.kotlin.idea.liveTemplates.KotlinLiveTemplatesProvider"/>
    <liveTemplateMacro implementation="org.jetbrains.kotlin.idea.liveTemplates.macro.AnyVariableMacro"/>
    <liveTemplateMacro implementation="org.jetbrains.kotlin.idea.liveTemplates.macro.SuitableVariableMacro"/>
    <liveTemplateMacro implementation="org.jetbrains.kotlin.idea.liveTemplates.macro.FunctionParametersMacro"/>
    <liveTemplateMacro implementation="org.jetbrains.kotlin.idea.liveTemplates.macro.AnonymousSuperMacro"/>
    <liveTemplateMacro implementation="org.jetbrains.kotlin.idea.liveTemplates.macro.SuggestVariableNameMacro"/>
    <liveTemplateMacro implementation="org.jetbrains.kotlin.idea.liveTemplates.macro.KotlinClassNameMacro"/>
    <liveTemplateMacro implementation="org.jetbrains.kotlin.idea.liveTemplates.macro.KotlinFunctionNameMacro"/>
    <liveTemplateOptionalProcessor implementation="org.jetbrains.kotlin.idea.liveTemplates.KotlinShortenFQNamesProcessor"/>

    <annotator language="kotlin" implementationClass="org.jetbrains.kotlin.idea.highlighter.KotlinPsiCheckerAndHighlightingUpdater"/>
    <highlightRangeExtension implementation="org.jetbrains.kotlin.idea.highlighter.KotlinPsiChecker"/>
    <daemon.changeLocalityDetector implementation="org.jetbrains.kotlin.idea.highlighter.KotlinChangeLocalityDetector"/>

    <annotator language="kotlin" implementationClass="org.jetbrains.kotlin.idea.highlighter.DebugInfoAnnotator"/>
    <annotator language="kotlin" implementationClass="org.jetbrains.kotlin.idea.highlighter.DuplicateJvmSignatureAnnotator"/>
    <annotator language="kotlin" implementationClass="org.jetbrains.kotlin.idea.highlighter.PlatformExpectedAnnotator"/>
    <problemHighlightFilter implementation="org.jetbrains.kotlin.idea.highlighter.KotlinProblemHighlightFilter"/>

    <highlightVisitor implementation="org.jetbrains.kotlin.idea.highlighter.KotlinRainbowVisitor"/>

    <annotator language="JAVA" implementationClass="org.jetbrains.kotlin.idea.java.UnimplementedKotlinInterfaceMemberAnnotator"/>

    <extendWordSelectionHandler implementation="org.jetbrains.kotlin.idea.editor.wordSelection.KotlinStatementGroupSelectioner"/>
    <extendWordSelectionHandler implementation="org.jetbrains.kotlin.idea.editor.wordSelection.KotlinCodeBlockSelectioner"/>
    <extendWordSelectionHandler implementation="org.jetbrains.kotlin.idea.editor.wordSelection.KotlinDocCommentSelectioner"/>
    <extendWordSelectionHandler implementation="org.jetbrains.kotlin.idea.editor.wordSelection.KotlinDeclarationSelectioner"/>
    <extendWordSelectionHandler implementation="org.jetbrains.kotlin.idea.editor.wordSelection.KotlinListSelectioner"/>
    <extendWordSelectionHandler implementation="org.jetbrains.kotlin.idea.editor.wordSelection.KotlinStringLiteralSelectioner"/>
    <extendWordSelectionHandler implementation="org.jetbrains.kotlin.idea.editor.wordSelection.KotlinInvokedExpressionSelectioner"/>
    <extendWordSelectionHandler implementation="org.jetbrains.kotlin.idea.editor.wordSelection.KotlinTypeSelectioner"/>
    <extendWordSelectionHandler implementation="org.jetbrains.kotlin.idea.editor.wordSelection.KotlinSuperTypeSelectioner"/>
    <extendWordSelectionHandler implementation="org.jetbrains.kotlin.idea.editor.wordSelection.KotlinBracketsSelectioner"/>
    <basicWordSelectionFilter implementation="org.jetbrains.kotlin.idea.editor.wordSelection.KotlinWordSelectionFilter"/>

    <typedHandler implementation="org.jetbrains.kotlin.idea.editor.KotlinTypedHandler"/>
    <typedHandler implementation="org.jetbrains.kotlin.idea.kdoc.KDocTypedHandler"/>
    <enterHandlerDelegate implementation="org.jetbrains.kotlin.idea.editor.KotlinEnterHandler"
                          id="KotlinEnterHandler" order="before EnterBetweenBracesHandler"/>
    <enterHandlerDelegate implementation="org.jetbrains.kotlin.idea.editor.KotlinMultilineStringEnterHandler"
                          id="KotlinMultilineStringEnterHandler" order="before EnterBetweenBracesHandler"/>
    <lang.smartEnterProcessor language="kotlin" implementationClass="org.jetbrains.kotlin.idea.editor.KotlinSmartEnterHandler"/>
    <backspaceHandlerDelegate implementation="org.jetbrains.kotlin.idea.editor.KotlinBackspaceHandler"/>
    <backspaceHandlerDelegate implementation="org.jetbrains.kotlin.idea.editor.KotlinStringTemplateBackspaceHandler"/>

    <copyPastePostProcessor implementation="org.jetbrains.kotlin.idea.conversion.copy.ConvertJavaCopyPasteProcessor"/>
    <copyPastePostProcessor implementation="org.jetbrains.kotlin.idea.conversion.copy.ConvertTextJavaCopyPasteProcessor"/>
    <copyPastePostProcessor implementation="org.jetbrains.kotlin.idea.codeInsight.KotlinCopyPasteReferenceProcessor"/>
    <copyPastePreProcessor implementation="org.jetbrains.kotlin.idea.editor.KotlinLiteralCopyPasteProcessor"/>
    <copyPastePostProcessor implementation="org.jetbrains.kotlin.idea.refactoring.cutPaste.MoveDeclarationsCopyPasteProcessor"/>

    <breadcrumbsInfoProvider implementation="org.jetbrains.kotlin.idea.codeInsight.KotlinBreadcrumbsInfoProvider"/>

    <lang.documentationProvider language="JAVA" implementationClass="org.jetbrains.kotlin.idea.KotlinQuickDocumentationProvider" order="first"/>
    <documentationProvider implementation="org.jetbrains.kotlin.idea.KotlinQuickDocumentationProvider"/>
    <configurationType implementation="org.jetbrains.kotlin.idea.run.KotlinRunConfigurationType"/>
    <configurationType implementation="org.jetbrains.kotlin.idea.run.script.standalone.KotlinStandaloneScriptRunConfigurationType"/>
    <configurationType implementation="org.jetbrains.kotlin.idea.k2jsrun.K2JSRunConfigurationType"/>
    <programRunner implementation="org.jetbrains.kotlin.idea.k2jsrun.K2JSBrowserProgramRunner"/>
    <runConfigurationProducer implementation="org.jetbrains.kotlin.idea.run.KotlinRunConfigurationProducer"/>
    <runConfigurationProducer implementation="org.jetbrains.kotlin.idea.run.script.standalone.KotlinStandaloneScriptRunConfigurationProducer"/>

    <codeInsight.lineMarkerProvider language="kotlin" implementationClass="org.jetbrains.kotlin.idea.highlighter.markers.KotlinLineMarkerProvider"/>
    <codeInsight.lineMarkerProvider language="kotlin" implementationClass="org.jetbrains.kotlin.idea.highlighter.KotlinRecursiveCallLineMarkerProvider"/>
    <codeInsight.lineMarkerProvider language="kotlin" implementationClass="org.jetbrains.kotlin.idea.highlighter.KotlinSuspendCallLineMarkerProvider"/>
    <runLineMarkerContributor language="kotlin" implementationClass="org.jetbrains.kotlin.idea.highlighter.KotlinRunLineMarkerContributor"/>
    <runLineMarkerContributor language="kotlin" implementationClass="org.jetbrains.kotlin.idea.highlighter.KotlinTestRunLineMarkerContributor"/>

    <iconProvider implementation="org.jetbrains.kotlin.idea.KotlinIconProvider"/>

    <itemPresentationProvider implementationClass="org.jetbrains.kotlin.idea.presentation.KtFunctionPresenter"
                              forClass="org.jetbrains.kotlin.psi.KtFunction"/>
    <itemPresentationProvider implementationClass="org.jetbrains.kotlin.idea.presentation.KtDefaultDeclarationPresenter"
                              forClass="org.jetbrains.kotlin.psi.KtClass"/>
    <itemPresentationProvider implementationClass="org.jetbrains.kotlin.idea.presentation.KtDefaultDeclarationPresenter"
                              forClass="org.jetbrains.kotlin.psi.KtObjectDeclaration"/>
    <itemPresentationProvider implementationClass="org.jetbrains.kotlin.idea.presentation.KtDefaultDeclarationPresenter"
                              forClass="org.jetbrains.kotlin.psi.KtProperty"/>
    <itemPresentationProvider implementationClass="org.jetbrains.kotlin.idea.presentation.KtDefaultDeclarationPresenter"
                              forClass="org.jetbrains.kotlin.psi.KtParameter"/>
    <itemPresentationProvider implementationClass="org.jetbrains.kotlin.idea.presentation.KtDefaultDeclarationPresenter"
                              forClass="org.jetbrains.kotlin.psi.KtTypeAlias"/>

    <gotoTargetRendererProvider id="JetGotoTargetRenderProvider" implementation="org.jetbrains.kotlin.idea.KotlinGotoTargetRenderProvider"
                                order="first"/>
    <elementDescriptionProvider
        implementation="org.jetbrains.kotlin.idea.findUsages.KotlinElementDescriptionProvider"
        order="first"/>
    <elementDescriptionProvider
        implementation="org.jetbrains.kotlin.idea.findUsages.KotlinNonCodeSearchElementDescriptionProvider"/>
    <highlightUsagesHandlerFactory implementation="org.jetbrains.kotlin.idea.highlighter.KotlinHighlightExitPointsHandlerFactory"/>
    <findUsagesHandlerFactory implementation="org.jetbrains.kotlin.idea.findUsages.KotlinFindUsagesHandlerFactory"/>
    <usageTypeProvider implementation="org.jetbrains.kotlin.idea.findUsages.KotlinUsageTypeProvider"/>

    <refactoring.safeDeleteProcessor
        id="kotlinProcessor"
        implementation="org.jetbrains.kotlin.idea.refactoring.safeDelete.KotlinSafeDeleteProcessor"
        order="before javaProcessor"/>
    <refactoring.safeDelete.JavaSafeDeleteDelegate
        id="kotlinJavaSafeDeleteDelegate"
        language="kotlin"
        implementationClass="org.jetbrains.kotlin.idea.refactoring.safeDelete.KotlinJavaSafeDeleteDelegate"/>
    <debugger.jvmSmartStepIntoHandler implementation="org.jetbrains.kotlin.idea.debugger.stepping.KotlinSmartStepIntoHandler"/>
    <debugger.positionManagerFactory implementation="org.jetbrains.kotlin.idea.debugger.KotlinPositionManagerFactory"/>
    <debugger.codeFragmentFactory implementation="org.jetbrains.kotlin.idea.debugger.evaluate.KotlinCodeFragmentFactory"/>
    <debuggerEditorTextProvider language="kotlin" implementationClass="org.jetbrains.kotlin.idea.debugger.KotlinEditorTextProvider"/>
    <debuggerClassFilterProvider implementation="org.jetbrains.kotlin.idea.debugger.filter.KotlinDebuggerInternalClassesFilterProvider"/>
    <debugger.nodeRenderer implementation="org.jetbrains.kotlin.idea.debugger.render.KotlinClassWithDelegatedPropertyRenderer"/>
    <debugger.sourcePositionProvider implementation="org.jetbrains.kotlin.idea.debugger.KotlinSourcePositionProvider"/>
    <debugger.sourcePositionHighlighter implementation="org.jetbrains.kotlin.idea.debugger.KotlinSourcePositionHighlighter"/>
    <debugger.frameExtraVarsProvider implementation="org.jetbrains.kotlin.idea.debugger.KotlinFrameExtraVariablesProvider"/>
    <debugger.extraSteppingFilter implementation="org.jetbrains.kotlin.idea.KotlinExtraSteppingFilter"/>
    <xdebugger.settings implementation="org.jetbrains.kotlin.idea.debugger.KotlinDebuggerSettings"/>
    <xdebugger.breakpointType implementation="org.jetbrains.kotlin.idea.debugger.breakpoints.KotlinFieldBreakpointType"/>
    <xdebugger.breakpointType implementation="org.jetbrains.kotlin.idea.debugger.breakpoints.KotlinLineBreakpointType" order="first"/>
    <debugger.syntheticProvider implementation="org.jetbrains.kotlin.idea.debugger.filter.KotlinSyntheticTypeComponentProvider"/>
    <debugger.javaBreakpointHandlerFactory implementation="org.jetbrains.kotlin.idea.debugger.breakpoints.KotlinFieldBreakpointHandlerFactory"/>
    <debugger.javaBreakpointHandlerFactory implementation="org.jetbrains.kotlin.idea.debugger.breakpoints.KotlinLineBreakpointHandlerFactory"/>
    <debugger.jvmSteppingCommandProvider implementation="org.jetbrains.kotlin.idea.debugger.stepping.KotlinSteppingCommandProvider"/>
    <debugger.simplePropertyGetterProvider implementation="org.jetbrains.kotlin.idea.debugger.stepping.KotlinSimpleGetterProvider"/>

    <codeInsight.implementMethod language="kotlin" implementationClass="org.jetbrains.kotlin.idea.core.overrideImplement.ImplementMembersHandler"/>
    <codeInsight.overrideMethod language="kotlin" implementationClass="org.jetbrains.kotlin.idea.core.overrideImplement.OverrideMembersHandler"/>

    <framework.type implementation="org.jetbrains.kotlin.idea.framework.JavaFrameworkType"/>
    <framework.type implementation="org.jetbrains.kotlin.idea.framework.JSFrameworkType"/>
    <projectTemplatesFactory implementation="org.jetbrains.kotlin.idea.framework.KotlinTemplatesFactory" />

    <library.presentationProvider implementation="org.jetbrains.kotlin.idea.framework.JavaRuntimePresentationProvider"/>

    <library.javaSourceRootDetector implementation="org.jetbrains.kotlin.idea.configuration.KotlinSourceRootDetector"/>

    <typeHierarchyProvider language="kotlin" implementationClass="org.jetbrains.kotlin.idea.hierarchy.KotlinTypeHierarchyProviderBySuperTypeCallEntry"/>
    <typeHierarchyProvider language="kotlin" implementationClass="org.jetbrains.kotlin.idea.hierarchy.KotlinTypeHierarchyProvider"/>
    <typeHierarchyProvider language="JAVA" implementationClass="org.jetbrains.kotlin.idea.hierarchy.KotlinTypeHierarchyProviderBySuperTypeCallEntry" order="last"/>
    <callHierarchyProvider
        language="kotlin"
        implementationClass="org.jetbrains.kotlin.idea.hierarchy.calls.KotlinCallHierarchyProvider" />
    <hierarchy.referenceProcessor implementation="org.jetbrains.kotlin.idea.hierarchy.calls.KotlinCallReferenceProcessor"/>
    <methodHierarchyProvider
        language="kotlin"
        implementationClass="org.jetbrains.kotlin.idea.hierarchy.overrides.KotlinOverrideHierarchyProvider" />

    <java.elementFinder implementation="org.jetbrains.kotlin.asJava.finder.JavaElementFinder"/>
    <java.elementFinder implementation="org.jetbrains.kotlin.idea.core.script.KotlinScriptDependenciesClassFinder"/>
    <java.shortNamesCache implementation="org.jetbrains.kotlin.idea.caches.KotlinShortNamesCache"/>

    <stubElementTypeHolder class="org.jetbrains.kotlin.psi.stubs.elements.KtStubElementTypes"/>
    <stubIndex implementation="org.jetbrains.kotlin.idea.stubindex.KotlinExactPackagesIndex"/>
    <stubIndex implementation="org.jetbrains.kotlin.idea.stubindex.KotlinTopLevelClassByPackageIndex"/>
    <stubIndex implementation="org.jetbrains.kotlin.idea.stubindex.KotlinTopLevelFunctionByPackageIndex"/>
    <stubIndex implementation="org.jetbrains.kotlin.idea.stubindex.KotlinTopLevelPropertyByPackageIndex"/>
    <stubIndex implementation="org.jetbrains.kotlin.idea.stubindex.KotlinTopLevelTypeAliasByPackageIndex"/>
    <stubIndex implementation="org.jetbrains.kotlin.idea.stubindex.KotlinClassShortNameIndex"/>
    <stubIndex implementation="org.jetbrains.kotlin.idea.stubindex.KotlinFullClassNameIndex"/>
    <stubIndex implementation="org.jetbrains.kotlin.idea.stubindex.KotlinPropertyShortNameIndex"/>
    <stubIndex implementation="org.jetbrains.kotlin.idea.stubindex.KotlinFunctionShortNameIndex"/>
    <stubIndex implementation="org.jetbrains.kotlin.idea.stubindex.KotlinTypeAliasShortNameIndex"/>
    <stubIndex implementation="org.jetbrains.kotlin.idea.stubindex.KotlinSuperClassIndex"/>
    <stubIndex implementation="org.jetbrains.kotlin.idea.stubindex.KotlinTopLevelFunctionFqnNameIndex"/>
    <stubIndex implementation="org.jetbrains.kotlin.idea.stubindex.KotlinTopLevelPropertyFqnNameIndex"/>
    <stubIndex implementation="org.jetbrains.kotlin.idea.stubindex.KotlinTopLevelTypeAliasFqNameIndex"/>
    <stubIndex implementation="org.jetbrains.kotlin.idea.stubindex.KotlinTopLevelExtensionsByReceiverTypeIndex"/>
    <stubIndex implementation="org.jetbrains.kotlin.idea.stubindex.KotlinAnnotationsIndex"/>
    <stubIndex implementation="org.jetbrains.kotlin.idea.stubindex.KotlinProbablyNothingFunctionShortNameIndex"/>
    <stubIndex implementation="org.jetbrains.kotlin.idea.stubindex.KotlinProbablyNothingPropertyShortNameIndex"/>
    <stubIndex implementation="org.jetbrains.kotlin.idea.stubindex.KotlinFileFacadeFqNameIndex"/>
    <stubIndex implementation="org.jetbrains.kotlin.idea.stubindex.KotlinFilePartClassIndex"/>
    <stubIndex implementation="org.jetbrains.kotlin.idea.stubindex.KotlinFileFacadeClassByPackageIndex"/>
    <stubIndex implementation="org.jetbrains.kotlin.idea.stubindex.KotlinFileFacadeShortNameIndex"/>
    <stubIndex implementation="org.jetbrains.kotlin.idea.stubindex.KotlinMultifileClassPartIndex"/>
    <stubIndex implementation="org.jetbrains.kotlin.idea.stubindex.KotlinScriptFqnIndex"/>
    <stubIndex implementation="org.jetbrains.kotlin.idea.stubindex.KotlinTypeAliasByExpansionShortNameIndex"/>
    <stubIndex implementation="org.jetbrains.kotlin.idea.stubindex.KotlinOverridableInternalMembersShortNameIndex"/>

    <psi.classFileDecompiler implementation="org.jetbrains.kotlin.idea.decompiler.classFile.KotlinClassFileDecompiler"/>
    <psi.classFileDecompiler implementation="org.jetbrains.kotlin.idea.decompiler.js.KotlinJavaScriptMetaFileDecompiler"/>
    <psi.classFileDecompiler implementation="org.jetbrains.kotlin.idea.decompiler.builtIns.KotlinBuiltInDecompiler"/>

    <fileBasedIndex implementation="org.jetbrains.kotlin.idea.versions.KotlinJvmMetadataVersionIndex"/>
    <fileBasedIndex implementation="org.jetbrains.kotlin.idea.versions.KotlinJsMetadataVersionIndex"/>
    <fileBasedIndex implementation="org.jetbrains.kotlin.idea.vfilefinder.KotlinClassFileIndex"/>
    <fileBasedIndex implementation="org.jetbrains.kotlin.idea.vfilefinder.KotlinJavaScriptMetaFileIndex"/>
    <fileBasedIndex implementation="org.jetbrains.kotlin.idea.vfilefinder.KotlinMetadataFileIndex"/>
    <fileBasedIndex implementation="org.jetbrains.kotlin.idea.vfilefinder.KotlinMetadataFilePackageIndex"/>
    <fileBasedIndex implementation="org.jetbrains.kotlin.idea.vfilefinder.KotlinModuleMappingIndex"/>

    <idIndexer filetype="Kotlin" implementationClass="org.jetbrains.kotlin.idea.search.KotlinIdIndexer"/>
    <todoIndexer filetype="Kotlin" implementationClass="org.jetbrains.kotlin.idea.search.KotlinTodoIndexer"/>
    <indexPatternBuilder implementation="org.jetbrains.kotlin.idea.search.KotlinIndexPatternBuilder"/>

    <editorNotificationProvider implementation="org.jetbrains.kotlin.idea.versions.UnsupportedAbiVersionNotificationPanelProvider"/>
    <editorNotificationProvider implementation="org.jetbrains.kotlin.idea.configuration.KotlinSetupEnvironmentNotificationProvider"/>

    <attachSourcesProvider implementation="org.jetbrains.kotlin.idea.actions.DecompileKotlinToJavaActionProvider"/>

    <referencesSearch implementation="org.jetbrains.kotlin.idea.search.ideaExtensions.KotlinReferencesSearcher"/>
    <directClassInheritorsSearch implementation="org.jetbrains.kotlin.idea.search.ideaExtensions.KotlinDirectInheritorsSearcher"/>
    <overridingMethodsSearch implementation="org.jetbrains.kotlin.idea.search.ideaExtensions.KotlinOverridingMethodsWithGenericsSearcher"/>
    <definitionsScopedSearch implementation="org.jetbrains.kotlin.idea.search.ideaExtensions.KotlinDefinitionsSearcher"/>
    <annotatedElementsSearch implementation="org.jetbrains.kotlin.idea.search.ideaExtensions.KotlinAnnotatedElementsSearcher"/>
    <classesWithAnnotatedMembersSearch implementation="org.jetbrains.kotlin.idea.search.ideaExtensions.KotlinClassesWithAnnotatedMembersSearcher"/>
    <methodReferencesSearch implementation="org.jetbrains.kotlin.idea.search.ideaExtensions.KotlinPropertyAccessorsReferenceSearcher"/>
    <methodReferencesSearch implementation="org.jetbrains.kotlin.idea.search.ideaExtensions.KotlinConstructorDelegationCallReferenceSearcher"/>
    <methodReferencesSearch implementation="org.jetbrains.kotlin.idea.search.ideaExtensions.KotlinOverridingMethodReferenceSearcher"/>
    <methodReferencesSearch implementation="org.jetbrains.kotlin.idea.search.ideaExtensions.KotlinConventionMethodReferencesSearcher"/>
    <methodReferencesSearch implementation="org.jetbrains.kotlin.idea.search.ideaExtensions.DefaultAnnotationMethodKotlinImplicitReferenceSearcher"/>

    <readWriteAccessDetector implementation="org.jetbrains.kotlin.idea.search.ideaExtensions.KotlinReadWriteAccessDetector" id="kotlin"/>

    <exceptionFilter implementation="org.jetbrains.kotlin.idea.filters.KotlinExceptionFilterFactory" order="first"/>

    <applicationService serviceInterface="org.jetbrains.kotlin.idea.editor.KotlinEditorOptions"
                        serviceImplementation="org.jetbrains.kotlin.idea.editor.KotlinEditorOptions"/>
    <editorSmartKeysConfigurable instance="org.jetbrains.kotlin.idea.editor.KotlinEditorOptionsConfigurable"/>

    <applicationService serviceInterface="org.jetbrains.kotlin.idea.refactoring.KotlinRefactoringSettings"
                        serviceImplementation="org.jetbrains.kotlin.idea.refactoring.KotlinRefactoringSettings"/>

    <statementUpDownMover id="jetExpression"
                          implementation="org.jetbrains.kotlin.idea.codeInsight.upDownMover.KotlinExpressionMover"
                          order="before declaration" />

    <statementUpDownMover id="jetDeclaration"
                          implementation="org.jetbrains.kotlin.idea.codeInsight.upDownMover.KotlinDeclarationMover"
                          order="before jetExpression" />

    <moveLeftRightHandler language="kotlin" implementationClass="org.jetbrains.kotlin.idea.codeInsight.KotlinMoveLeftRightHandler"/>

    <joinLinesHandler implementation="org.jetbrains.kotlin.idea.joinLines.JoinDeclarationAndAssignmentHandler"/>
    <joinLinesHandler implementation="org.jetbrains.kotlin.idea.joinLines.JoinBlockIntoSingleStatementHandler"/>
    <joinLinesHandler implementation="org.jetbrains.kotlin.idea.joinLines.JoinStatementsAddSemicolonHandler"/>

    <targetElementEvaluator
        language="kotlin"
        implementationClass="org.jetbrains.kotlin.idea.search.ideaExtensions.KotlinTargetElementEvaluator" />

    <targetElementUtilExtender implementation="org.jetbrains.kotlin.idea.search.ideaExtensions.KotlinTargetElementEvaluator"/>

    <refactoring.pullUpHelperFactory
        language="kotlin"
        implementationClass="org.jetbrains.kotlin.idea.refactoring.pullUp.KotlinPullUpHelperFactory"/>
    <refactoring.pullUpHelperFactory
        language="JAVA"
        order="first"
        implementationClass="org.jetbrains.kotlin.idea.refactoring.pullUp.JavaToKotlinPullUpHelperFactory"/>

    <lang.refactoringSupport.classMembersRefactoringSupport
        language="kotlin"
        implementationClass="org.jetbrains.kotlin.idea.refactoring.memberInfo.KotlinClassMembersRefactoringSupport"/>

    <refactoring.pushDown
        language="kotlin"
        implementationClass="org.jetbrains.kotlin.idea.refactoring.pushDown.JavaToKotlinPushDownDelegate"/>

    <problemFileHighlightFilter implementation="org.jetbrains.kotlin.idea.projectView.KotlinProblemFileHighlightFilter"/>

    <consoleFilterProvider implementation="org.jetbrains.kotlin.idea.run.KotlinConsoleFilterProvider"/>

    <codeInsight.typeInfo language="kotlin" implementationClass="org.jetbrains.kotlin.idea.codeInsight.KotlinExpressionTypeProvider"/>

    <testCreator language="kotlin" implementationClass="org.jetbrains.kotlin.idea.testIntegration.KotlinTestCreator"/>
    <testFinder implementation="org.jetbrains.kotlin.idea.testIntegration.KotlinTestFinder"/>

    <constantExpressionEvaluator
        language="kotlin"
        implementationClass="org.jetbrains.kotlin.idea.KotlinLightConstantExpressionEvaluator"/>

    <annotationSupport language="kotlin" implementationClass="com.intellij.psi.impl.source.tree.java.JavaAnnotationSupport"/>

    <createFromTemplateHandler implementation="org.jetbrains.kotlin.idea.actions.KotlinCreateFromTemplateHandler"/>

    <nameSuggestionProvider implementation="org.jetbrains.kotlin.idea.core.KotlinNameSuggestionProvider"/>

    <usageToPsiElementProvider implementation="org.jetbrains.kotlin.idea.codeInsight.KotlinUsageToPsiElementProvider"/>

    <facetType implementation="org.jetbrains.kotlin.idea.facet.KotlinFacetType"/>

    <lang.sliceProvider language="kotlin" implementationClass="org.jetbrains.kotlin.idea.slicer.KotlinSliceProvider"/>

    <usageContextPanelProvider implementation="org.jetbrains.kotlin.idea.slicer.KotlinUsageContextDataInflowPanel$Provider"/>
    <usageContextPanelProvider implementation="org.jetbrains.kotlin.idea.slicer.KotlinUsageContextDataOutflowPanel$Provider"/>

    <library.type implementation="org.jetbrains.kotlin.idea.framework.JSLibraryType"/>
    <library.type implementation="org.jetbrains.kotlin.idea.framework.CommonLibraryType"/>

    <intentionAction>
      <className>org.jetbrains.kotlin.idea.intentions.FoldInitializerAndIfToElvisIntention</className>
      <category>Kotlin</category>
    </intentionAction>

    <intentionAction>
      <className>org.jetbrains.kotlin.idea.intentions.SimplifyAssertNotNullIntention</className>
      <category>Kotlin</category>
    </intentionAction>

    <intentionAction>
      <className>org.jetbrains.kotlin.idea.intentions.ImportMemberIntention</className>
      <category>Kotlin</category>
    </intentionAction>

    <intentionAction>
      <className>org.jetbrains.kotlin.idea.intentions.ImportAllMembersIntention</className>
      <category>Kotlin</category>
    </intentionAction>

    <intentionAction>
      <className>org.jetbrains.kotlin.idea.intentions.SpecifyTypeExplicitlyIntention</className>
      <category>Kotlin</category>
    </intentionAction>

    <intentionAction>
      <className>org.jetbrains.kotlin.idea.intentions.RemoveExplicitTypeIntention</className>
      <category>Kotlin</category>
    </intentionAction>

    <intentionAction>
      <className>org.jetbrains.kotlin.idea.intentions.ConvertToBlockBodyIntention</className>
      <category>Kotlin</category>
    </intentionAction>

    <intentionAction>
      <className>org.jetbrains.kotlin.idea.intentions.conventionNameCalls.ReplaceGetOrSetIntention</className>
      <category>Kotlin</category>
    </intentionAction>

    <intentionAction>
      <className>org.jetbrains.kotlin.idea.intentions.conventionNameCalls.ReplaceContainsIntention</className>
      <category>Kotlin</category>
    </intentionAction>

    <intentionAction>
      <className>org.jetbrains.kotlin.idea.intentions.conventionNameCalls.ReplaceInvokeIntention</className>
      <category>Kotlin</category>
    </intentionAction>

    <intentionAction>
      <className>org.jetbrains.kotlin.idea.intentions.conventionNameCalls.ReplaceCallWithUnaryOperatorIntention</className>
      <category>Kotlin</category>
    </intentionAction>

    <intentionAction>
      <className>org.jetbrains.kotlin.idea.intentions.conventionNameCalls.ReplaceCallWithBinaryOperatorIntention</className>
      <category>Kotlin</category>
    </intentionAction>

    <intentionAction>
      <className>org.jetbrains.kotlin.idea.intentions.branchedTransformations.intentions.FoldIfToReturnAsymmetricallyIntention</className>
      <category>Kotlin</category>
    </intentionAction>

    <intentionAction>
      <className>org.jetbrains.kotlin.idea.intentions.branchedTransformations.intentions.UnfoldAssignmentToIfIntention</className>
      <category>Kotlin</category>
    </intentionAction>

    <intentionAction>
      <className>org.jetbrains.kotlin.idea.intentions.branchedTransformations.intentions.UnfoldPropertyToIfIntention</className>
      <category>Kotlin</category>
    </intentionAction>

    <intentionAction>
      <className>org.jetbrains.kotlin.idea.intentions.branchedTransformations.intentions.UnfoldAssignmentToWhenIntention</className>
      <category>Kotlin</category>
    </intentionAction>

    <intentionAction>
      <className>org.jetbrains.kotlin.idea.intentions.branchedTransformations.intentions.UnfoldPropertyToWhenIntention</className>
      <category>Kotlin</category>
    </intentionAction>

    <intentionAction>
      <className>org.jetbrains.kotlin.idea.intentions.branchedTransformations.intentions.UnfoldReturnToIfIntention</className>
      <category>Kotlin</category>
    </intentionAction>

    <intentionAction>
      <className>org.jetbrains.kotlin.idea.intentions.branchedTransformations.intentions.UnfoldReturnToWhenIntention</className>
      <category>Kotlin</category>
    </intentionAction>

    <intentionAction>
      <className>org.jetbrains.kotlin.idea.intentions.branchedTransformations.intentions.DoubleBangToIfThenIntention</className>
      <category>Kotlin</category>
    </intentionAction>

    <intentionAction>
      <className>org.jetbrains.kotlin.idea.intentions.branchedTransformations.intentions.IfThenToDoubleBangIntention</className>
      <category>Kotlin</category>
    </intentionAction>

    <intentionAction>
      <className>org.jetbrains.kotlin.idea.intentions.branchedTransformations.intentions.ElvisToIfThenIntention</className>
      <category>Kotlin</category>
    </intentionAction>

    <intentionAction>
      <className>org.jetbrains.kotlin.idea.intentions.branchedTransformations.intentions.SafeAccessToIfThenIntention</className>
      <category>Kotlin</category>
    </intentionAction>

    <intentionAction>
      <className>org.jetbrains.kotlin.idea.intentions.branchedTransformations.intentions.IfToWhenIntention</className>
      <category>Kotlin</category>
    </intentionAction>

    <intentionAction>
      <className>org.jetbrains.kotlin.idea.intentions.branchedTransformations.intentions.WhenToIfIntention</className>
      <category>Kotlin</category>
    </intentionAction>

    <intentionAction>
      <className>org.jetbrains.kotlin.idea.intentions.branchedTransformations.intentions.FlattenWhenIntention</className>
      <category>Kotlin</category>
    </intentionAction>

    <intentionAction>
      <className>org.jetbrains.kotlin.idea.intentions.branchedTransformations.intentions.IntroduceWhenSubjectIntention</className>
      <category>Kotlin</category>
    </intentionAction>

    <intentionAction>
      <className>org.jetbrains.kotlin.idea.intentions.branchedTransformations.intentions.EliminateWhenSubjectIntention</className>
      <category>Kotlin</category>
    </intentionAction>

    <intentionAction>
      <className>org.jetbrains.kotlin.idea.intentions.branchedTransformations.intentions.MergeWhenIntention</className>
      <category>Kotlin</category>
    </intentionAction>

    <intentionAction>
      <className>org.jetbrains.kotlin.idea.intentions.SimplifyNegatedBinaryExpressionIntention</className>
      <category>Kotlin</category>
    </intentionAction>

    <intentionAction>
      <className>org.jetbrains.kotlin.idea.intentions.RemoveUnnecessaryParenthesesIntention</className>
      <category>Kotlin</category>
    </intentionAction>

    <intentionAction>
      <className>org.jetbrains.kotlin.idea.intentions.RemoveExplicitTypeArgumentsIntention</className>
      <category>Kotlin</category>
    </intentionAction>

    <intentionAction>
      <className>org.jetbrains.kotlin.idea.intentions.RemoveExplicitSuperQualifierIntention</className>
      <category>Kotlin</category>
    </intentionAction>

    <intentionAction>
      <className>org.jetbrains.kotlin.idea.intentions.RemoveCurlyBracesFromTemplateIntention</className>
      <category>Kotlin</category>
    </intentionAction>

    <intentionAction>
      <className>org.jetbrains.kotlin.idea.intentions.InsertCurlyBracesToTemplateIntention</className>
      <category>Kotlin</category>
    </intentionAction>

    <intentionAction>
      <className>org.jetbrains.kotlin.idea.intentions.MoveLambdaInsideParenthesesIntention</className>
      <category>Kotlin</category>
    </intentionAction>

    <intentionAction>
      <className>org.jetbrains.kotlin.idea.intentions.InsertExplicitTypeArgumentsIntention</className>
      <category>Kotlin</category>
    </intentionAction>

    <intentionAction>
      <className>org.jetbrains.kotlin.idea.intentions.MoveLambdaOutsideParenthesesIntention</className>
      <category>Kotlin</category>
    </intentionAction>

    <intentionAction>
      <className>org.jetbrains.kotlin.idea.intentions.declarations.SplitPropertyDeclarationIntention</className>
      <category>Kotlin</category>
    </intentionAction>

    <intentionAction>
      <className>org.jetbrains.kotlin.idea.intentions.declarations.ConvertMemberToExtensionIntention</className>
      <category>Kotlin</category>
    </intentionAction>

    <intentionAction>
      <className>org.jetbrains.kotlin.idea.intentions.ReconstructTypeInCastOrIsIntention</className>
      <category>Kotlin</category>
    </intentionAction>

    <intentionAction>
      <className>org.jetbrains.kotlin.idea.intentions.InfixCallToOrdinaryIntention</className>
      <category>Kotlin</category>
    </intentionAction>

    <intentionAction>
      <className>org.jetbrains.kotlin.idea.intentions.ToInfixCallIntention</className>
      <category>Kotlin</category>
    </intentionAction>

    <intentionAction>
      <className>org.jetbrains.kotlin.idea.intentions.ReplaceExplicitFunctionLiteralParamWithItIntention</className>
      <category>Kotlin</category>
    </intentionAction>

    <intentionAction>
      <className>org.jetbrains.kotlin.idea.intentions.ReplaceItWithExplicitFunctionLiteralParamIntention</className>
      <category>Kotlin</category>
    </intentionAction>

    <intentionAction>
      <className>org.jetbrains.kotlin.idea.intentions.ReplaceSubstringWithDropLastIntention</className>
      <category>Kotlin</category>
    </intentionAction>

    <intentionAction>
      <className>org.jetbrains.kotlin.idea.intentions.ReplaceSubstringWithSubstringAfterIntention</className>
      <category>Kotlin</category>
    </intentionAction>

    <intentionAction>
      <className>org.jetbrains.kotlin.idea.intentions.ReplaceSubstringWithSubstringBeforeIntention</className>
      <category>Kotlin</category>
    </intentionAction>

    <intentionAction>
      <className>org.jetbrains.kotlin.idea.intentions.ReplaceSubstringWithTakeIntention</className>
      <category>Kotlin</category>
    </intentionAction>

    <intentionAction>
      <className>org.jetbrains.kotlin.idea.intentions.RemoveBracesIntention</className>
      <category>Kotlin</category>
    </intentionAction>

    <intentionAction>
      <className>org.jetbrains.kotlin.idea.intentions.AddBracesIntention</className>
      <category>Kotlin</category>
    </intentionAction>

    <intentionAction>
      <className>org.jetbrains.kotlin.idea.intentions.ConvertNegatedBooleanSequenceIntention</className>
      <category>Kotlin</category>
    </intentionAction>

    <intentionAction>
      <className>org.jetbrains.kotlin.idea.intentions.ConvertBinaryExpressionWithDemorgansLawIntention</className>
      <category>Kotlin</category>
    </intentionAction>

    <intentionAction>
      <className>org.jetbrains.kotlin.idea.intentions.SimplifyBooleanWithConstantsIntention</className>
      <category>Kotlin</category>
    </intentionAction>

    <intentionAction>
      <className>org.jetbrains.kotlin.idea.intentions.AddForLoopIndicesIntention</className>
      <category>Kotlin</category>
    </intentionAction>

    <intentionAction>
      <className>org.jetbrains.kotlin.idea.intentions.RemoveForLoopIndicesIntention</className>
      <category>Kotlin</category>
    </intentionAction>

    <intentionAction>
      <className>org.jetbrains.kotlin.idea.intentions.loopToCallChain.LoopToCallChainIntention</className>
      <category>Kotlin</category>
    </intentionAction>

    <intentionAction>
      <className>org.jetbrains.kotlin.idea.intentions.loopToCallChain.LoopToLazyCallChainIntention</className>
      <category>Kotlin</category>
    </intentionAction>

    <intentionAction>
      <className>org.jetbrains.kotlin.idea.intentions.loopToCallChain.UseWithIndexIntention</className>
      <category>Kotlin</category>
    </intentionAction>

    <intentionAction>
      <className>org.jetbrains.kotlin.idea.intentions.SwapBinaryExpressionIntention</className>
      <category>Kotlin</category>
    </intentionAction>

    <intentionAction>
      <className>org.jetbrains.kotlin.idea.intentions.SwapStringEqualsIgnoreCaseIntention</className>
      <category>Kotlin</category>
    </intentionAction>

    <intentionAction>
      <className>org.jetbrains.kotlin.idea.intentions.SplitIfIntention</className>
      <category>Kotlin</category>
    </intentionAction>

    <intentionAction>
      <className>org.jetbrains.kotlin.idea.intentions.ReplaceWithOperatorAssignmentIntention</className>
      <category>Kotlin</category>
    </intentionAction>

    <intentionAction>
      <className>org.jetbrains.kotlin.idea.intentions.ReplaceWithOrdinaryAssignmentIntention</className>
      <category>Kotlin</category>
    </intentionAction>

    <intentionAction>
      <className>org.jetbrains.kotlin.idea.intentions.ConvertAssertToIfWithThrowIntention</className>
      <category>Kotlin</category>
    </intentionAction>

    <intentionAction>
      <className>org.jetbrains.kotlin.idea.intentions.ConvertIfWithThrowToAssertIntention</className>
      <category>Kotlin</category>
    </intentionAction>

    <intentionAction>
      <className>org.jetbrains.kotlin.idea.intentions.SpecifyExplicitLambdaSignatureIntention</className>
      <category>Kotlin</category>
    </intentionAction>

    <intentionAction>
      <className>org.jetbrains.kotlin.idea.intentions.RemoveExplicitLambdaParameterTypesIntention</className>
      <category>Kotlin</category>
    </intentionAction>

    <intentionAction>
      <className>org.jetbrains.kotlin.idea.intentions.ConvertForEachToForLoopIntention</className>
      <category>Kotlin</category>
    </intentionAction>

    <intentionAction>
      <className>org.jetbrains.kotlin.idea.intentions.ConvertToForEachFunctionCallIntention</className>
      <category>Kotlin</category>
    </intentionAction>

    <intentionAction>
      <className>org.jetbrains.kotlin.idea.intentions.ConvertToStringTemplateIntention</className>
      <category>Kotlin</category>
    </intentionAction>

    <intentionAction>
      <className>org.jetbrains.kotlin.idea.intentions.ConvertToRawStringTemplateIntention</className>
      <category>Kotlin</category>
    </intentionAction>

    <intentionAction>
      <className>org.jetbrains.kotlin.idea.intentions.OperatorToFunctionIntention</className>
      <category>Kotlin</category>
    </intentionAction>

    <intentionAction>
      <className>org.jetbrains.kotlin.idea.intentions.ConvertToConcatenatedStringIntention</className>
      <category>Kotlin</category>
    </intentionAction>

    <intentionAction>
      <className>org.jetbrains.kotlin.idea.intentions.ConvertFunctionToPropertyIntention</className>
      <category>Kotlin</category>
    </intentionAction>

    <intentionAction>
      <className>org.jetbrains.kotlin.idea.intentions.ConvertPropertyToFunctionIntention</className>
      <category>Kotlin</category>
    </intentionAction>

    <intentionAction>
      <className>org.jetbrains.kotlin.idea.intentions.ConvertReceiverToParameterIntention</className>
      <category>Kotlin</category>
    </intentionAction>

    <intentionAction>
      <className>org.jetbrains.kotlin.idea.intentions.ConvertParameterToReceiverIntention</className>
      <category>Kotlin</category>
    </intentionAction>

    <intentionAction>
      <className>org.jetbrains.kotlin.idea.intentions.ConvertPropertyInitializerToGetterIntention</className>
      <category>Kotlin</category>
    </intentionAction>

    <intentionAction>
      <className>org.jetbrains.kotlin.idea.intentions.InvertIfConditionIntention</className>
      <category>Kotlin</category>
    </intentionAction>

    <intentionAction>
      <className>org.jetbrains.kotlin.idea.refactoring.move.changePackage.ChangePackageIntention</className>
      <category>Kotlin</category>
    </intentionAction>

    <intentionAction>
      <className>org.jetbrains.kotlin.idea.refactoring.move.changePackage.MoveFileToPackageMatchingDirectoryIntention</className>
      <category>Kotlin</category>
    </intentionAction>

    <intentionAction>
      <className>org.jetbrains.kotlin.idea.refactoring.move.changePackage.ChangePackageToMatchDirectoryIntention</className>
      <category>Kotlin</category>
    </intentionAction>

    <intentionAction>
      <className>org.jetbrains.kotlin.idea.refactoring.move.moveDeclarations.MoveDeclarationToSeparateFileIntention</className>
      <category>Kotlin</category>
    </intentionAction>

    <intentionAction>
      <className>org.jetbrains.kotlin.idea.intentions.ChangeVisibilityModifierIntention$Public</className>
      <category>Kotlin</category>
    </intentionAction>

    <intentionAction>
      <className>org.jetbrains.kotlin.idea.intentions.ChangeVisibilityModifierIntention$Private</className>
      <category>Kotlin</category>
    </intentionAction>

    <intentionAction>
      <className>org.jetbrains.kotlin.idea.intentions.ChangeVisibilityModifierIntention$Protected</className>
      <category>Kotlin</category>
    </intentionAction>

    <intentionAction>
      <className>org.jetbrains.kotlin.idea.intentions.ChangeVisibilityModifierIntention$Internal</className>
      <category>Kotlin</category>
    </intentionAction>

    <intentionAction>
      <className>org.jetbrains.kotlin.idea.intentions.DeprecatedCallableAddReplaceWithIntention</className>
      <category>Kotlin</category>
    </intentionAction>

    <intentionAction>
      <className>org.jetbrains.kotlin.idea.intentions.AddNameToArgumentIntention</className>
      <category>Kotlin</category>
    </intentionAction>

    <intentionAction>
      <className>org.jetbrains.kotlin.idea.intentions.ReplaceUnderscoreWithParameterNameIntention</className>
      <category>Kotlin</category>
    </intentionAction>

    <intentionAction>
      <className>org.jetbrains.kotlin.idea.intentions.AddJvmOverloadsIntention</className>
      <category>Kotlin</category>
    </intentionAction>

    <intentionAction>
      <className>org.jetbrains.kotlin.idea.intentions.AddJvmStaticIntention</className>
      <category>Kotlin</category>
    </intentionAction>

    <intentionAction>
      <className>org.jetbrains.kotlin.idea.intentions.RemoveArgumentNameIntention</className>
      <category>Kotlin</category>
    </intentionAction>

    <intentionAction>
      <className>org.jetbrains.kotlin.idea.intentions.IterateExpressionIntention</className>
      <category>Kotlin</category>
    </intentionAction>

    <intentionAction>
      <className>org.jetbrains.kotlin.idea.intentions.UsePropertyAccessSyntaxIntention</className>
      <category>Kotlin</category>
    </intentionAction>

    <intentionAction>
      <className>org.jetbrains.kotlin.idea.quickfix.AddConstModifierIntention</className>
      <category>Kotlin</category>
    </intentionAction>

    <intentionAction>
      <className>org.jetbrains.kotlin.idea.intentions.IntroduceBackingPropertyIntention</className>
      <category>Kotlin</category>
    </intentionAction>

    <intentionAction>
      <className>org.jetbrains.kotlin.idea.intentions.JoinDeclarationAndAssignmentIntention</className>
      <category>Kotlin</category>
    </intentionAction>

    <intentionAction>
      <className>org.jetbrains.kotlin.idea.testIntegration.KotlinCreateTestIntention</className>
      <category>Kotlin</category>
    </intentionAction>

    <intentionAction>
      <className>org.jetbrains.kotlin.idea.intentions.AddOperatorModifierIntention</className>
      <category>Kotlin</category>
    </intentionAction>

    <intentionAction>
      <className>org.jetbrains.kotlin.idea.intentions.ObjectLiteralToLambdaIntention</className>
      <category>Kotlin</category>
    </intentionAction>

    <intentionAction>
      <className>org.jetbrains.kotlin.idea.intentions.DestructureIntention</className>
      <category>Kotlin</category>
    </intentionAction>

    <intentionAction>
      <className>org.jetbrains.kotlin.idea.intentions.AnonymousFunctionToLambdaIntention</className>
      <category>Kotlin</category>
    </intentionAction>

    <intentionAction>
      <className>org.jetbrains.kotlin.idea.intentions.ImplementAbstractMemberIntention</className>
      <category>Kotlin</category>
    </intentionAction>

    <intentionAction>
      <className>org.jetbrains.kotlin.idea.intentions.ImplementAbstractMemberAsConstructorParameterIntention</className>
      <category>Kotlin</category>
    </intentionAction>

    <intentionAction>
      <className>org.jetbrains.kotlin.idea.intentions.AddValVarToConstructorParameterAction$Intention</className>
      <category>Kotlin</category>
    </intentionAction>

    <intentionAction>
      <className>org.jetbrains.kotlin.idea.intentions.MoveMemberToCompanionObjectIntention</className>
      <category>Kotlin</category>
    </intentionAction>

    <intentionAction>
      <className>org.jetbrains.kotlin.idea.intentions.MoveMemberOutOfCompanionObjectIntention</className>
      <category>Kotlin</category>
    </intentionAction>

    <intentionAction>
      <className>org.jetbrains.kotlin.idea.intentions.CreateKotlinSubClassIntention</className>
      <category>Kotlin</category>
    </intentionAction>

    <intentionAction>
      <className>org.jetbrains.kotlin.idea.intentions.ToRawStringLiteralIntention</className>
      <category>Kotlin</category>
    </intentionAction>

    <intentionAction>
      <className>org.jetbrains.kotlin.idea.intentions.ToOrdinaryStringLiteralIntention</className>
      <category>Kotlin</category>
    </intentionAction>

    <intentionAction>
      <className>org.jetbrains.kotlin.idea.intentions.IntroduceVariableIntention</className>
      <category>Kotlin</category>
    </intentionAction>

    <intentionAction>
      <className>org.jetbrains.kotlin.idea.intentions.RemoveSingleExpressionStringTemplateIntention</className>
      <category>Kotlin</category>
    </intentionAction>

    <intentionAction>
      <className>org.jetbrains.kotlin.idea.intentions.ReplaceUntilWithRangeToIntention</className>
      <category>Kotlin</category>
    </intentionAction>

    <intentionAction>
      <className>org.jetbrains.kotlin.idea.intentions.RemoveEmptyParenthesesFromLambdaCallIntention</className>
      <category>Kotlin</category>
    </intentionAction>

    <intentionAction>
      <className>org.jetbrains.kotlin.idea.intentions.ReplaceArrayEqualityOpWithArraysEqualsIntention</className>
      <category>Kotlin</category>
    </intentionAction>

    <intentionAction>
      <className>org.jetbrains.kotlin.idea.intentions.ConvertCamelCaseTestFunctionToSpacedIntention</className>
      <category>Kotlin</category>
    </intentionAction>

    <intentionAction>
      <className>org.jetbrains.kotlin.idea.intentions.ReplaceSingleLineLetIntention</className>
      <category>Kotlin</category>
    </intentionAction>

    <intentionAction>
      <className>org.jetbrains.kotlin.idea.intentions.copyConcatenatedStringToClipboard.CopyConcatenatedStringToClipboardIntention</className>
      <category>Kotlin</category>
    </intentionAction>

    <intentionAction>
      <className>org.jetbrains.kotlin.idea.intentions.ReplaceMathMaxWithCoerceAtLeastIntention</className>
      <category>Kotlin</category>
    </intentionAction>

    <intentionAction>
      <className>org.jetbrains.kotlin.idea.intentions.ReplaceMathMinWithCoerceAtMostIntention</className>
      <category>Kotlin</category>
    </intentionAction>

    <intentionAction>
      <className>org.jetbrains.kotlin.idea.intentions.ConvertPrimaryConstructorToSecondaryIntention</className>
      <category>Kotlin</category>
    </intentionAction>

    <intentionAction>
      <className>org.jetbrains.kotlin.idea.intentions.ConvertSecondaryConstructorToPrimaryIntention</className>
      <category>Kotlin</category>
    </intentionAction>

    <intentionAction>
      <className>org.jetbrains.kotlin.idea.intentions.ReplaceSizeCheckWithIsNotEmptyIntention</className>
      <category>Kotlin</category>
    </intentionAction>

    <intentionAction>
      <className>org.jetbrains.kotlin.idea.intentions.ReplaceSizeZeroCheckWithIsEmptyIntention</className>
      <category>Kotlin</category>
    </intentionAction>

    <intentionAction>
      <className>org.jetbrains.kotlin.idea.intentions.RemoveEmptyClassBodyIntention</className>
      <category>Kotlin</category>
    </intentionAction>

    <intentionAction>
      <className>org.jetbrains.kotlin.idea.intentions.ConvertEnumToSealedClassIntention</className>
      <category>Kotlin</category>
    </intentionAction>

    <intentionAction>
      <className>org.jetbrains.kotlin.idea.intentions.ConvertSealedClassToEnumIntention</className>
      <category>Kotlin</category>
    </intentionAction>

    <intentionAction>
      <className>org.jetbrains.kotlin.idea.intentions.RemoveRedundantCallsOfConversionMethodsIntention</className>
      <category>Kotlin</category>
    </intentionAction>

    <intentionAction>
      <className>org.jetbrains.kotlin.idea.intentions.RemoveEmptyPrimaryConstructorIntention</className>
      <category>Kotlin</category>
    </intentionAction>

    <intentionAction>
      <className>org.jetbrains.kotlin.idea.intentions.RemoveEmptySecondaryConstructorBodyIntention</className>
      <category>Kotlin</category>
    </intentionAction>

    <intentionAction>
      <className>org.jetbrains.kotlin.idea.intentions.ConvertTryFinallyToUseCallIntention</className>
      <category>Kotlin</category>
    </intentionAction>

    <intentionAction>
      <className>org.jetbrains.kotlin.idea.intentions.AddNamesToCallArgumentsIntention</className>
      <category>Kotlin</category>
    </intentionAction>

    <intentionAction>
      <className>org.jetbrains.kotlin.idea.intentions.ConvertFunctionTypeParameterToReceiverIntention</className>
      <category>Kotlin</category>
    </intentionAction>

    <intentionAction>
      <className>org.jetbrains.kotlin.idea.intentions.ConvertFunctionTypeReceiverToParameterIntention</className>
      <category>Kotlin</category>
    </intentionAction>

    <intentionAction>
      <className>org.jetbrains.kotlin.idea.intentions.ConvertTwoComparisonsToRangeCheckIntention</className>
      <category>Kotlin</category>
    </intentionAction>

    <intentionAction>
      <className>org.jetbrains.kotlin.idea.intentions.ConvertRangeCheckToTwoComparisonsIntention</className>
      <category>Kotlin</category>
    </intentionAction>

    <intentionAction>
      <className>org.jetbrains.kotlin.idea.intentions.RenameFileToMatchClassIntention</className>
      <category>Kotlin</category>
    </intentionAction>

    <intentionAction>
      <className>org.jetbrains.kotlin.idea.intentions.ConvertObjectLiteralToClassIntention</className>
      <category>Kotlin</category>
    </intentionAction>

    <intentionAction>
      <className>org.jetbrains.kotlin.idea.intentions.MergeIfsIntention</className>
      <category>Kotlin</category>
    </intentionAction>

    <intentionAction>
      <className>org.jetbrains.kotlin.idea.intentions.AddMissingDestructuringIntention</className>
      <category>Kotlin</category>
    </intentionAction>

    <intentionAction>
      <className>org.jetbrains.kotlin.idea.intentions.ConvertToApplyIntention</className>
      <category>Kotlin</category>
    </intentionAction>

    <intentionAction>
      <className>org.jetbrains.kotlin.idea.intentions.ConvertToWithIntention</className>
      <category>Kotlin</category>
    </intentionAction>

    <intentionAction>
      <className>org.jetbrains.kotlin.idea.intentions.ConvertToRunIntention</className>
      <category>Kotlin</category>
    </intentionAction>

    <intentionAction>
      <className>org.jetbrains.kotlin.idea.intentions.MovePropertyToClassBodyIntention</className>
      <category>Kotlin</category>
    </intentionAction>

    <intentionAction>
      <className>org.jetbrains.kotlin.idea.intentions.MovePropertyToConstructorIntention</className>
      <category>Kotlin</category>
    </intentionAction>

    <intentionAction>
      <className>org.jetbrains.kotlin.idea.intentions.AddOpenModifierIntention</className>
      <category>Kotlin</category>
    </intentionAction>

    <intentionAction>
      <className>org.jetbrains.kotlin.idea.intentions.ValToObjectIntention</className>
      <category>Kotlin</category>
    </intentionAction>

    <intentionAction>
      <className>org.jetbrains.kotlin.idea.intentions.ChopParameterListIntention</className>
      <category>Kotlin</category>
    </intentionAction>

    <intentionAction>
      <className>org.jetbrains.kotlin.idea.intentions.ChopArgumentListIntention</className>
      <category>Kotlin</category>
    </intentionAction>

    <intentionAction>
      <className>org.jetbrains.kotlin.idea.intentions.NullableBooleanEqualityCheckToElvisIntention</className>
      <category>Kotlin</category>
    </intentionAction>

    <intentionAction>
      <className>org.jetbrains.kotlin.idea.intentions.ReplaceAddWithPlusAssignIntention</className>
      <category>Kotlin</category>
    </intentionAction>

    <intentionAction>
      <className>org.jetbrains.kotlin.idea.intentions.ConvertClassToSealedClassIntention</className>
      <category>Kotlin</category>
    </intentionAction>

    <intentionAction>
      <className>org.jetbrains.kotlin.idea.intentions.AddPropertyAccessorsIntention</className>
      <category>Kotlin</category>
    </intentionAction>

    <intentionAction>
      <className>org.jetbrains.kotlin.idea.intentions.AddPropertyGetterIntention</className>
      <category>Kotlin</category>
    </intentionAction>

    <intentionAction>
      <className>org.jetbrains.kotlin.idea.intentions.AddPropertySetterIntention</className>
      <category>Kotlin</category>
    </intentionAction>

<<<<<<< HEAD
    <intentionAction>
      <className>org.jetbrains.kotlin.idea.intentions.SimplifyWhenWithBooleanConstantConditionIntention</className>
      <category>Kotlin</category>
    </intentionAction>

    <localInspection implementationClass="org.jetbrains.kotlin.idea.intentions.ObjectLiteralToLambdaInspection"
=======
      <intentionAction>
          <className>org.jetbrains.kotlin.idea.intentions.MoveMemberToTopLevelIntention</className>
          <category>Kotlin</category>
      </intentionAction>

      <localInspection implementationClass="org.jetbrains.kotlin.idea.intentions.ObjectLiteralToLambdaInspection"
>>>>>>> be630f93
                     displayName="Object literal can be converted to lambda"
                     groupPath="Kotlin"
                     groupName="Style issues"
                     enabledByDefault="true"
                     level="INFO"
                     language="kotlin"
    />

    <localInspection implementationClass="org.jetbrains.kotlin.idea.intentions.SimplifyAssertNotNullInspection"
                     displayName="‘assert’ call can be replaced with ‘!!’ or ‘?:'"
                     groupPath="Kotlin"
                     groupName="Style issues"
                     enabledByDefault="true"
                     level="INFO"
                     language="kotlin"
    />

    <localInspection implementationClass="org.jetbrains.kotlin.idea.inspections.ReformatInspection"
                     displayName="File is not formatted according to project settings"
                     groupPath="Kotlin"
                     groupName="Style issues"
                     enabledByDefault="false"
                     level="WEAK WARNING"
                     language="kotlin"
    />

    <localInspection implementationClass="org.jetbrains.kotlin.idea.intentions.DeprecatedCallableAddReplaceWithInspection"
                     displayName="@Deprecated annotation without 'replaceWith' argument"
                     groupPath="Kotlin"
                     groupName="Other problems"
                     enabledByDefault="true"
                     level="INFO"
                     language="kotlin"
    />

    <localInspection implementationClass="org.jetbrains.kotlin.idea.intentions.ConvertToStringTemplateInspection"
                     displayName="String concatenation that can be converted to string template"
                     groupPath="Kotlin"
                     groupName="Style issues"
                     enabledByDefault="true"
                     level="INFO"
                     language="kotlin"
    />

    <localInspection implementationClass="org.jetbrains.kotlin.idea.intentions.conventionNameCalls.ReplaceGetOrSetInspection"
                     displayName="Explicit 'get' or 'set' call"
                     groupPath="Kotlin"
                     groupName="Style issues"
                     enabledByDefault="true"
                     level="INFO"
                     language="kotlin"
    />

    <localInspection implementationClass="org.jetbrains.kotlin.idea.intentions.branchedTransformations.intentions.IfThenToElvisInspection"
                     displayName="If-Then foldable to '?:'"
                     groupPath="Kotlin"
                     groupName="Style issues"
                     enabledByDefault="true"
                     level="INFO"
                     language="kotlin"
    />

    <localInspection implementationClass="org.jetbrains.kotlin.idea.intentions.branchedTransformations.intentions.IfThenToSafeAccessInspection"
                     displayName="If-Then foldable to '?.'"
                     groupPath="Kotlin"
                     groupName="Style issues"
                     enabledByDefault="true"
                     level="INFO"
                     language="kotlin"
    />

    <localInspection implementationClass="org.jetbrains.kotlin.idea.intentions.FoldInitializerAndIfToElvisInspection"
                     displayName="If-Null return/break/... foldable to '?:'"
                     groupPath="Kotlin"
                     groupName="Style issues"
                     enabledByDefault="true"
                     level="INFO"
                     language="kotlin"
    />

    <localInspection implementationClass="org.jetbrains.kotlin.idea.intentions.RemoveExplicitTypeArgumentsInspection"
                     displayName="Unnecessary type argument"
                     groupPath="Kotlin"
                     groupName="Redundant constructs"
                     enabledByDefault="true"
                     level="WEAK WARNING"
                     language="kotlin"
    />

    <localInspection implementationClass="org.jetbrains.kotlin.idea.intentions.RemoveExplicitSuperQualifierInspection"
                     displayName="Unnecessary supertype qualification"
                     groupPath="Kotlin"
                     groupName="Redundant constructs"
                     enabledByDefault="true"
                     cleanupTool="true"
                     level="WEAK WARNING"
                     language="kotlin"
    />

    <localInspection implementationClass="org.jetbrains.kotlin.idea.intentions.SimplifyNegatedBinaryExpressionInspection"
                     displayName="Negated boolean expression that can be simplified"
                     groupPath="Kotlin"
                     groupName="Style issues"
                     enabledByDefault="true"
                     level="WEAK WARNING"
                     language="kotlin"
    />

    <localInspection implementationClass="org.jetbrains.kotlin.idea.intentions.ReplaceWithOperatorAssignmentInspection"
                     displayName="Assignment that can be replaced with operator assignment"
                     groupPath="Kotlin"
                     groupName="Style issues"
                     enabledByDefault="true"
                     level="WEAK WARNING"
                     language="kotlin"
    />

    <localInspection implementationClass="org.jetbrains.kotlin.idea.intentions.branchedTransformations.intentions.IntroduceWhenSubjectInspection"
                     displayName="'when' that can be simplified by introducing an argument"
                     groupPath="Kotlin"
                     groupName="Style issues"
                     enabledByDefault="true"
                     level="WEAK WARNING"
                     language="kotlin"
    />

    <localInspection implementationClass="org.jetbrains.kotlin.idea.intentions.RemoveCurlyBracesFromTemplateInspection"
                     displayName="Redundant curly braces in string template"
                     groupPath="Kotlin"
                     groupName="Redundant constructs"
                     enabledByDefault="true"
                     level="WEAK WARNING"
                     language="kotlin"
    />

    <localInspection implementationClass="org.jetbrains.kotlin.idea.intentions.SimplifyBooleanWithConstantsInspection"
                     displayName="Boolean expression that can be simplified"
                     groupPath="Kotlin"
                     groupName="Style issues"
                     enabledByDefault="true"
                     level="WEAK WARNING"
                     language="kotlin"
    />

    <localInspection implementationClass="org.jetbrains.kotlin.idea.intentions.UsePropertyAccessSyntaxInspection"
                     displayName="Accessor call that can be replaced with property access syntax"
                     shortName="UsePropertyAccessSyntax"
                     groupPath="Kotlin"
                     groupName="Style issues"
                     cleanupTool="true"
                     enabledByDefault="true"
                     level="WEAK WARNING"
                     language="kotlin"
    />

    <localInspection implementationClass="org.jetbrains.kotlin.idea.inspections.UnusedSymbolInspection"
                     displayName="Unused symbol"
                     groupPath="Kotlin"
                     groupName="Redundant constructs"
                     enabledByDefault="true"
                     level="WARNING"
                     runForWholeFile="true"
                     language="kotlin"
    />

    <localInspection implementationClass="org.jetbrains.kotlin.idea.inspections.UnusedReceiverParameterInspection"
                     displayName="Unused receiver parameter"
                     groupPath="Kotlin"
                     groupName="Redundant constructs"
                     enabledByDefault="true"
                     level="WARNING"
                     language="kotlin"
    />

    <localInspection implementationClass="org.jetbrains.kotlin.idea.inspections.KotlinUnusedImportInspection"
                     displayName="Unused import directive"
                     groupPath="Kotlin"
                     groupName="Redundant constructs"
                     enabledByDefault="true"
                     level="WARNING"
                     runForWholeFile="true"
                     language="kotlin"
    />

    <localInspection implementationClass="org.jetbrains.kotlin.idea.inspections.RedundantSamConstructorInspection"
                     displayName="Redundant SAM constructor"
                     groupPath="Kotlin"
                     groupName="Redundant constructs"
                     enabledByDefault="true"
                     level="WARNING"
                     language="kotlin"
    />

    <localInspection implementationClass="org.jetbrains.kotlin.idea.inspections.UnsafeCastFromDynamicInspection"
                     displayName="Implicit (unsafe) cast from dynamic type"
                     groupPath="Kotlin"
                     groupName="Probable bugs"
                     enabledByDefault="true"
                     level="INFO"
                     language="kotlin"
    />

    <localInspection implementationClass="org.jetbrains.kotlin.idea.inspections.OverridingDeprecatedMemberInspection"
                     shortName="OverridingDeprecatedMember"
                     displayName="Overriding deprecated member"
                     groupPath="Kotlin"
                     groupName="Other problems"
                     enabledByDefault="true"
                     level="WARNING"
                     language="kotlin"
    />

    <localInspection implementationClass="org.jetbrains.kotlin.idea.kdoc.KDocUnresolvedReferenceInspection"
                     displayName="Unresolved reference in KDoc"
                     groupPath="Kotlin"
                     groupName="Probable bugs"
                     enabledByDefault="true"
                     level="WARNING"
                     language="kotlin"
    />

    <localInspection implementationClass="org.jetbrains.kotlin.idea.kdoc.KDocMissingDocumentationInspection"
                     displayName="Missing KDoc comments for public declarations"
                     groupPath="Kotlin"
                     groupName="Other problems"
                     enabledByDefault="false"
                     level="WARNING"
                     language="kotlin"
    />

    <localInspection implementationClass="org.jetbrains.kotlin.idea.refactoring.move.changePackage.PackageDirectoryMismatchInspection"
                     displayName="Package name does not match containing directory"
                     groupPath="Kotlin"
                     groupName="Java interop issues"
                     enabledByDefault="true"
                     level="WARNING"
                     language="kotlin"
    />

    <localInspection implementationClass="org.jetbrains.kotlin.idea.inspections.KotlinCleanupInspection"
                     shortName="KotlinDeprecation"
                     displayName="Usage of redundant or deprecated syntax or deprecated symbols"
                     groupPath="Kotlin"
                     groupName="Other problems"
                     enabledByDefault="true"
                     cleanupTool="true"
                     level="WARNING"
                     language="kotlin"
    />

    <localInspection implementationClass="org.jetbrains.kotlin.idea.intentions.RemoveForLoopIndicesInspection"
                     displayName="Unused loop index"
                     groupPath="Kotlin"
                     groupName="Redundant constructs"
                     enabledByDefault="true"
                     level="WARNING"
                     language="kotlin"
    />

    <localInspection implementationClass="org.jetbrains.kotlin.idea.intentions.loopToCallChain.LoopToCallChainInspection"
                     displayName="Loop can be replaced with stdlib operations"
                     groupPath="Kotlin"
                     groupName="Style issues"
                     enabledByDefault="true"
                     level="INFO"
    />

    <localInspection implementationClass="org.jetbrains.kotlin.idea.intentions.loopToCallChain.UseWithIndexInspection"
                     displayName="Manually incremented index variable can be replaced with use of 'withIndex()'"
                     groupPath="Kotlin"
                     groupName="Style issues"
                     enabledByDefault="true"
                     level="INFO"
    />

    <localInspection implementationClass="org.jetbrains.kotlin.idea.inspections.ConflictingExtensionPropertyInspection"
                     displayName="Extension property conflicting with synthetic one"
                     groupPath="Kotlin"
                     groupName="Probable bugs"
                     enabledByDefault="true"
                     level="WARNING"
                     language="kotlin"
    />

    <localInspection implementationClass="org.jetbrains.kotlin.idea.inspections.EqualsOrHashCodeInspection"
                     displayName="equals() and hashCode() not paired"
                     groupPath="Kotlin"
                     groupName="Probable bugs"
                     enabledByDefault="true"
                     level="WARNING"
                     language="kotlin"
    />

    <localInspection implementationClass="org.jetbrains.kotlin.idea.inspections.RedundantVisibilityModifierInspection"
                     displayName="Redundant visibility modifier"
                     groupPath="Kotlin"
                     groupName="Redundant constructs"
                     enabledByDefault="true"
                     cleanupTool="true"
                     level="WARNING"
                     language="kotlin"
    />

    <localInspection implementationClass="org.jetbrains.kotlin.idea.intentions.DestructureInspection"
                     displayName="Use destructuring declaration"
                     groupPath="Kotlin"
                     groupName="Style issues"
                     enabledByDefault="false"
                     cleanupTool="false"
                     level="INFO"
                     language="kotlin"
    />

    <localInspection implementationClass="org.jetbrains.kotlin.idea.inspections.CanBeValInspection"
                     displayName="Local 'var' is never modified and can be declared as 'val'"
                     groupPath="Kotlin"
                     groupName="Style issues"
                     enabledByDefault="true"
                     level="WARNING"
                     language="kotlin"
    />

    <localInspection implementationClass="org.jetbrains.kotlin.idea.inspections.ArrayInDataClassInspection"
                     displayName="Array property in data class"
                     groupPath="Kotlin"
                     groupName="Probable bugs"
                     enabledByDefault="true"
                     level="WEAK WARNING"
                     language="kotlin"
    />

    <localInspection implementationClass="org.jetbrains.kotlin.idea.inspections.ProtectedInFinalInspection"
                     displayName="'protected' visibility is effectively 'private' in a final class"
                     groupPath="Kotlin"
                     groupName="Style issues"
                     enabledByDefault="true"
                     level="WEAK WARNING"
                     language="kotlin"
    />

    <localInspection implementationClass="org.jetbrains.kotlin.idea.inspections.AddVarianceModifierInspection"
                     displayName="Type parameter can have 'in' or 'out' variance"
                     groupPath="Kotlin"
                     groupName="Style issues"
                     enabledByDefault="true"
                     level="WEAK WARNING"
                     language="kotlin"
    />

    <localInspection implementationClass="org.jetbrains.kotlin.idea.inspections.CanBeParameterInspection"
                     displayName="Constructor parameter is never used as a property"
                     groupPath="Kotlin"
                     groupName="Redundant constructs"
                     enabledByDefault="true"
                     level="WARNING"
                     language="kotlin"
    />

    <localInspection implementationClass="org.jetbrains.kotlin.idea.inspections.RedundantModalityModifierInspection"
                     displayName="Redundant modality modifier"
                     groupPath="Kotlin"
                     groupName="Redundant constructs"
                     enabledByDefault="true"
                     cleanupTool="true"
                     level="WARNING"
                     language="kotlin"
    />

    <localInspection implementationClass="org.jetbrains.kotlin.idea.inspections.RedundantSemicolonInspection"
                     displayName="Redundant semicolon"
                     groupPath="Kotlin"
                     groupName="Redundant constructs"
                     enabledByDefault="true"
                     cleanupTool="true"
                     level="WARNING"
                     language="kotlin"
    />

    <localInspection implementationClass="org.jetbrains.kotlin.idea.inspections.RedundantUnitReturnTypeInspection"
                     displayName="Redundant 'Unit' return type"
                     groupPath="Kotlin"
                     groupName="Redundant constructs"
                     enabledByDefault="true"
                     cleanupTool="true"
                     level="WARNING"
                     language="kotlin"
    />

    <localInspection implementationClass="org.jetbrains.kotlin.idea.inspections.RedundantIfInspection"
                     displayName="Redundant 'if' statement"
                     groupPath="Kotlin"
                     groupName="Redundant constructs"
                     enabledByDefault="true"
                     cleanupTool="true"
                     level="WEAK WARNING"
                     language="kotlin"
    />

    <localInspection implementationClass="org.jetbrains.kotlin.idea.inspections.LeakingThisInspection"
                     displayName="Leaking 'this' in constructor"
                     groupPath="Kotlin"
                     groupName="Probable bugs"
                     enabledByDefault="true"
                     level="WARNING"
                     language="kotlin"
    />

    <localInspection implementationClass="org.jetbrains.kotlin.idea.inspections.HasPlatformTypeInspection"
                     displayName="Function or property has platform type"
                     groupPath="Kotlin"
                     groupName="Java interop issues"
                     enabledByDefault="true"
                     level="WEAK WARNING"
                     language="kotlin"
    />

    <localInspection implementationClass="org.jetbrains.kotlin.idea.inspections.CanBePrimaryConstructorPropertyInspection"
                     displayName="Property is explicitly assigned to constructor parameter"
                     groupPath="Kotlin"
                     groupName="Redundant constructs"
                     enabledByDefault="true"
                     level="WARNING"
                     language="kotlin"
    />

    <localInspection implementationClass="org.jetbrains.kotlin.idea.intentions.ConvertLambdaToReferenceInspection"
                     displayName="Can be replaced with function reference"
                     groupPath="Kotlin"
                     groupName="Style issues"
                     enabledByDefault="true"
                     level="INFORMATION"
                     language="kotlin"
    />

    <localInspection implementationClass="org.jetbrains.kotlin.idea.intentions.ConvertReferenceToLambdaInspection"
                     displayName="Can be replaced with lambda"
                     groupPath="Kotlin"
                     groupName="Style issues"
                     enabledByDefault="true"
                     level="INFORMATION"
                     language="kotlin"
    />

    <localInspection implementationClass="org.jetbrains.kotlin.idea.inspections.RemoveSetterParameterTypeInspection"
                     displayName="Redundant setter parameter type"
                     groupPath="Kotlin"
                     groupName="Redundant constructs"
                     enabledByDefault="true"
                     level="WARNING"
                     language="kotlin"
    />

    <localInspection implementationClass="org.jetbrains.kotlin.idea.intentions.conventionNameCalls.ReplaceCallWithComparisonInspection"
                     displayName="Can be replaced with comparison"
                     groupPath="Kotlin"
                     groupName="Style issues"
                     enabledByDefault="true"
                     level="WEAK WARNING"
                     language="kotlin"
    />

    <localInspection implementationClass="org.jetbrains.kotlin.idea.intentions.RemoveSingleExpressionStringTemplateInspection"
                     displayName="Remove redundant string template"
                     groupPath="Kotlin"
                     groupName="Redundant constructs"
                     enabledByDefault="true"
                     level="WARNING"
                     language="kotlin"
    />

    <localInspection implementationClass="org.jetbrains.kotlin.idea.inspections.RemoveToStringInStringTemplateInspection"
                     displayName="Remove redundant call to 'toString()' in string template"
                     groupPath="Kotlin"
                     groupName="Redundant constructs"
                     enabledByDefault="true"
                     cleanupTool="true"
                     level="WEAK WARNING"
                     language="kotlin"
    />

    <localInspection implementationClass="org.jetbrains.kotlin.idea.intentions.RemoveEmptyParenthesesFromLambdaCallInspection"
                     displayName="Remove unnecessary parentheses from function call with lambda"
                     groupPath="Kotlin"
                     groupName="Redundant constructs"
                     enabledByDefault="true"
                     cleanupTool="true"
                     level="INFO"
                     language="kotlin"
    />

    <localInspection implementationClass="org.jetbrains.kotlin.idea.intentions.ReplaceArrayEqualityOpWithArraysEqualsInspection"
                     displayName="Replace '==' with 'Arrays.equals'"
                     groupPath="Kotlin"
                     groupName="Probable bugs"
                     enabledByDefault="true"
                     level="WARNING"
                     language="kotlin"
    />

    <localInspection implementationClass="org.jetbrains.kotlin.idea.intentions.ReplaceSingleLineLetInspection"
                     displayName="Replace single line .let"
                     groupPath="Kotlin"
                     groupName="Redundant constructs"
                     enabledByDefault="true"
                     level="WARNING"
                     language="kotlin"
    />

    <localInspection implementationClass="org.jetbrains.kotlin.idea.intentions.ConvertSecondaryConstructorToPrimaryInspection"
                     displayName="Convert to primary constructor"
                     groupPath="Kotlin"
                     groupName="Style issues"
                     enabledByDefault="true"
                     level="WARNING"
                     language="kotlin"
    />

    <localInspection implementationClass="org.jetbrains.kotlin.idea.intentions.ReplaceSizeCheckWithIsNotEmptyInspection"
                     displayName="Replace size check with 'isNotEmpty()'"
                     groupPath="Kotlin"
                     groupName="Style issues"
                     enabledByDefault="true"
                     level="WEAK WARNING"
                     language="kotlin"
    />

    <localInspection implementationClass="org.jetbrains.kotlin.idea.intentions.ReplaceSizeZeroCheckWithIsEmptyInspection"
                     displayName="Replace size zero check with 'isEmpty()'"
                     groupPath="Kotlin"
                     groupName="Style issues"
                     enabledByDefault="true"
                     level="WEAK WARNING"
                     language="kotlin"
    />

    <localInspection implementationClass="org.jetbrains.kotlin.idea.intentions.RemoveEmptyClassBodyInspection"
                     displayName="Replace empty class body"
                     groupPath="Kotlin"
                     groupName="Redundant constructs"
                     enabledByDefault="true"
                     cleanupTool="true"
                     level="INFO"
                     language="kotlin"
    />

    <localInspection implementationClass="org.jetbrains.kotlin.idea.intentions.RemoveRedundantCallsOfConversionMethodsInspection"
                     displayName="Remove redundant calls of conversion methods"
                     groupPath="Kotlin"
                     groupName="Redundant constructs"
                     enabledByDefault="true"
                     level="WARNING"
                     language="kotlin"
    />

    <localInspection implementationClass="org.jetbrains.kotlin.idea.intentions.RemoveEmptyPrimaryConstructorInspection"
                     displayName="Remove empty primary constructor"
                     groupPath="Kotlin"
                     groupName="Redundant constructs"
                     enabledByDefault="true"
                     cleanupTool="true"
                     level="WEAK WARNING"
                     language="kotlin"
    />

    <localInspection implementationClass="org.jetbrains.kotlin.idea.intentions.RemoveEmptySecondaryConstructorBodyInspection"
                     displayName="Remove empty constructor body"
                     groupPath="Kotlin"
                     groupName="Redundant constructs"
                     enabledByDefault="true"
                     cleanupTool="true"
                     level="WEAK WARNING"
                     language="kotlin"
    />

    <localInspection implementationClass="org.jetbrains.kotlin.idea.intentions.JoinDeclarationAndAssignmentInspection"
                     displayName="Join declaration and assignment"
                     groupPath="Kotlin"
                     groupName="Style issues"
                     enabledByDefault="true"
                     level="WEAK WARNING"
                     language="kotlin"
    />

    <localInspection implementationClass="org.jetbrains.kotlin.idea.intentions.ConvertTryFinallyToUseCallInspection"
                     displayName="Convert try / finally to use() call"
                     groupPath="Kotlin"
                     groupName="Style issues"
                     enabledByDefault="true"
                     level="WEAK WARNING"
                     language="kotlin"
    />

    <localInspection implementationClass="org.jetbrains.kotlin.idea.intentions.ConvertTwoComparisonsToRangeCheckInspection"
                     displayName="Convert two comparisons to 'in'"
                     groupPath="Kotlin"
                     groupName="Style issues"
                     enabledByDefault="true"
                     level="INFO"
                     language="kotlin"
    />

    <localInspection implementationClass="org.jetbrains.kotlin.idea.inspections.UnusedEqualsInspection"
                     displayName="Unused equals expression"
                     groupPath="Kotlin"
                     groupName="Redundant constructs"
                     enabledByDefault="true"
                     level="WARNING"
                     language="kotlin"
    />

    <localInspection implementationClass="org.jetbrains.kotlin.idea.inspections.DataClassPrivateConstructorInspection"
                     displayName="Private data class constructor is exposed via the 'copy' method"
                     groupPath="Kotlin"
                     groupName="Probable bugs"
                     enabledByDefault="true"
                     level="WARNING"
                     language="kotlin"
    />

    <localInspection implementationClass="org.jetbrains.kotlin.idea.inspections.DestructuringWrongNameInspection"
                     displayName="Variable in destructuring declaration uses name of a wrong data class property"
                     groupPath="Kotlin"
                     groupName="Probable bugs"
                     enabledByDefault="true"
                     level="WARNING"
                     language="kotlin"
    />

    <localInspection implementationClass="org.jetbrains.kotlin.idea.inspections.UnusedLambdaExpressionBodyInspection"
                     displayName="Unused return value of a function with lambda expression body"
                     groupPath="Kotlin"
                     groupName="Probable bugs"
                     enabledByDefault="true"
                     level="WARNING"
                     language="kotlin"
    />

    <localInspection implementationClass="org.jetbrains.kotlin.idea.inspections.KotlinInternalInJavaInspection"
                     displayName="Usage of Kotlin internal declarations from Java"
                     groupPath="Kotlin"
                     groupName="Java interop issues"
                     enabledByDefault="true"
                     level="ERROR"
                     language="JAVA"
    />

    <localInspection implementationClass="org.jetbrains.kotlin.idea.inspections.MoveSuspiciousCallableReferenceIntoParenthesesInspection"
                     displayName="Suspicious callable reference used as lambda result"
                     groupPath="Kotlin"
                     groupName="Probable bugs"
                     enabledByDefault="true"
                     level="WEAK WARNING"
                     language="kotlin"
    />

    <localInspection implementationClass="org.jetbrains.kotlin.idea.inspections.CopyWithoutNamedArgumentsInspection"
                     displayName="'copy' method of data class is called without named arguments"
                     groupPath="Kotlin"
                     groupName="Style issues"
                     enabledByDefault="true"
                     level="WEAK WARNING"
                     language="kotlin"
    />

    <localInspection implementationClass="org.jetbrains.kotlin.idea.inspections.ReplaceArrayOfWithLiteralInspection"
                     displayName="'arrayOf' call can be replaced with array literal [...]"
                     groupPath="Kotlin"
                     groupName="Style issues"
                     enabledByDefault="true"
                     level="WEAK WARNING"
                     language="kotlin"
    />

    <localInspection implementationClass="org.jetbrains.kotlin.idea.inspections.RecursivePropertyAccessorInspection"
                     displayName="Recursive property accessor"
                     groupPath="Kotlin"
                     groupName="Probable bugs"
                     enabledByDefault="true"
                     level="WARNING"
                     language="kotlin"
    />

    <localInspection implementationClass="org.jetbrains.kotlin.idea.inspections.ReplaceRangeToWithUntilInspection"
                     displayName="'rangeTo' or the '..' call can be replaced with 'until'"
                     groupPath="Kotlin"
                     groupName="Style issues"
                     enabledByDefault="true"
                     level="WEAK WARNING"
                     language="kotlin"
    />

    <localInspection implementationClass="org.jetbrains.kotlin.idea.inspections.MemberVisibilityCanPrivateInspection"
                     displayName="Class member can have 'private' visibility"
                     groupPath="Kotlin"
                     groupName="Style issues"
                     enabledByDefault="true"
                     level="INFO"
                     language="kotlin"
    />

    <localInspection implementationClass="org.jetbrains.kotlin.idea.inspections.NullableBooleanElvisInspection"
                     displayName="Equality check can be used instead of elvis for nullable boolean check"
                     groupPath="Kotlin"
                     groupName="Style issues"
                     enabledByDefault="true"
                     cleanupTool="true"
                     level="INFO"
                     language="kotlin"
    />

    <localInspection implementationClass="org.jetbrains.kotlin.idea.inspections.WrapUnaryOperatorInspection"
                     displayName="Ambiguous unary operator use with number constant"
                     groupPath="Kotlin"
                     groupName="Probable bugs"
                     enabledByDefault="true"
                     level="WEAK WARNING"
                     language="kotlin"
    />

    <localInspection implementationClass="org.jetbrains.kotlin.idea.inspections.EmptyRangeInspection"
                     displayName="Range with start greater than endInclusive is empty"
                     groupPath="Kotlin"
                     groupName="Probable bugs"
                     enabledByDefault="true"
                     level="WARNING"
                     language="kotlin"
    />

    <localInspection implementationClass="org.jetbrains.kotlin.idea.inspections.RemoveRedundantSpreadOperatorInspection"
                     displayName="Redundant spread operator"
                     groupPath="Kotlin"
                     groupName="Redundant constructs"
                     enabledByDefault="true"
                     level="WARNING"
                     language="kotlin"
    />

    <localInspection implementationClass="org.jetbrains.kotlin.idea.inspections.collections.UselessCallOnNotNullInspection"
                     displayName="Useless call on not-null type"
                     groupPath="Kotlin"
                     groupName="Probable bugs"
                     enabledByDefault="true"
                     level="WARNING"
                     language="kotlin"
    />

    <localInspection implementationClass="org.jetbrains.kotlin.idea.inspections.RedundantExplicitTypeInspection"
                     displayName="Explicitly given type is redundant here"
                     groupPath="Kotlin"
                     groupName="Redundant constructs"
                     enabledByDefault="true"
                     level="WARNING"
                     language="kotlin"
    />

    <localInspection implementationClass="org.jetbrains.kotlin.idea.inspections.collections.UselessCallOnCollectionInspection"
                     displayName="Useless call on collection type"
                     groupPath="Kotlin"
                     groupName="Probable bugs"
                     enabledByDefault="true"
                     level="WARNING"
                     language="kotlin"
    />

    <localInspection implementationClass="org.jetbrains.kotlin.idea.inspections.collections.SimplifiableCallChainInspection"
                     displayName="Call chain on collection type can be simplified"
                     groupPath="Kotlin"
                     groupName="Style issues"
                     enabledByDefault="true"
                     level="WEAK WARNING"
                     language="kotlin"
    />

    <localInspection implementationClass="org.jetbrains.kotlin.idea.inspections.UseExpressionBodyInspection"
                     displayName="Expression body syntax is preferable here"
                     groupPath="Kotlin"
                     groupName="Style issues"
                     enabledByDefault="true"
                     level="INFO"
                     language="kotlin"
    />

    <localInspection implementationClass="org.jetbrains.kotlin.idea.inspections.LiftReturnOrAssignmentInspection"
                     displayName="Return or assignment can be lifted out"
                     groupPath="Kotlin"
                     groupName="Style issues"
                     enabledByDefault="true"
                     level="INFO"
                     language="kotlin"
    />

    <localInspection implementationClass="org.jetbrains.kotlin.idea.inspections.CascadeIfInspection"
                     displayName="Cascade if can be replaced with when"
                     groupPath="Kotlin"
                     groupName="Style issues"
                     enabledByDefault="true"
                     level="INFO"
                     language="kotlin"
    />

    <localInspection implementationClass="org.jetbrains.kotlin.idea.inspections.NullChecksToSafeCallInspection"
                     displayName="Null-checks replaceable with safe-calls"
                     groupPath="Kotlin"
                     groupName="Redundant constructs"
                     enabledByDefault="true"
                     level="WEAK WARNING"
                     language="kotlin"
    />

    <localInspection implementationClass="org.jetbrains.kotlin.idea.inspections.ConstantConditionIfInspection"
                     displayName="Condition of 'if' expression is constant"
                     groupPath="Kotlin"
                     groupName="Redundant constructs"
                     enabledByDefault="true"
                     level="WEAK WARNING"
                     language="kotlin"
    />

    <localInspection implementationClass="org.jetbrains.kotlin.idea.inspections.UnnecessaryVariableInspection"
                     displayName="Unnecessary local variable"
                     groupPath="Kotlin"
                     groupName="Redundant constructs"
                     enabledByDefault="true"
                     level="WEAK WARNING"
                     language="kotlin"
    />

    <localInspection implementationClass="org.jetbrains.kotlin.idea.inspections.KotlinDoubleNegationInspection"
                     displayName="Redundant double negation"
                     groupPath="Kotlin"
                     groupName="Redundant constructs"
                     enabledByDefault="true"
                     cleanupTool="true"
                     level="WEAK WARNING"
                     language="kotlin"
    />

    <localInspection implementationClass="org.jetbrains.kotlin.idea.inspections.WhenWithOnlyElseInspection"
                     displayName="'when' has only 'else' branch and can be simplified"
                     groupPath="Kotlin"
                     groupName="Redundant constructs"
                     enabledByDefault="true"
                     level="WEAK WARNING"
                     language="kotlin"
    />

    <localInspection implementationClass="org.jetbrains.kotlin.idea.inspections.RedundantLambdaArrowInspection"
                     displayName="Redundant lambda arrow"
                     groupPath="Kotlin"
                     groupName="Redundant constructs"
                     enabledByDefault="true"
                     level="WEAK WARNING"
                     language="kotlin"
    />

    <localInspection implementationClass="org.jetbrains.kotlin.idea.inspections.ClassNameInspection"
                     language="kotlin"
                     groupPath="Kotlin"
                     groupName="Naming conventions"
                     enabledByDefault="true"
                     displayName="Class naming convention"
                     level="WEAK WARNING"/>

    <localInspection implementationClass="org.jetbrains.kotlin.idea.inspections.EnumEntryNameInspection"
                     language="kotlin"
                     groupPath="Kotlin"
                     groupName="Naming conventions"
                     enabledByDefault="true"
                     displayName="Enum entry naming convention"
                     level="WEAK WARNING"/>

    <localInspection implementationClass="org.jetbrains.kotlin.idea.inspections.FunctionNameInspection"
                     language="kotlin"
                     groupPath="Kotlin"
                     groupName="Naming conventions"
                     enabledByDefault="true"
                     displayName="Function naming convention"
                     level="WEAK WARNING"/>

    <localInspection implementationClass="org.jetbrains.kotlin.idea.inspections.PropertyNameInspection"
                     language="kotlin"
                     groupPath="Kotlin"
                     groupName="Naming conventions"
                     enabledByDefault="true"
                     displayName="Property naming convention"
                     level="WEAK WARNING"/>

    <localInspection implementationClass="org.jetbrains.kotlin.idea.inspections.ObjectPropertyNameInspection"
                     language="kotlin"
                     groupPath="Kotlin"
                     groupName="Naming conventions"
                     enabledByDefault="true"
                     displayName="Object property naming convention"
                     level="WEAK WARNING"/>

    <localInspection implementationClass="org.jetbrains.kotlin.idea.inspections.PrivatePropertyNameInspection"
                     language="kotlin"
                     groupPath="Kotlin"
                     groupName="Naming conventions"
                     enabledByDefault="true"
                     displayName="Private property naming convention"
                     level="WEAK WARNING"/>

    <localInspection implementationClass="org.jetbrains.kotlin.idea.inspections.ConstPropertyNameInspection"
                     language="kotlin"
                     groupPath="Kotlin"
                     groupName="Naming conventions"
                     enabledByDefault="true"
                     displayName="Const property naming convention"
                     level="WEAK WARNING"/>

    <localInspection implementationClass="org.jetbrains.kotlin.idea.inspections.LocalVariableNameInspection"
                     language="kotlin"
                     groupPath="Kotlin"
                     groupName="Naming conventions"
                     enabledByDefault="true"
                     displayName="Local variable naming convention"
                     level="WEAK WARNING"/>

    <localInspection implementationClass="org.jetbrains.kotlin.idea.inspections.PackageNameInspection"
                     language="kotlin"
                     groupPath="Kotlin"
                     groupName="Naming conventions"
                     enabledByDefault="true"
                     displayName="Package naming convention"
                     level="WEAK WARNING"/>

    <localInspection implementationClass="org.jetbrains.kotlin.idea.inspections.KotlinRedundantOverrideInspection"
                     displayName="Redundant override"
                     groupPath="Kotlin"
                     groupName="Redundant constructs"
                     enabledByDefault="true"
                     cleanupTool="true"
                     level="WEAK WARNING"
                     language="kotlin"
    />

    <localInspection implementationClass="org.jetbrains.kotlin.idea.inspections.SuspiciousEqualsCombination"
                     displayName="Suspicious combination of == and ==="
                     groupPath="Kotlin"
                     groupName="Probable bugs"
                     enabledByDefault="true"
                     level="WEAK WARNING"
                     language="kotlin"
    />

    <localInspection implementationClass="org.jetbrains.kotlin.idea.inspections.RedundantGetterInspection"
                     displayName="Redundant property getter"
                     groupPath="Kotlin"
                     groupName="Redundant constructs"
                     enabledByDefault="true"
                     cleanupTool="true"
                     level="WEAK WARNING"
                     language="kotlin"
    />

    <localInspection implementationClass="org.jetbrains.kotlin.idea.inspections.RedundantSetterInspection"
                     displayName="Redundant property setter"
                     groupPath="Kotlin"
                     groupName="Redundant constructs"
                     enabledByDefault="true"
                     cleanupTool="true"
                     level="WEAK WARNING"
                     language="kotlin"
    />

    <localInspection implementationClass="org.jetbrains.kotlin.idea.inspections.MigrateDiagnosticSuppressionInspection"
                     displayName="Diagnostic name should be replaced"
                     groupPath="Kotlin"
                     groupName="Other problems"
                     enabledByDefault="true"
                     cleanupTool="true"
                     level="WARNING"
                     language="kotlin"
    />

    <referenceImporter implementation="org.jetbrains.kotlin.idea.quickfix.KotlinReferenceImporter"/>

    <fileType.fileViewProviderFactory filetype="KJSM" implementationClass="com.intellij.psi.ClassFileViewProviderFactory"/>
    <filetype.stubBuilder filetype="KJSM" implementationClass="com.intellij.psi.impl.compiled.ClassFileStubBuilder"/>
    <filetype.decompiler filetype="KJSM" implementationClass="com.intellij.psi.impl.compiled.ClassFileDecompiler"/>

    <fileType.fileViewProviderFactory filetype="kotlin_builtins" implementationClass="com.intellij.psi.ClassFileViewProviderFactory"/>
    <filetype.stubBuilder filetype="kotlin_builtins" implementationClass="com.intellij.psi.impl.compiled.ClassFileStubBuilder"/>
    <filetype.decompiler filetype="kotlin_builtins" implementationClass="com.intellij.psi.impl.compiled.ClassFileDecompiler"/>

    <pathMacroExpandableProtocol protocol="kotlin-js-meta"/>

    <deadCode implementation="org.jetbrains.kotlin.idea.inspections.KotlinJUnitStaticEntryPoint"/>

    <externalSystemTaskNotificationListener implementation="org.jetbrains.kotlin.idea.configuration.KotlinExternalSystemSyncListener"/>

    <!--kotlin script specific extensions-->
    <java.shortNamesCache implementation="org.jetbrains.kotlin.idea.core.script.dependencies.JavaClassesInScriptDependenciesShortNameCache"/>
    <indexedRootsProvider implementation="org.jetbrains.kotlin.idea.core.script.dependencies.KotlinScriptDependenciesIndexableSetContributor"/>
    <psi.clsCustomNavigationPolicy implementation="org.jetbrains.kotlin.idea.core.script.dependencies.ScriptDependencySourceNavigationPolicyForJavaClasses"/>
    <resolveScopeProvider implementation="org.jetbrains.kotlin.idea.core.script.dependencies.KotlinScriptResolveScopeProvider"/>
    <resolveScopeProvider implementation="org.jetbrains.kotlin.idea.core.script.dependencies.ScriptDependenciesResolveScopeProvider"/>

    <codeInsight.intention.jvmCommonIntentionActionsFactory language="kotlin" implementationClass="org.jetbrains.kotlin.idea.intentions.KotlinCommonIntentionActionsFactory"/>

    <moduleBuilder builderClass="org.jetbrains.kotlin.gradle.kdsl.GradleModuleBuilder" />

    <projectService serviceInterface="org.jetbrains.uast.kotlin.KotlinUastBindingContextProviderService"
                  serviceImplementation="org.jetbrains.uast.kotlin.internal.IdeaKotlinUastBindingContextProviderService"/>
  </extensions>

  <extensions defaultExtensionNs="org.jetbrains.uast">
    <uastLanguagePlugin implementation="org.jetbrains.uast.kotlin.KotlinUastLanguagePlugin"/>
  </extensions>

  <xi:include href="tipsAndTricks.xml" xpointer="xpointer(/idea-plugin/*)"/>

  <xi:include href="extensions/ide.xml" xpointer="xpointer(/idea-plugin/*)"/>

  <extensionPoints>
    <xi:include href="extensions/common.xml" xpointer="xpointer(/idea-plugin/extensionPoints/*)"/>
  </extensionPoints>

  <extensions defaultExtensionNs="org.jetbrains.kotlin">
    <xi:include href="extensions/kotlin2jvm.xml" xpointer="xpointer(/idea-plugin/extensions/*)"/>
    <xi:include href="extensions/kotlin2js.xml" xpointer="xpointer(/idea-plugin/extensions/*)"/>
    <quickFixContributor implementation="org.jetbrains.kotlin.idea.quickfix.QuickFixRegistrar"/>

    <declarationAttributeAltererExtension implementation="org.jetbrains.kotlin.allopen.ide.IdeAllOpenDeclarationAttributeAltererExtension"/>

    <storageComponentContainerContributor implementation="org.jetbrains.kotlin.samWithReceiver.ide.IdeSamWithReceiverComponentContributor"/>

    <expressionCodegenExtension implementation="org.jetbrains.kotlin.noarg.NoArgExpressionCodegenExtension"/>
    <storageComponentContainerContributor implementation="org.jetbrains.kotlin.noarg.ide.IdeNoArgComponentContainerContributor"/>
    <versionInfoProvider implementation="org.jetbrains.kotlin.idea.facet.KotlinVersionInfoProviderByModuleDependencies"/>

    <gradleFrameworkSupport implementation="org.jetbrains.kotlin.gradle.kdsl.frameworkSupport.GradleJavaFrameworkSupportProvider" />
    <gradleFrameworkSupport implementation="org.jetbrains.kotlin.gradle.kdsl.frameworkSupport.GradleKotlinDSLKotlinJavaFrameworkSupportProvider" />
    <gradleFrameworkSupport implementation="org.jetbrains.kotlin.gradle.kdsl.frameworkSupport.GradleKotlinDSLKotlinJSFrameworkSupportProvider" />
    <gradleFrameworkSupport implementation="org.jetbrains.kotlin.gradle.kdsl.frameworkSupport.GradleGroovyFrameworkSupportProvider" />
  </extensions>

</idea-plugin><|MERGE_RESOLUTION|>--- conflicted
+++ resolved
@@ -1642,21 +1642,17 @@
       <category>Kotlin</category>
     </intentionAction>
 
-<<<<<<< HEAD
+    <intentionAction>
+      <className>org.jetbrains.kotlin.idea.intentions.MoveMemberToTopLevelIntention</className>
+      <category>Kotlin</category>
+    </intentionAction>
+
     <intentionAction>
       <className>org.jetbrains.kotlin.idea.intentions.SimplifyWhenWithBooleanConstantConditionIntention</className>
       <category>Kotlin</category>
     </intentionAction>
 
     <localInspection implementationClass="org.jetbrains.kotlin.idea.intentions.ObjectLiteralToLambdaInspection"
-=======
-      <intentionAction>
-          <className>org.jetbrains.kotlin.idea.intentions.MoveMemberToTopLevelIntention</className>
-          <category>Kotlin</category>
-      </intentionAction>
-
-      <localInspection implementationClass="org.jetbrains.kotlin.idea.intentions.ObjectLiteralToLambdaInspection"
->>>>>>> be630f93
                      displayName="Object literal can be converted to lambda"
                      groupPath="Kotlin"
                      groupName="Style issues"
